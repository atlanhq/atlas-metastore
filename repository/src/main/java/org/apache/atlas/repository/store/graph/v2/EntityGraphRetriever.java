/**
 * Licensed to the Apache Software Foundation (ASF) under one
 * or more contributor license agreements.  See the NOTICE file
 * distributed with this work for additional information
 * regarding copyright ownership.  The ASF licenses this file
 * to you under the Apache License, Version 2.0 (the
 * "License"); you may not use this file except in compliance
 * with the License.  You may obtain a copy of the License at
 *
 *     http://www.apache.org/licenses/LICENSE-2.0
 *
 * Unless required by applicable law or agreed to in writing, software
 * distributed under the License is distributed on an "AS IS" BASIS,
 * WITHOUT WARRANTIES OR CONDITIONS OF ANY KIND, either express or implied.
 * See the License for the specific language governing permissions and
 * limitations under the License.
 */
package org.apache.atlas.repository.store.graph.v2;

import com.fasterxml.jackson.core.type.TypeReference;
import com.google.common.util.concurrent.ThreadFactoryBuilder;
import org.apache.atlas.AtlasConfiguration;
import org.apache.atlas.AtlasErrorCode;
import org.apache.atlas.RequestContext;
import org.apache.atlas.exception.AtlasBaseException;
import org.apache.atlas.model.Tag;
import org.apache.atlas.model.TimeBoundary;
import org.apache.atlas.model.TypeCategory;
import org.apache.atlas.model.glossary.enums.AtlasTermAssignmentStatus;
import org.apache.atlas.model.glossary.relations.AtlasTermAssignmentHeader;
import org.apache.atlas.model.instance.AtlasClassification;
import org.apache.atlas.model.instance.AtlasEntity;
import org.apache.atlas.model.instance.AtlasEntity.AtlasEntitiesWithExtInfo;
import org.apache.atlas.model.instance.AtlasEntity.AtlasEntityExtInfo;
import org.apache.atlas.model.instance.AtlasEntity.AtlasEntityWithExtInfo;
import org.apache.atlas.model.instance.AtlasEntityHeader;
import org.apache.atlas.model.instance.AtlasObjectId;
import org.apache.atlas.model.instance.AtlasRelatedObjectId;
import org.apache.atlas.model.instance.AtlasRelationship;
import org.apache.atlas.model.instance.AtlasRelationship.AtlasRelationshipWithExtInfo;
import org.apache.atlas.model.instance.AtlasStruct;
import org.apache.atlas.model.typedef.AtlasRelationshipDef;
import org.apache.atlas.model.typedef.AtlasRelationshipDef.PropagateTags;
import org.apache.atlas.model.typedef.AtlasRelationshipEndDef;
import org.apache.atlas.model.typedef.AtlasStructDef.AtlasAttributeDef;
import org.apache.atlas.repository.Constants;
import org.apache.atlas.repository.EdgeVertexReference;
import org.apache.atlas.repository.VertexEdgePropertiesCache;
import org.apache.atlas.repository.graph.GraphHelper;
import org.apache.atlas.repository.graphdb.AtlasEdge;
import org.apache.atlas.repository.graphdb.AtlasEdgeDirection;
import org.apache.atlas.repository.graphdb.AtlasElement;
import org.apache.atlas.repository.graphdb.AtlasGraph;
import org.apache.atlas.repository.graphdb.AtlasVertex;
import org.apache.atlas.repository.graphdb.janus.*;
import org.apache.atlas.repository.store.graph.v2.tags.TagDAO;
import org.apache.atlas.repository.store.graph.v2.tags.TagDAOCassandraImpl;
import org.apache.atlas.repository.store.graph.v2.utils.TagAttributeMapper;
import org.apache.atlas.repository.util.AccessControlUtils;
import org.apache.atlas.service.FeatureFlagStore;
import org.apache.atlas.type.AtlasArrayType;
import org.apache.atlas.type.AtlasBuiltInTypes.AtlasObjectIdType;
import org.apache.atlas.type.AtlasBusinessMetadataType.AtlasBusinessAttribute;
import org.apache.atlas.type.AtlasEntityType;
import org.apache.atlas.type.AtlasMapType;
import org.apache.atlas.type.AtlasRelationshipType;
import org.apache.atlas.type.AtlasStructType;
import org.apache.atlas.type.AtlasStructType.AtlasAttribute;
import org.apache.atlas.type.AtlasType;
import org.apache.atlas.type.AtlasTypeRegistry;
import org.apache.atlas.type.AtlasTypeUtil;
import org.apache.atlas.utils.AtlasEntityUtil;
import org.apache.atlas.utils.AtlasJson;
import org.apache.atlas.utils.AtlasPerfMetrics;
import org.apache.atlas.v1.model.instance.Id;
import org.apache.commons.collections.CollectionUtils;
import org.apache.commons.collections.MapUtils;
import org.apache.commons.collections4.ListUtils;
import org.apache.commons.lang3.StringUtils;
import org.apache.tinkerpop.gremlin.process.traversal.dsl.graph.GraphTraversal;
import org.apache.tinkerpop.gremlin.process.traversal.dsl.graph.__;
import org.apache.tinkerpop.gremlin.structure.*;
import org.janusgraph.core.Cardinality;
import org.janusgraph.core.JanusGraph;
import org.janusgraph.graphdb.relations.CacheVertexProperty;
<<<<<<< HEAD
import org.janusgraph.graphdb.transaction.StandardJanusGraphTx;
=======
>>>>>>> 8e9323a5
import org.javatuples.Pair;
import org.jetbrains.annotations.NotNull;
import org.slf4j.Logger;
import org.slf4j.LoggerFactory;
import org.springframework.stereotype.Component;

import javax.inject.Inject;
import java.math.BigDecimal;
import java.math.BigInteger;
import java.util.*;
import java.util.concurrent.CompletableFuture;
import java.util.concurrent.ExecutorService;
import java.util.concurrent.Executors;
import java.util.concurrent.ThreadFactory;
import java.util.stream.Collectors;

import static org.apache.atlas.AtlasConfiguration.ATLAS_INDEXSEARCH_ENABLE_JANUS_OPTIMISATION_FOR_CLASSIFICATIONS;
import static org.apache.atlas.AtlasConfiguration.MAX_EDGES_SUPER_VERTEX;
import static org.apache.atlas.AtlasConfiguration.MIN_EDGES_SUPER_VERTEX;
import static org.apache.atlas.glossary.GlossaryUtils.TERM_ASSIGNMENT_ATTR_CONFIDENCE;
import static org.apache.atlas.glossary.GlossaryUtils.TERM_ASSIGNMENT_ATTR_CREATED_BY;
import static org.apache.atlas.glossary.GlossaryUtils.TERM_ASSIGNMENT_ATTR_DESCRIPTION;
import static org.apache.atlas.glossary.GlossaryUtils.TERM_ASSIGNMENT_ATTR_EXPRESSION;
import static org.apache.atlas.glossary.GlossaryUtils.TERM_ASSIGNMENT_ATTR_SOURCE;
import static org.apache.atlas.glossary.GlossaryUtils.TERM_ASSIGNMENT_ATTR_STATUS;
import static org.apache.atlas.glossary.GlossaryUtils.TERM_ASSIGNMENT_ATTR_STEWARD;
import static org.apache.atlas.model.instance.AtlasRelationship.Status.ACTIVE;
import static org.apache.atlas.model.instance.AtlasRelationship.Status.DELETED;
import static org.apache.atlas.model.typedef.AtlasBaseTypeDef.ATLAS_TYPE_BIGDECIMAL;
import static org.apache.atlas.model.typedef.AtlasBaseTypeDef.ATLAS_TYPE_BIGINTEGER;
import static org.apache.atlas.model.typedef.AtlasBaseTypeDef.ATLAS_TYPE_BOOLEAN;
import static org.apache.atlas.model.typedef.AtlasBaseTypeDef.ATLAS_TYPE_BYTE;
import static org.apache.atlas.model.typedef.AtlasBaseTypeDef.ATLAS_TYPE_DATE;
import static org.apache.atlas.model.typedef.AtlasBaseTypeDef.ATLAS_TYPE_DOUBLE;
import static org.apache.atlas.model.typedef.AtlasBaseTypeDef.ATLAS_TYPE_FLOAT;
import static org.apache.atlas.model.typedef.AtlasBaseTypeDef.ATLAS_TYPE_INT;
import static org.apache.atlas.model.typedef.AtlasBaseTypeDef.ATLAS_TYPE_LONG;
import static org.apache.atlas.model.typedef.AtlasBaseTypeDef.ATLAS_TYPE_SHORT;
import static org.apache.atlas.model.typedef.AtlasBaseTypeDef.ATLAS_TYPE_STRING;
import static org.apache.atlas.model.typedef.AtlasRelationshipDef.PropagateTags.NONE;
import static org.apache.atlas.model.typedef.AtlasRelationshipDef.PropagateTags.ONE_TO_TWO;
import static org.apache.atlas.model.typedef.AtlasRelationshipDef.PropagateTags.TWO_TO_ONE;
import static org.apache.atlas.repository.Constants.*;
import static org.apache.atlas.repository.graph.GraphHelper.*;
import static org.apache.atlas.repository.store.graph.v2.AtlasGraphUtilsV2.getIdFromVertex;
import static org.apache.atlas.repository.store.graph.v2.AtlasGraphUtilsV2.isReference;
import static org.apache.atlas.repository.util.AtlasEntityUtils.mapOf;
import static org.apache.atlas.type.AtlasStructType.AtlasAttribute.AtlasRelationshipEdgeDirection;
import static org.apache.atlas.type.AtlasStructType.AtlasAttribute.AtlasRelationshipEdgeDirection.BOTH;
import static org.apache.atlas.type.AtlasStructType.AtlasAttribute.AtlasRelationshipEdgeDirection.IN;
import static org.apache.atlas.type.AtlasStructType.AtlasAttribute.AtlasRelationshipEdgeDirection.OUT;
import static org.apache.atlas.type.AtlasStructType.AtlasAttribute.encodePropertyKey;
import static org.apache.atlas.type.Constants.PENDING_TASKS_PROPERTY_KEY;

@Component
public class EntityGraphRetriever {
    private static final Logger LOG = LoggerFactory.getLogger(EntityGraphRetriever.class);

    private static final String GLOSSARY_TERM_DISPLAY_NAME_ATTR = "name";
    public  static final String TERM_RELATION_NAME              = "AtlasGlossarySemanticAssignment";

    public static final String NAME           = "name";
    public static final String DISPLAY_NAME   = "displayName";
    public static final String DESCRIPTION    = "description";
    public static final String OWNER          = "owner";
    public static final String CREATE_TIME    = "createTime";
    public static final String QUALIFIED_NAME = "qualifiedName";


    private static final TypeReference<List<TimeBoundary>> TIME_BOUNDARIES_LIST_TYPE = new TypeReference<List<TimeBoundary>>() {};
    private final GraphHelper graphHelper;

    private final AtlasTypeRegistry typeRegistry;

    private final boolean ignoreRelationshipAttr;
    private final boolean fetchOnlyMandatoryRelationshipAttr;
    private final AtlasGraph graph;
    private TagDAO tagDAO;

    @Inject
    public EntityGraphRetriever(AtlasGraph graph, AtlasTypeRegistry typeRegistry) {
        this(graph, typeRegistry, false);
    }

    public EntityGraphRetriever(EntityGraphRetriever retriever, boolean ignoreRelationshipAttr) {
        this.tagDAO                 = retriever.tagDAO;
        this.graph                  = retriever.graph;
        this.graphHelper            = retriever.graphHelper;
        this.typeRegistry           = retriever.typeRegistry;
        this.ignoreRelationshipAttr = ignoreRelationshipAttr;
        this.fetchOnlyMandatoryRelationshipAttr = false;
    }

    public EntityGraphRetriever(AtlasGraph graph, AtlasTypeRegistry typeRegistry, boolean ignoreRelationshipAttr) {
        this.graph                  = graph;
        this.graphHelper            = new GraphHelper(graph);
        this.typeRegistry           = typeRegistry;
        this.ignoreRelationshipAttr = ignoreRelationshipAttr;
        this.tagDAO                 = TagDAOCassandraImpl.getInstance();
        this.fetchOnlyMandatoryRelationshipAttr = false;
    }

    public EntityGraphRetriever(AtlasGraph graph, AtlasTypeRegistry typeRegistry, boolean ignoreRelationshipAttr, boolean fetchOnlyMandatoryRelationshipAttr) {
        this.graph                  = graph;
        this.graphHelper            = new GraphHelper(graph);
        this.typeRegistry           = typeRegistry;
        this.ignoreRelationshipAttr = ignoreRelationshipAttr;
        this.tagDAO                 = TagDAOCassandraImpl.getInstance();
        this.fetchOnlyMandatoryRelationshipAttr = fetchOnlyMandatoryRelationshipAttr;
    }

    public AtlasEntity toAtlasEntity(String guid, boolean includeReferences) throws AtlasBaseException {
        return mapVertexToAtlasEntity(getEntityVertex(guid), null, false, includeReferences);
    }

    public AtlasEntity toAtlasEntity(String guid) throws AtlasBaseException {
        return toAtlasEntity(getEntityVertex(guid));
    }

    public AtlasEntity toAtlasEntity(AtlasObjectId objId) throws AtlasBaseException {
        return toAtlasEntity(getEntityVertex(objId));
    }

    public AtlasEntity toAtlasEntity(AtlasVertex entityVertex) throws AtlasBaseException {
        return mapVertexToAtlasEntity(entityVertex, null);
    }

    public AtlasEntityWithExtInfo toAtlasEntityWithExtInfo(String guid) throws AtlasBaseException {
        return toAtlasEntityWithExtInfo(getEntityVertex(guid));
    }

    public AtlasEntityWithExtInfo toAtlasEntityWithExtInfo(String guid, boolean isMinExtInfo) throws AtlasBaseException {
        return toAtlasEntityWithExtInfo(getEntityVertex(guid), isMinExtInfo);
    }

    public AtlasEntityWithExtInfo toAtlasEntityWithExtInfo(AtlasObjectId objId) throws AtlasBaseException {
        return toAtlasEntityWithExtInfo(getEntityVertex(objId));
    }

    public AtlasEntityWithExtInfo toAtlasEntityWithExtInfo(AtlasVertex entityVertex) throws AtlasBaseException {
        return toAtlasEntityWithExtInfo(entityVertex, false);
    }

    public AtlasEntityWithExtInfo toAtlasEntityWithExtInfo(AtlasVertex entityVertex, boolean isMinExtInfo) throws AtlasBaseException {
        AtlasEntityExtInfo     entityExtInfo = new AtlasEntityExtInfo();
        AtlasEntity            entity        = mapVertexToAtlasEntity(entityVertex, entityExtInfo, isMinExtInfo);
        AtlasEntityWithExtInfo ret           = new AtlasEntityWithExtInfo(entity, entityExtInfo);

        ret.compact();

        return ret;
    }

    public AtlasEntitiesWithExtInfo toAtlasEntitiesWithExtInfo(List<String> guids) throws AtlasBaseException {
        return toAtlasEntitiesWithExtInfo(guids, false);
    }

    public AtlasEntityHeader toAtlasEntityHeader(String guid) throws AtlasBaseException {
        return toAtlasEntityHeader(getEntityVertex(guid));
    }

    public AtlasEntityHeader toAtlasEntityHeader(String guid, Set<String> attributes) throws AtlasBaseException {
        return toAtlasEntityHeader(getEntityVertex(guid), attributes);
    }

    public AtlasEntityHeader toAtlasEntityHeader(AtlasVertex entityVertex) throws AtlasBaseException {
        return toAtlasEntityHeader(entityVertex, Collections.<String>emptySet());
    }

    public AtlasEntityHeader toAtlasEntityHeader(AtlasVertex atlasVertex, Set<String> attributes) throws AtlasBaseException {
        return atlasVertex != null ? mapVertexToAtlasEntityHeader(atlasVertex, attributes) : null;
    }

    public AtlasEntityHeader toAtlasEntityHeader(AtlasVertex atlasVertex, Set<String> attributes, VertexEdgePropertiesCache vertexEdgePropertiesCache) throws AtlasBaseException {
        return atlasVertex != null ? mapVertexToAtlasEntityHeader(atlasVertex, attributes, vertexEdgePropertiesCache) : null;
    }

    public AtlasEntityHeader toAtlasEntityHeaderWithClassifications(String guid) throws AtlasBaseException {
        return toAtlasEntityHeaderWithClassifications(getEntityVertex(guid), Collections.emptySet());
    }

    public AtlasEntityHeader toAtlasEntityHeaderWithClassifications(AtlasVertex entityVertex) throws AtlasBaseException {
        return toAtlasEntityHeaderWithClassifications(entityVertex, Collections.emptySet());
    }

    public AtlasEntityHeader toAtlasEntityHeaderWithClassifications(AtlasVertex entityVertex, Set<String> attributes) throws AtlasBaseException {
        AtlasEntityHeader ret = toAtlasEntityHeader(entityVertex, attributes);

        ret.setClassifications(handleGetAllClassifications(entityVertex));

        return ret;
    }

    public Map<String, Map<String, Object>> getBusinessMetadata(AtlasVertex entityVertex) throws AtlasBaseException {
        Map<String, Map<String, Object>>                         ret             = null;
        String                                                   entityTypeName  = getTypeName(entityVertex);
        AtlasEntityType                                          entityType      = typeRegistry.getEntityTypeByName(entityTypeName);
        Map<String, Map<String, AtlasBusinessAttribute>> entityTypeBm    = entityType != null ? entityType.getBusinessAttributes() : null;

        if (MapUtils.isNotEmpty(entityTypeBm)) {
            for (Map.Entry<String, Map<String, AtlasBusinessAttribute>> entry : entityTypeBm.entrySet()) {
                String                                      bmName        = entry.getKey();
                Map<String, AtlasBusinessAttribute> bmAttributes  = entry.getValue();
                Map<String, Object>                         entityBmAttrs = null;

                for (AtlasBusinessAttribute bmAttribute : bmAttributes.values()) {
                    Object bmAttrValue = mapVertexToAttribute(entityVertex, bmAttribute, null, false, false);

                    if (bmAttrValue != null) {
                        if (ret == null) {
                            ret = new HashMap<>();
                        }

                        if (entityBmAttrs == null) {
                            entityBmAttrs = new HashMap<>();

                            ret.put(bmName, entityBmAttrs);
                        }

                        entityBmAttrs.put(bmAttribute.getName(), bmAttrValue);
                    }
                }
            }
        }

        return ret;
    }

    public Object getEntityAttribute(AtlasVertex entityVertex, AtlasAttribute attribute) {
        Object ret = null;

        try {
            ret = getVertexAttributeIgnoreInactive(entityVertex, attribute);
        } catch (AtlasBaseException excp) {
            // ignore
        }

        return ret;
    }

    public AtlasObjectId toAtlasObjectId(AtlasVertex entityVertex) throws AtlasBaseException {
        AtlasObjectId   ret        = null;
        String          typeName   = entityVertex.getProperty(Constants.TYPE_NAME_PROPERTY_KEY, String.class);
        AtlasEntityType entityType = typeRegistry.getEntityTypeByName(typeName);
        boolean enableJanusOptimisation =
                AtlasConfiguration.ATLAS_INDEXSEARCH_ENABLE_JANUS_OPTIMISATION_FOR_RELATIONS.getBoolean()
                         && RequestContext.get().isInvokedByIndexSearch();
        Map<String, Object> referenceVertexProperties  = null;
        if (entityType != null) {
            Map<String, Object> uniqueAttributes = new HashMap<>();
            Set<String> relationAttributes = RequestContext.get().getRelationAttrsForSearch();
            if (enableJanusOptimisation) {
                //don't fetch edge labels for a relation attribute
                referenceVertexProperties  = preloadProperties(entityVertex, entityType, relationAttributes, false);
            }
            for (AtlasAttribute attribute : entityType.getUniqAttributes().values()) {
                Object attrValue = getVertexAttribute(entityVertex, attribute);

                if (attrValue != null) {
                    uniqueAttributes.put(attribute.getName(), attrValue);
                }
            }

            Map<String, Object> attributes = new HashMap<>();
            if (CollectionUtils.isNotEmpty(relationAttributes)) {
                for (String attributeName : relationAttributes) {
                    AtlasAttribute attribute = entityType.getAttribute(attributeName);
                    if (attribute != null
                            && !uniqueAttributes.containsKey(attributeName)) {
                        Object attrValue = null;
                        if (enableJanusOptimisation) {
                            attrValue = getVertexAttributePreFetchCache(entityVertex, attribute, referenceVertexProperties);
                        } else {
                            attrValue = getVertexAttribute(entityVertex, attribute);
                        }

                        if (attrValue != null) {
                            attributes.put(attribute.getName(), attrValue);
                        }
                    }
                }
            }
            ret = new AtlasObjectId(entityVertex.getProperty(Constants.GUID_PROPERTY_KEY, String.class), typeName, uniqueAttributes, attributes);
        }

        return ret;
    }

    public AtlasObjectId toAtlasObjectIdV2(String referenceVertexId, VertexEdgePropertiesCache vertexEdgePropertiesCache) throws AtlasBaseException {
        AtlasObjectId   ret        = null;
        AtlasVertex referenceVertex = vertexEdgePropertiesCache.getVertexById(referenceVertexId);
        if (referenceVertex == null) {
            return null;
        }
//        String          typeName   = entityVertex.getProperty(Constants.TYPE_NAME_PROPERTY_KEY, String.class);
        String typeName = vertexEdgePropertiesCache.getPropertyValue(referenceVertexId, TYPE_NAME_PROPERTY_KEY, String.class);
        AtlasEntityType entityType = typeRegistry.getEntityTypeByName(typeName);
        Map<String, Object> referenceVertexProperties  = null;
        if (entityType != null) {
            Map<String, Object> uniqueAttributes = new HashMap<>();
            Set<String> relationAttributes = RequestContext.get().getRelationAttrsForSearch();

            for (AtlasAttribute attribute : entityType.getUniqAttributes().values()) {
                Object attrValue = getVertexAttribute(referenceVertex, attribute, vertexEdgePropertiesCache);

                if (attrValue != null) {
                    uniqueAttributes.put(attribute.getName(), attrValue);
                }
            }

            Map<String, Object> attributes = new HashMap<>();
            if (CollectionUtils.isNotEmpty(relationAttributes)) {
                for (String attributeName : relationAttributes) {
                    AtlasAttribute attribute = entityType.getAttribute(attributeName);
                    if (attribute != null
                            && !uniqueAttributes.containsKey(attributeName)) {
                        Object attrValue = null;
                        attrValue = getVertexAttribute(referenceVertex, attribute, vertexEdgePropertiesCache);

                        if (attrValue != null) {
                            attributes.put(attribute.getName(), attrValue);
                        }
                    }
                }
            }
            ret = new AtlasObjectId(referenceVertex.getProperty(Constants.GUID_PROPERTY_KEY, String.class), typeName, uniqueAttributes, attributes);
        }

        return ret;
    }

    public AtlasObjectId toAtlasObjectId(AtlasEntity entity) {
        AtlasObjectId   ret        = null;
        AtlasEntityType entityType = typeRegistry.getEntityTypeByName(entity.getTypeName());

        if (entityType != null) {
            Map<String, Object> uniqueAttributes = new HashMap<>();

            for (String attributeName : entityType.getUniqAttributes().keySet()) {
                Object attrValue = entity.getAttribute(attributeName);

                if (attrValue != null) {
                    uniqueAttributes.put(attributeName, attrValue);
                }
            }

            Map<String, Object> attributes = new HashMap<>();
            Set<String> relationAttributes = RequestContext.get().getRelationAttrsForSearch();
            if (CollectionUtils.isNotEmpty(relationAttributes)) {
                for (String attributeName : relationAttributes) {
                    AtlasAttribute attribute = entityType.getAttribute(attributeName);
                    if (attribute != null
                            && !uniqueAttributes.containsKey(attributeName)) {
                        Object attrValue = entity.getAttribute(attributeName);
                        if (attrValue != null) {
                            attributes.put(attribute.getName(), attrValue);
                        }
                    }
                }
            }

            ret = new AtlasObjectId(entity.getGuid(), entity.getTypeName(), uniqueAttributes, attributes);
        }

        return ret;
    }

    public AtlasObjectId toAtlasObjectIdWithoutGuid(AtlasEntity entity) {
        AtlasObjectId objectId = toAtlasObjectId(entity);
        objectId.setGuid(null);

        return objectId;
    }

    public AtlasClassification toAtlasClassification(AtlasVertex classificationVertex) throws AtlasBaseException {
        AtlasClassification ret                = null;
        String              classificationName = getTypeName(classificationVertex);

        if (StringUtils.isEmpty(classificationName)) {
            LOG.warn("Ignoring invalid classification vertex: {}", AtlasGraphUtilsV2.toString(classificationVertex));
        } else {
            ret = new AtlasClassification(classificationName);
            Map<String, Object> referenceProperties = Collections.emptyMap();
            boolean enableJanusOptimisation = AtlasConfiguration.ATLAS_INDEXSEARCH_ENABLE_JANUS_OPTIMISATION_EXTENDED.getBoolean()
                    && RequestContext.get().isInvokedByIndexSearch();
            String strValidityPeriods;

            if (enableJanusOptimisation) {
                referenceProperties = preloadProperties(classificationVertex, typeRegistry.getClassificationTypeByName(classificationName), Collections.emptySet(), false);
                ret.setEntityGuid((String) referenceProperties.get(Constants.CLASSIFICATION_ENTITY_GUID));
                ret.setEntityStatus(referenceProperties.get(Constants.CLASSIFICATION_ENTITY_STATUS) != null ?
                        AtlasEntity.Status.valueOf((String) referenceProperties.get(Constants.CLASSIFICATION_ENTITY_STATUS)) : null);
                ret.setPropagate(referenceProperties.get(CLASSIFICATION_VERTEX_PROPAGATE_KEY) != null ? (Boolean) referenceProperties.get(CLASSIFICATION_VERTEX_PROPAGATE_KEY) : true);
                ret.setRemovePropagationsOnEntityDelete(referenceProperties.get(CLASSIFICATION_VERTEX_REMOVE_PROPAGATIONS_KEY) != null ? (Boolean) referenceProperties.get(CLASSIFICATION_VERTEX_REMOVE_PROPAGATIONS_KEY) : true);
                ret.setRestrictPropagationThroughLineage(referenceProperties.get(CLASSIFICATION_VERTEX_RESTRICT_PROPAGATE_THROUGH_LINEAGE) != null ? (Boolean) referenceProperties.get(CLASSIFICATION_VERTEX_RESTRICT_PROPAGATE_THROUGH_LINEAGE) : false);
                ret.setRestrictPropagationThroughHierarchy(referenceProperties.get(CLASSIFICATION_VERTEX_RESTRICT_PROPAGATE_THROUGH_HIERARCHY) != null ? (Boolean) referenceProperties.get(CLASSIFICATION_VERTEX_RESTRICT_PROPAGATE_THROUGH_HIERARCHY) : false);
                strValidityPeriods = referenceProperties.get(CLASSIFICATION_VALIDITY_PERIODS_KEY)!=null ? (String) referenceProperties.get(CLASSIFICATION_VALIDITY_PERIODS_KEY) : null;
            } else {
                ret.setEntityGuid(AtlasGraphUtilsV2.getEncodedProperty(classificationVertex, CLASSIFICATION_ENTITY_GUID, String.class));
                ret.setEntityStatus(getClassificationEntityStatus(classificationVertex));
                ret.setPropagate(isPropagationEnabled(classificationVertex));
                ret.setRemovePropagationsOnEntityDelete(getRemovePropagations(classificationVertex));
                ret.setRestrictPropagationThroughLineage(getRestrictPropagationThroughLineage(classificationVertex));
                ret.setRestrictPropagationThroughHierarchy(getRestrictPropagationThroughHierarchy(classificationVertex));
                strValidityPeriods = AtlasGraphUtilsV2.getEncodedProperty(classificationVertex, CLASSIFICATION_VALIDITY_PERIODS_KEY, String.class);
            }

            ret.setValidityPeriods(AtlasJson.fromJson(strValidityPeriods, TIME_BOUNDARIES_LIST_TYPE));
            mapAttributes(classificationVertex, ret, null);
        }

        return ret;
    }

    public AtlasClassification toAtlasClassification(Tag tag) throws AtlasBaseException {
        AtlasClassification classification = TagDAOCassandraImpl.toAtlasClassification(tag.getTagMetaJson());
        return classification;
    }

    public AtlasVertex getReferencedEntityVertex(AtlasEdge edge, AtlasRelationshipEdgeDirection relationshipDirection, AtlasVertex parentVertex) throws AtlasBaseException {
        AtlasVertex entityVertex = null;

        if (relationshipDirection == OUT) {
            entityVertex = edge.getInVertex();
        } else if (relationshipDirection == IN) {
            entityVertex = edge.getOutVertex();
        } else if (relationshipDirection == BOTH){
            // since relationship direction is BOTH, edge direction can be inward or outward
            // compare with parent entity vertex and pick the right reference vertex
            if (StringUtils.equals(GraphHelper.getGuid(parentVertex), GraphHelper.getGuid(edge.getOutVertex()))) {
                entityVertex = edge.getInVertex();
            } else {
                entityVertex = edge.getOutVertex();
            }
        }

        return entityVertex;
    }

    public AtlasVertex getEntityVertex(String guid) throws AtlasBaseException {
        AtlasVertex ret = AtlasGraphUtilsV2.findByGuid(this.graph, guid);

        if (ret == null) {
            throw new AtlasBaseException(AtlasErrorCode.INSTANCE_GUID_NOT_FOUND, guid);
        }

        if (StringUtils.isEmpty(GraphHelper.getTypeName(ret))) {
            throw new AtlasBaseException(AtlasErrorCode.NO_TYPE_NAME_ON_VERTEX, guid);
        }

        return ret;
    }

    public AtlasEntitiesWithExtInfo toAtlasEntitiesWithExtInfo(List<String> guids, boolean isMinExtInfo) throws AtlasBaseException {
        AtlasEntitiesWithExtInfo ret = new AtlasEntitiesWithExtInfo();

        for (String guid : guids) {
            AtlasVertex vertex = getEntityVertex(guid);

            AtlasEntity entity = mapVertexToAtlasEntity(vertex, ret, isMinExtInfo);

            ret.addEntity(entity);
        }

        ret.compact();

        return ret;
    }

    public Map<String, Object> getEntityUniqueAttribute(AtlasVertex entityVertex) throws AtlasBaseException {
        Map<String, Object> ret        = null;
        String              typeName   = AtlasGraphUtilsV2.getTypeName(entityVertex);
        AtlasEntityType     entityType = typeRegistry.getEntityTypeByName(typeName);

        if (entityType != null && MapUtils.isNotEmpty(entityType.getUniqAttributes())) {
            for (AtlasAttribute attribute : entityType.getUniqAttributes().values()) {
                Object val = mapVertexToAttribute(entityVertex, attribute, null, false);

                if (val != null) {
                    if (ret == null) {
                        ret = new HashMap<>();
                    }

                    ret.put(attribute.getName(), val);
                }
            }
        }

        return ret;
    }

    public AtlasEntitiesWithExtInfo getEntitiesByUniqueAttributes(String typeName, List<Map<String, Object>> uniqueAttributesList, boolean isMinExtInfo) throws AtlasBaseException {
        AtlasEntitiesWithExtInfo ret        = new AtlasEntitiesWithExtInfo();
        AtlasEntityType          entityType = typeRegistry.getEntityTypeByName(typeName);

        if (entityType != null) {
            for (Map<String, Object> uniqAttributes : uniqueAttributesList) {
                try {
                    AtlasVertex vertex = AtlasGraphUtilsV2.getVertexByUniqueAttributes(this.graph, entityType, uniqAttributes);

                    if (vertex != null) {
                        AtlasEntity entity = mapVertexToAtlasEntity(vertex, ret, isMinExtInfo);

                        ret.addEntity(entity);
                    }
                } catch(AtlasBaseException e) {
                    if (e.getAtlasErrorCode() != AtlasErrorCode.INSTANCE_BY_UNIQUE_ATTRIBUTE_NOT_FOUND) {
                        throw e;
                    }
                }
            }
        }

        ret.compact();

        return ret;
    }

    public void evaluateClassificationPropagation(AtlasVertex classificationVertex, List<AtlasVertex> entitiesToAddPropagation, List<AtlasVertex> entitiesToRemovePropagation) {
        if (classificationVertex != null) {
            String            entityGuid         = getClassificationEntityGuid(classificationVertex);
            AtlasVertex       entityVertex       = AtlasGraphUtilsV2.findByGuid(this.graph, entityGuid);
            String            classificationId   = classificationVertex.getIdForDisplay();
            List<AtlasVertex> propagatedEntities = getAllPropagatedEntityVertices(classificationVertex);
            List<AtlasVertex> impactedEntities   = getImpactedVerticesV2(entityVertex, null, classificationId);

            List<AtlasVertex> entityVertices = (List<AtlasVertex>) CollectionUtils.subtract(propagatedEntities, impactedEntities);

            if (CollectionUtils.isNotEmpty(entityVertices)) {
                entitiesToRemovePropagation.addAll(entityVertices);
            }

            entityVertices = (List<AtlasVertex>) CollectionUtils.subtract(impactedEntities, propagatedEntities);

            if (CollectionUtils.isNotEmpty(entityVertices)) {
                entitiesToAddPropagation.addAll(entityVertices);
            }
        }
    }

    public Map<AtlasVertex, List<AtlasVertex>> getClassificationPropagatedEntitiesMapping(List<AtlasVertex> classificationVertices) throws AtlasBaseException{
        return getClassificationPropagatedEntitiesMapping(classificationVertices, null);
    }

    public Map<AtlasVertex, List<AtlasVertex>> getClassificationPropagatedEntitiesMapping(List<AtlasVertex> classificationVertices, String relationshipGuidToExclude) throws AtlasBaseException {
        AtlasPerfMetrics.MetricRecorder metricRecorder = RequestContext.get().startMetricRecord("getClassificationPropagatedEntitiesMapping");
        Map<AtlasVertex, List<AtlasVertex>> ret = new HashMap<>();

        if (CollectionUtils.isNotEmpty(classificationVertices)) {
            for (AtlasVertex classificationVertex : classificationVertices) {
                String            classificationId      = classificationVertex.getIdForDisplay();
                String            sourceEntityId        = getClassificationEntityGuid(classificationVertex);
                AtlasVertex       sourceEntityVertex    = AtlasGraphUtilsV2.findByGuid(this.graph, sourceEntityId);
                String propagationMode;

                Boolean restrictPropagationThroughLineage = AtlasGraphUtilsV2.getProperty(classificationVertex, CLASSIFICATION_VERTEX_RESTRICT_PROPAGATE_THROUGH_LINEAGE, Boolean.class);
                Boolean restrictPropagationThroughHierarchy = AtlasGraphUtilsV2.getProperty(classificationVertex, CLASSIFICATION_VERTEX_RESTRICT_PROPAGATE_THROUGH_HIERARCHY, Boolean.class);
                propagationMode = determinePropagationMode(restrictPropagationThroughLineage,restrictPropagationThroughHierarchy);
                Boolean toExclude = propagationMode == CLASSIFICATION_PROPAGATION_MODE_RESTRICT_LINEAGE ? true : false;
                List<AtlasVertex> entitiesPropagatingTo = getImpactedVerticesV2(sourceEntityVertex, relationshipGuidToExclude,
                        classificationId, CLASSIFICATION_PROPAGATION_MODE_LABELS_MAP.get(propagationMode),toExclude);

                LOG.info("Traversed {} vertices for Classification vertex id {} excluding RelationShip GUID {}", entitiesPropagatingTo.size(), classificationId, relationshipGuidToExclude);

                ret.put(classificationVertex, entitiesPropagatingTo);
            }
        }

        RequestContext.get().endMetricRecord(metricRecorder);
        return ret;
    }
    /**
     * Checks for if the AtlasClassification has valid config of restrict flags
     * Both Restrict flags can't be true with propagate flag allowed
     */
    public void verifyClassificationsPropagationMode(List<AtlasClassification> incomingClassifications) throws AtlasBaseException {
        for(AtlasClassification incomingClassification : incomingClassifications){
            if(Boolean.TRUE.equals(incomingClassification.isPropagate()))
                determinePropagationMode(incomingClassification.getRestrictPropagationThroughLineage(),incomingClassification.getRestrictPropagationThroughHierarchy());
        }
    }

    public String determinePropagationMode(Boolean currentRestrictPropagationThroughLineage, Boolean currentRestrictPropagationThroughHierarchy) throws AtlasBaseException {
        String propagationMode;

        validatePropagationRestrictionOptions(currentRestrictPropagationThroughLineage, currentRestrictPropagationThroughHierarchy);

        if (Boolean.TRUE.equals(currentRestrictPropagationThroughLineage)) {
            propagationMode = CLASSIFICATION_PROPAGATION_MODE_RESTRICT_LINEAGE;
        } else if (Boolean.TRUE.equals(currentRestrictPropagationThroughHierarchy)) {
            propagationMode = CLASSIFICATION_PROPAGATION_MODE_RESTRICT_HIERARCHY;
        } else {
            propagationMode = CLASSIFICATION_PROPAGATION_MODE_DEFAULT;
        }

        return propagationMode;
    }

    public void validatePropagationRestrictionOptions(Boolean currentRestrictPropagationThroughLineage, Boolean currentRestrictPropagationThroughHierarchy) throws AtlasBaseException {
        if (Boolean.TRUE.equals(currentRestrictPropagationThroughLineage) && Boolean.TRUE.equals(currentRestrictPropagationThroughHierarchy))
            throw new AtlasBaseException("Both restrictPropagationThroughLineage and restrictPropagationThroughHierarchy cannot be true simultaneously.");
    }

    public List<AtlasVertex> getImpactedVerticesV2(AtlasVertex entityVertex) {
        return getImpactedVerticesV2(entityVertex, (List<String>) null,false);
    }

    public List<AtlasVertex> getImpactedVerticesV2(AtlasVertex entityVertex,  List<String> edgeLabelsToCheck,Boolean toExclude){
        List<AtlasVertex> ret = new ArrayList<>();
        traverseImpactedVertices(entityVertex, null, null, ret, edgeLabelsToCheck,toExclude);

        return ret;
    }

    public List<AtlasVertex> getImpactedVerticesV2(AtlasVertex entityVertex, String relationshipGuidToExclude) {
        List<AtlasVertex> ret = new ArrayList<>();

        traverseImpactedVertices(entityVertex, relationshipGuidToExclude, null, ret, null,false);

        return ret;
    }

    public List<AtlasVertex> getIncludedImpactedVerticesV2(AtlasVertex entityVertex, String relationshipGuidToExclude) {
        return getIncludedImpactedVerticesV2(entityVertex, relationshipGuidToExclude, null);
    }

    public List<AtlasVertex> getIncludedImpactedVerticesV2(AtlasVertex entityVertex, String relationshipGuidToExclude, String classificationId) {
        List<AtlasVertex> ret = new ArrayList<>(Arrays.asList(entityVertex));

        traverseImpactedVertices(entityVertex, relationshipGuidToExclude, classificationId, ret, null,false);

        return ret;
    }
    public List<AtlasVertex> getIncludedImpactedVerticesV2(AtlasVertex entityVertex, String relationshipGuidToExclude, List<String> edgeLabelsToCheck,Boolean toExclude) {
        List<String> vertexIds = new ArrayList<>();
        traverseImpactedVerticesByLevel(entityVertex, relationshipGuidToExclude, null, vertexIds, edgeLabelsToCheck,toExclude, null);

        List<AtlasVertex> ret = vertexIds.stream().map(x -> graph.getVertex(x))
                .filter(vertex -> vertex != null)
                .collect(Collectors.toList());
        ret.add(entityVertex);

        return ret;
    }

    public List<AtlasVertex> getImpactedVerticesV2(AtlasVertex entityVertex, String relationshipGuidToExclude, String classificationId) {
        List<AtlasVertex> ret = new ArrayList<>();

        traverseImpactedVertices(entityVertex, relationshipGuidToExclude, classificationId, ret, null,false);

        return ret;
    }

    public List<AtlasVertex> getImpactedVerticesV2(AtlasVertex entityVertex, String relationshipGuidToExclude, String classificationId, List<String> edgeLabelsToCheck,Boolean toExclude) {
        List<AtlasVertex> ret = new ArrayList<>();

        traverseImpactedVertices(entityVertex, relationshipGuidToExclude, classificationId, ret, edgeLabelsToCheck,toExclude);

        return ret;
    }


    public List<String> getImpactedVerticesIds(AtlasVertex entityVertex, String relationshipGuidToExclude, String classificationId, List<String> edgeLabelsToCheck,Boolean toExclude) {
        List<String> ret = new ArrayList<>();

        traverseImpactedVerticesByLevel(entityVertex, relationshipGuidToExclude, classificationId, ret, edgeLabelsToCheck,toExclude, null);

        return ret;
    }

    public List<String> getImpactedVerticesIdsClassificationAttached(AtlasVertex entityVertex, String classificationId, List<String> edgeLabelsToCheck,Boolean toExclude, List<String> verticesWithoutClassification) {
        List<String> ret = new ArrayList<>();

        GraphHelper.getClassificationEdges(entityVertex).forEach(classificationEdge -> {
            AtlasVertex classificationVertex = classificationEdge.getInVertex();
            if (classificationVertex != null && classificationId.equals(classificationVertex.getIdForDisplay())) {
                traverseImpactedVerticesByLevel(entityVertex, null, classificationId, ret, edgeLabelsToCheck, toExclude, verticesWithoutClassification);
            }
        });

        return ret;
    }



    private void traverseImpactedVertices(final AtlasVertex entityVertexStart, final String relationshipGuidToExclude,
                                          final String classificationId, final List<AtlasVertex> result, List<String> edgeLabelsToCheck,Boolean toExclude) {
        AtlasPerfMetrics.MetricRecorder metricRecorder = RequestContext.get().startMetricRecord("traverseImpactedVertices");
        Set<String>              visitedVertices = new HashSet<>();
        Queue<AtlasVertex>       queue           = new ArrayDeque<>();
        Map<String, AtlasVertex> resultsMap      = new HashMap<>();
        RequestContext requestContext = RequestContext.get();

        if (entityVertexStart != null) {
            queue.add(entityVertexStart);
        }

        while (!queue.isEmpty()) {
            AtlasVertex entityVertex   = queue.poll();
            String      entityVertexId = entityVertex.getIdForDisplay();

            if (visitedVertices.contains(entityVertexId)) {
                LOG.info("Already visited: {}", entityVertexId);

                continue;
            }

            visitedVertices.add(entityVertexId);

            AtlasEntityType entityType          = typeRegistry.getEntityTypeByName(getTypeName(entityVertex));
            String[]        tagPropagationEdges = entityType != null ? entityType.getTagPropagationEdgesArray() : null;

            if (tagPropagationEdges == null) {
                continue;
            }
            // Main Crux of toExclude over here
            if (edgeLabelsToCheck != null && !edgeLabelsToCheck.isEmpty()) {
                if (toExclude) {
                    tagPropagationEdges = Arrays.stream(tagPropagationEdges)
                            .filter(x -> !edgeLabelsToCheck.contains(x))
                            .toArray(String[]::new);
                } else {
                    tagPropagationEdges = Arrays.stream(tagPropagationEdges)
                            .filter(edgeLabelsToCheck::contains)
                            .toArray(String[]::new);
                }
            }


            Iterator<AtlasEdge> propagationEdges = entityVertex.getEdges(AtlasEdgeDirection.BOTH, tagPropagationEdges).iterator();

            while (propagationEdges.hasNext()) {
                AtlasEdge propagationEdge = propagationEdges.next();

                if (getEdgeStatus(propagationEdge) != ACTIVE && !(requestContext.getCurrentTask() != null && requestContext.getDeletedEdgesIds().contains(propagationEdge.getIdForDisplay())) ) {
                    continue;
                }

                PropagateTags tagPropagation = getPropagateTags(propagationEdge);

                if (tagPropagation == null || tagPropagation == NONE) {
                    continue;
                } else if (tagPropagation == TWO_TO_ONE) {
                    if (isOutVertex(entityVertex, propagationEdge)) {
                        continue;
                    }
                } else if (tagPropagation == ONE_TO_TWO) {
                    if (!isOutVertex(entityVertex, propagationEdge)) {
                        continue;
                    }
                }

                if (relationshipGuidToExclude != null) {
                    if (StringUtils.equals(getRelationshipGuid(propagationEdge), relationshipGuidToExclude)) {
                        continue;
                    }
                }

                if (classificationId != null) {
                    List<String> blockedClassificationIds = getBlockedClassificationIds(propagationEdge);

                    if (CollectionUtils.isNotEmpty(blockedClassificationIds) && blockedClassificationIds.contains(classificationId)) {
                        continue;
                    }
                }

                AtlasVertex adjacentVertex             = getOtherVertex(propagationEdge, entityVertex);
                String      adjacentVertexIdForDisplay = adjacentVertex.getIdForDisplay();

                if (!visitedVertices.contains(adjacentVertexIdForDisplay) && !resultsMap.containsKey(adjacentVertexIdForDisplay)) {
                    resultsMap.put(adjacentVertexIdForDisplay, adjacentVertex);

                    queue.add(adjacentVertex);
                }
            }
        }

        result.addAll(resultsMap.values());
        RequestContext.get().endMetricRecord(metricRecorder);
    }

    private void traverseImpactedVerticesByLevel(final AtlasVertex entityVertexStart, final String relationshipGuidToExclude,
                                          final String classificationId, final List<String> result, List<String> edgeLabelsToCheck,Boolean toExclude, List<String> verticesWithoutClassification) {
        AtlasPerfMetrics.MetricRecorder metricRecorder                          = RequestContext.get().startMetricRecord("traverseImpactedVerticesByLevel");
        Set<String>                 visitedVerticesIds                          = new HashSet<>();
        Set<String>                 verticesAtCurrentLevel                      = new HashSet<>();
        Set<String>                 traversedVerticesIds                        = new HashSet<>();
        Set<String>                 verticesWithOutClassification               = new HashSet<>();
        RequestContext              requestContext                              = RequestContext.get();
        AtlasVertex                 classificationVertex                        = graph.getVertex(classificationId);
        boolean                     storeVerticesWithoutClassification          = verticesWithoutClassification == null ? false : true;

        final ThreadFactory threadFactory = new ThreadFactoryBuilder()
                .setNameFormat("Tasks-BFS-%d")
                .setDaemon(true)
                .build();

        ExecutorService executorService = Executors.newFixedThreadPool(AtlasConfiguration.GRAPH_TRAVERSAL_PARALLELISM.getInt(), threadFactory);

        //Add Source vertex to level 1
        if (entityVertexStart != null) {
            verticesAtCurrentLevel.add(entityVertexStart.getIdForDisplay());
        }
        /*
            Steps in each level:
                1. Add vertices to Visited Vertices set
                2. Then fetch adjacent vertices of that vertex using getAdjacentVerticesIds
                3. Use future to fetch it later as it is a Blocking call,so we want to execute it asynchronously
                4. Then fetch the result from futures
                5. It will return the adjacent vertices of the current level
            After processing current level:
                1. Add the adjacent vertices of current level to verticesToVisitNextLevel
                2. Clear the processed vertices of current level
                3. After that insert verticesToVisitNextLevel into current level
           Continue the steps until all vertices are processed by checking if verticesAtCurrentLevel is empty
         */
        try {
            while (!verticesAtCurrentLevel.isEmpty()) {
                Set<String> verticesToVisitNextLevel = new HashSet<>();
                List<CompletableFuture<Set<String>>> futures = verticesAtCurrentLevel.stream()
                        .map(t -> {
                            AtlasVertex entityVertex = graph.getVertex(t);
                            visitedVerticesIds.add(entityVertex.getIdForDisplay());
                            // If we want to store vertices without classification attached
                            // Check if vertices has classification attached or not using function isClassificationAttached

                            if(storeVerticesWithoutClassification && !GraphHelper.isClassificationAttached(entityVertex, classificationVertex)) {
                                verticesWithOutClassification.add(entityVertex.getIdForDisplay());
                            }

                            return CompletableFuture.supplyAsync(() -> getAdjacentVerticesIds(entityVertex, classificationId,
                                    relationshipGuidToExclude, edgeLabelsToCheck,toExclude, visitedVerticesIds), executorService);
                        }).collect(Collectors.toList());

                futures.stream().map(CompletableFuture::join).forEach(x -> {
                    verticesToVisitNextLevel.addAll(x);
                    traversedVerticesIds.addAll(x);
                });

                verticesAtCurrentLevel.clear();
                verticesAtCurrentLevel.addAll(verticesToVisitNextLevel);
            }
        } finally {
            executorService.shutdown();
        }
        result.addAll(traversedVerticesIds);

        if(storeVerticesWithoutClassification)
            verticesWithoutClassification.addAll(verticesWithOutClassification);

        requestContext.endMetricRecord(metricRecorder);
    }

    public void traverseImpactedVerticesByLevelV2(final AtlasVertex entityVertexStart, final String relationshipGuidToExclude,
                                                 final String classificationId, final Set<String> result, List<String> edgeLabelsToCheck,Boolean toExclude, Set<String> verticesWithClassification) {
        AtlasPerfMetrics.MetricRecorder metricRecorder                          = RequestContext.get().startMetricRecord("traverseImpactedVerticesByLevel");
        Set<String>                 visitedVerticesIds                          = new HashSet<>();
        Set<String>                 verticesAtCurrentLevel                      = new HashSet<>();
        Set<String>                 traversedVerticesIds                        = new HashSet<>();
        Set<String>                 verticesToPropagateTo               = new HashSet<>();
        RequestContext              requestContext                              = RequestContext.get();
        boolean                     storeVerticesWithoutClassification          = verticesWithClassification == null ? false : true;

        final ThreadFactory threadFactory = new ThreadFactoryBuilder()
                .setNameFormat("Tasks-BFS-%d")
                .setDaemon(true)
                .build();

        ExecutorService executorService = Executors.newFixedThreadPool(AtlasConfiguration.GRAPH_TRAVERSAL_PARALLELISM.getInt(), threadFactory);

        //Add Source vertex to level 1
        if (entityVertexStart != null) {
            verticesAtCurrentLevel.add(entityVertexStart.getIdForDisplay());
        }
        /*
            Steps in each level:
                1. Add vertices to Visited Vertices set
                2. Then fetch adjacent vertices of that vertex using getAdjacentVerticesIds
                3. Use future to fetch it later as it is a Blocking call,so we want to execute it asynchronously
                4. Then fetch the result from futures
                5. It will return the adjacent vertices of the current level
            After processing current level:
                1. Add the adjacent vertices of current level to verticesToVisitNextLevel
                2. Clear the processed vertices of current level
                3. After that insert verticesToVisitNextLevel into current level
           Continue the steps until all vertices are processed by checking if verticesAtCurrentLevel is empty
         */
        try {
            while (!verticesAtCurrentLevel.isEmpty()) {
                Set<String> verticesToVisitNextLevel = new HashSet<>();
                List<CompletableFuture<Set<String>>> futures = verticesAtCurrentLevel.stream()
                        .map(t -> {
                            AtlasVertex entityVertex = graph.getVertex(t);
                            visitedVerticesIds.add(entityVertex.getIdForDisplay());
                            // If we want to store vertices without classification attached
                            // Check if vertices has classification attached or not using function isClassificationAttached

                            if(storeVerticesWithoutClassification && !verticesWithClassification.contains(entityVertex.getIdForDisplay())) {
                                verticesToPropagateTo.add(entityVertex.getIdForDisplay());
                            }

                            return CompletableFuture.supplyAsync(() -> getAdjacentVerticesIds(entityVertex, classificationId,
                                    relationshipGuidToExclude, edgeLabelsToCheck,toExclude, visitedVerticesIds), executorService);
                        }).collect(Collectors.toList());

                futures.stream().map(CompletableFuture::join).forEach(x -> {
                    verticesToVisitNextLevel.addAll(x);
                    traversedVerticesIds.addAll(x);
                });

                verticesAtCurrentLevel.clear();
                verticesAtCurrentLevel.addAll(verticesToVisitNextLevel);
            }
        } finally {
            executorService.shutdown();
        }
        result.addAll(traversedVerticesIds);

        if(storeVerticesWithoutClassification) {
            verticesWithClassification.clear();
            verticesWithClassification.addAll(verticesToPropagateTo);
        }

        requestContext.endMetricRecord(metricRecorder);
    }

    private Set<String> getAdjacentVerticesIds(AtlasVertex entityVertex,final String classificationId, final String relationshipGuidToExclude
            ,List<String> edgeLabelsToCheck,Boolean toExclude, Set<String> visitedVerticesIds) {

        AtlasEntityType         entityType          = typeRegistry.getEntityTypeByName(getTypeName(entityVertex));
        String[]                tagPropagationEdges = entityType != null ? entityType.getTagPropagationEdgesArray() : null;
        Set<String>             ret                 = new HashSet<>();
        RequestContext          requestContext      = RequestContext.get();

        if (tagPropagationEdges == null) {
            return null;
        }

        if (edgeLabelsToCheck != null && !edgeLabelsToCheck.isEmpty()) {
            if (toExclude) {
                tagPropagationEdges = Arrays.stream(tagPropagationEdges)
                        .filter(x -> !edgeLabelsToCheck.contains(x))
                        .collect(Collectors.toList())
                        .toArray(new String[0]);
            } else{
                tagPropagationEdges = Arrays.stream(tagPropagationEdges)
                        .filter(x -> edgeLabelsToCheck.contains(x))
                        .collect(Collectors.toList())
                        .toArray(new String[0]);
            }
        }

        Iterator<AtlasEdge> propagationEdges = entityVertex.getEdges(AtlasEdgeDirection.BOTH, tagPropagationEdges).iterator();

        while (propagationEdges.hasNext()) {
            AtlasEdge propagationEdge = propagationEdges.next();

            if (getEdgeStatus(propagationEdge) != ACTIVE && !(requestContext.getCurrentTask() != null && requestContext.getDeletedEdgesIds().contains(propagationEdge.getIdForDisplay())) ) {
                continue;
            }

            PropagateTags tagPropagation = getPropagateTags(propagationEdge);

            if (tagPropagation == null || tagPropagation == NONE) {
                continue;
            } else if (tagPropagation == TWO_TO_ONE) {
                if (isOutVertex(entityVertex, propagationEdge)) {
                    continue;
                }
            } else if (tagPropagation == ONE_TO_TWO) {
                if (!isOutVertex(entityVertex, propagationEdge)) {
                    continue;
                }
            }

            if (relationshipGuidToExclude != null) {
                if (StringUtils.equals(getRelationshipGuid(propagationEdge), relationshipGuidToExclude)) {
                    continue;
                }
            }

            if (classificationId != null) {
                List<String> blockedClassificationIds = getBlockedClassificationIds(propagationEdge);

                if (CollectionUtils.isNotEmpty(blockedClassificationIds) && blockedClassificationIds.contains(classificationId)) {
                    continue;
                }
            }

            AtlasVertex adjacentVertex             = getOtherVertex(propagationEdge, entityVertex);
            String      adjacentVertexIdForDisplay = adjacentVertex.getIdForDisplay();

            if (!visitedVerticesIds.contains(adjacentVertexIdForDisplay)) {
                ret.add(adjacentVertexIdForDisplay);
            }
        }

        return ret;
    }

    private boolean isOutVertex(AtlasVertex vertex, AtlasEdge edge) {
        return StringUtils.equals(vertex.getIdForDisplay(), edge.getOutVertex().getIdForDisplay());
    }

    private AtlasVertex getOtherVertex(AtlasEdge edge, AtlasVertex vertex) {
        AtlasVertex outVertex = edge.getOutVertex();
        AtlasVertex inVertex  = edge.getInVertex();

        return StringUtils.equals(outVertex.getIdForDisplay(), vertex.getIdForDisplay()) ? inVertex : outVertex;
    }

    public AtlasVertex getEntityVertex(AtlasObjectId objId) throws AtlasBaseException {
        AtlasVertex ret = null;

        if (! AtlasTypeUtil.isValid(objId)) {
            throw new AtlasBaseException(AtlasErrorCode.INVALID_OBJECT_ID, objId.toString());
        }

        if (AtlasTypeUtil.isAssignedGuid(objId)) {
            ret = AtlasGraphUtilsV2.findByGuid(this.graph, objId.getGuid());
        } else {
            AtlasEntityType     entityType     = typeRegistry.getEntityTypeByName(objId.getTypeName());
            Map<String, Object> uniqAttributes = objId.getUniqueAttributes();

            ret = AtlasGraphUtilsV2.getVertexByUniqueAttributes(this.graph, entityType, uniqAttributes);
        }

        if (ret == null) {
            throw new AtlasBaseException(AtlasErrorCode.INSTANCE_GUID_NOT_FOUND, objId.toString());
        }

        return ret;
    }

    @NotNull
<<<<<<< HEAD
    private static Map<String, ArrayList<?>> getStringArrayListMap(Map<Object, Object> properties) {
        Map<String, ArrayList<?>> vertexProperties = new HashMap<>();
=======
    private static Map<String, List<?>> getStringArrayListMap(Map<Object, Object> properties) {
        Map<String, List<?>> vertexProperties = new HashMap<>();
>>>>>>> 8e9323a5
        for (Map.Entry<Object, Object> entry : properties.entrySet()) {
            String attributeName = entry.getKey().toString();
            Object attributeValue = entry.getValue();
            if (attributeValue instanceof List) {
                // Convert List to ArrayList
                ArrayList<?> arrayList = new ArrayList<>((List<?>) attributeValue);
                vertexProperties.put(attributeName, arrayList);
            }
        }
        return vertexProperties;
    }

    private Set<String> collectEdgeLabelsToProcess(VertexEdgePropertiesCache cache,
                                                   Set<String> vertexIds,
                                                   Set<String> attributes) {
        if (attributes == null || attributes.isEmpty()) {
            return Collections.emptySet();
        }

        Set<String> typeNames = vertexIds.stream()
                .map(cache::getTypeName)
                .filter(StringUtils::isNotEmpty)
                .collect(Collectors.toSet());

        // Collect edge labels from relationship attributes
        Set<String> edgeLabels = new HashSet<>();

        for (String typeName : typeNames) {
            AtlasEntityType entityType = typeRegistry.getEntityTypeByName(typeName);
            if (entityType == null) {
                continue;
            }

            for (String attribute : attributes) {
                processRelationshipAttribute(entityType, attribute, edgeLabels);
            }
        }

        return edgeLabels;
    }

    private void processRelationshipAttribute(AtlasEntityType entityType,
                                              String attribute,
                                              Set<String> edgeLabels) {
<<<<<<< HEAD
=======

        RequestContext context = RequestContext.get();
>>>>>>> 8e9323a5
        if (!entityType.getRelationshipAttributes().containsKey(attribute)) {
            return;
        }

        AtlasAttribute atlasAttribute = entityType.getRelationshipAttribute(attribute, null);
        if (atlasAttribute != null && atlasAttribute.getAttributeType() != null) {
<<<<<<< HEAD
=======
            if (context.isInvokedByIndexSearch() && context.isInvokedByProduct() &&
                    CollectionUtils.isEmpty(context.getRelationAttrsForSearch())) {
                return;
            }
>>>>>>> 8e9323a5
            edgeLabels.add(atlasAttribute.getRelationshipEdgeLabel());
        } else {
            LOG.debug("Ignoring non-relationship type attribute: {}", attribute);
        }
    }

<<<<<<< HEAD
    private Pair<Map<String, Map<String, ArrayList<?>>>, Map<String, AtlasVertex>> getVertexPropertiesValueMap(Set<String> vertexIds, int batchSize) {
=======
    /*
    Returns a pair containing:
    1. A map of vertex IDs to their properties, where each property is a map of attribute names to lists of values.
    2. A map of vertex IDs to their corresponding AtlasVertex objects.
     */
    @SuppressWarnings("unchecked,rawtypes")
    private Pair<Map<String, Map<String, List<?>>>, Map<String, AtlasVertex>> getVertexPropertiesValueMap(Set<String> vertexIds, int batchSize) {
>>>>>>> 8e9323a5
        AtlasPerfMetrics.MetricRecorder metricRecorder = RequestContext.get().startMetricRecord("getVertexPropertiesValueMap");
        try {
            if (CollectionUtils.isEmpty(vertexIds)) {
                return Pair.with(Collections.emptyMap(), Collections.emptyMap());
            }

<<<<<<< HEAD
            Map<String, Map<String, ArrayList<?>>> vertexPropertyMap = new HashMap<>();
=======
            Map<String, Map<String, List<?>>> vertexPropertyMap = new HashMap<>();
>>>>>>> 8e9323a5
            Map<String, AtlasVertex> vertexMap = new HashMap<>();

            ListUtils.partition(new ArrayList<>(vertexIds), batchSize).forEach(batch -> {
                GraphTraversal vertices  = graph.V(batch)
                        .project("vertex", "properties")
                        // Return the vertex only
                        .by()
                        .by(__.valueMap(true)); // Return the valueMap

                List<Map<String, Object>> results = vertices.toList();



                results.forEach(vertexInfo -> {
                    AtlasVertex vertex = new AtlasJanusVertex((AtlasJanusGraph) graph, (Vertex) vertexInfo.get("vertex"));
                    vertexMap.put(vertex.getIdForDisplay(), vertex);
                    Map<Object, Object> properties = (Map<Object, Object>) vertexInfo.get("properties");
                    if (properties != null) {
                        if (MapUtils.isNotEmpty(properties) && properties.containsKey(T.id)) {
                            Long vertexId = (Long) properties.get(T.id);
                            properties.remove(T.id);
                            properties.remove(T.label);
<<<<<<< HEAD
                            Map<String, ArrayList<?>> vertexProperties = getStringArrayListMap(properties);
=======
                            Map<String, List<?>> vertexProperties = getStringArrayListMap(properties);
>>>>>>> 8e9323a5
                            vertexPropertyMap.put(vertexId.toString(), vertexProperties);
                        }
                    }
                });
            });

            return Pair.with(vertexPropertyMap, vertexMap);
        } finally {
            RequestContext.get().endMetricRecord(metricRecorder);
        }
    }

<<<<<<< HEAD
=======
    public List<Map<String, Object>> getConnectedRelationEdges(Set<String> vertexIds, Set<String> edgeLabels, int relationAttrsSize) {
        AtlasPerfMetrics.MetricRecorder metricRecorder = RequestContext.get().startMetricRecord("getConnectedRelationEdges");
        try {
            if (CollectionUtils.isEmpty(vertexIds)) {
                return Collections.emptyList();
            }

            GraphTraversal<Edge, Map<String, Object>> edgeTraversal =
                    ((AtlasJanusGraph) graph).V(vertexIds)
                            .bothE()
                            .has(STATE_PROPERTY_KEY, ACTIVE.name())
                            .has(RELATIONSHIP_GUID_PROPERTY_KEY)
                            .project( "id", "valueMap","label", "inVertexId", "outVertexId")
                            .by(__.id()) // Returns the edge id
                            .by(__.valueMap(true)) // Returns the valueMap
                            .by(__.label()) // Returns the edge label
                            .by(__.inV().id())  // Returns the inVertexId
                            .by(__.outV().id()); // Returns the outVertexId

            return edgeTraversal.toList();
        } finally {
            RequestContext.get().endMetricRecord(metricRecorder);
        }
    }

>>>>>>> 8e9323a5

    public VertexEdgePropertiesCache enrichVertexPropertiesByVertexIds(Set<String> vertexIds, Set<String> attributes) {
        AtlasPerfMetrics.MetricRecorder metricRecorder = RequestContext.get().startMetricRecord("enrichVertexPropertiesByVertexIds");
       try {
<<<<<<< HEAD
           VertexEdgePropertiesCache ret = new VertexEdgePropertiesCache();
=======
           RequestContext context = RequestContext.get();
           int relationAttrsSize = MAX_EDGES_SUPER_VERTEX.getInt();
           if (context.isInvokedByIndexSearch() && context.isInvokedByProduct()) {
               relationAttrsSize = MIN_EDGES_SUPER_VERTEX.getInt();
           }
           VertexEdgePropertiesCache vertexEdgePropertyCache = new VertexEdgePropertiesCache();
>>>>>>> 8e9323a5
           if (CollectionUtils.isEmpty(vertexIds)) {
               return null;
           }

<<<<<<< HEAD
           // Get vertex properties
           Pair<Map<String, Map<String, ArrayList<?>>>, Map<String, AtlasVertex>> vertexCache = getVertexPropertiesValueMap(vertexIds, 100);

           for (Map.Entry<String, Map<String, ArrayList<?>>> entry : vertexCache.getValue0().entrySet()) {
               String vertexId = entry.getKey();
               Map<String, ArrayList<?>> properties = entry.getValue();

               if (MapUtils.isNotEmpty(properties)) {
                   ret.addVertexProperties(vertexId, properties);
               }
           }
           ret.addVertices(vertexCache.getValue1());

           Set<String> edgeLabelsToProcess = collectEdgeLabelsToProcess(ret, vertexIds, attributes);

           Set<String> vertexIdsToProcess = new HashSet<>();
           if (!CollectionUtils.isEmpty(edgeLabelsToProcess)) {
               // Get all edges
               GraphTraversal<Edge, Map<String, Object>> edgeTraversal =
                       ((AtlasJanusGraph) graph).V(vertexIds)
                               .bothE()
                               .has(STATE_PROPERTY_KEY, ACTIVE.name())
                               .project( "id", "valueMap","label", "inVertexId", "outVertexId")
                               .by(__.id()) // Returns the edge id
                               .by(__.valueMap(true)) // Returns the valueMap
                               .by(__.label()) // Returns the edge label
                               .by(__.inV().id())  // Returns the inVertexId
                               .by(__.outV().id()); // Returns the outVertexId

               List<Map<String, Object>> results = edgeTraversal.toList();


               for(String vertexId : vertexIds) {
                   for (Map<String, Object> result : results) {
                       if (!(result.containsKey("id") && result.containsKey("valueMap"))) {
                           continue;
                       }
                       LinkedHashMap<Object, Object> valueMap = (LinkedHashMap<Object, Object>) result.get("valueMap");

                       String edgeId = result.get("id").toString();
                       String edgeLabel = result.get("label").toString();
                       String outVertexId = result.get("outVertexId").toString();
                       String inVertexId = result.get("inVertexId").toString();
=======
          /*
            Returns a pair containing:
            1. A map of vertex IDs to their properties, where each property is a map of attribute names to lists of values.
            2. A map of vertex IDs to their corresponding AtlasVertex objects.
          */
           Pair<Map<String, Map<String, List<?>>>, Map<String, AtlasVertex>> vertexCache = getVertexPropertiesValueMap(vertexIds, 100);

           for (Map.Entry<String, Map<String, List<?>>> entry : vertexCache.getValue0().entrySet()) {
               String vertexId = entry.getKey();
               Map<String, List<?>> properties = entry.getValue();

               if (MapUtils.isNotEmpty(properties)) {
                   vertexEdgePropertyCache.addVertexProperties(vertexId, properties);
               }
           }
           vertexEdgePropertyCache.addVertices(vertexCache.getValue1());

           Set<String> edgeLabelsToProcess = collectEdgeLabelsToProcess(vertexEdgePropertyCache, vertexIds, attributes);

           Set<String> vertexIdsToProcess = new HashSet<>();
           if (!CollectionUtils.isEmpty(edgeLabelsToProcess)) {
               List<Map<String, Object>> relationEdges = getConnectedRelationEdges(vertexIds, edgeLabelsToProcess, relationAttrsSize);

               for(String vertexId : vertexIds) {
                   for (Map<String, Object> relationEdge : relationEdges) {
                       if (!(relationEdge.containsKey("id") && relationEdge.containsKey("valueMap"))) {
                           continue;
                       }
                       LinkedHashMap<Object, Object> valueMap = (LinkedHashMap<Object, Object>) relationEdge.get("valueMap");

                       String edgeId = relationEdge.get("id").toString();
                       String edgeLabel = relationEdge.get("label").toString();
                       String outVertexId = relationEdge.get("outVertexId").toString();
                       String inVertexId = relationEdge.get("inVertexId").toString();
>>>>>>> 8e9323a5

                       if (!edgeLabelsToProcess.contains(edgeLabel)) {
                           continue;
                       }
<<<<<<< HEAD
                       // Self relationship condition, like similarities relationship in the meanings
                       if (vertexId.equals(outVertexId) && vertexId.equals(inVertexId)) {
                           ret.addEdgeLabelToVertexIds(vertexId, edgeLabel, new EdgeVertexReference(outVertexId, edgeId, edgeLabel, inVertexId, outVertexId, valueMap));
                       } else if (vertexId.equals(outVertexId)) {
                           ret.addEdgeLabelToVertexIds(vertexId, edgeLabel, new EdgeVertexReference(inVertexId, edgeId, edgeLabel, inVertexId, outVertexId, valueMap));
                           vertexIdsToProcess.add(inVertexId);
                       } else if (vertexId.equals(inVertexId)) {
                           ret.addEdgeLabelToVertexIds(vertexId, edgeLabel, new EdgeVertexReference(outVertexId, edgeId, edgeLabel, inVertexId, outVertexId, valueMap));
                           vertexIdsToProcess.add(outVertexId);
                       }

                   }
               }
           }

           Pair<Map<String, Map<String, ArrayList<?>>>, Map<String, AtlasVertex>> referenceVertices = getVertexPropertiesValueMap(vertexIdsToProcess, 1000);
           for (Map.Entry<String, Map<String, ArrayList<?>>> entry : referenceVertices.getValue0().entrySet()) {
               String vertexId = entry.getKey();
               Map<String, ArrayList<?>> properties = entry.getValue();

               if (MapUtils.isNotEmpty(properties)) {
                   ret.addVertexProperties(vertexId, properties);
               }
           }
           ret.addVertices(referenceVertices.getValue1());

           return ret;
=======

                       // Check how this vertex relates to the edge
                       boolean isSelfLoop = vertexId.equals(outVertexId) && vertexId.equals(inVertexId);
                       boolean isSourceVertex = vertexId.equals(outVertexId);
                       boolean isTargetVertex = vertexId.equals(inVertexId);

                        // Only process if this vertex is part of the edge
                       if (!isSelfLoop && !isSourceVertex && !isTargetVertex) {
                           continue;
                       }

                        // For self-loops (like similarity relationships), reference points to itself
                        // For regular edges, reference points to the other vertex
                       String referencedVertex;
                       if (isSelfLoop) {
                           referencedVertex = outVertexId;
                       } else if (isSourceVertex) {
                           referencedVertex = inVertexId;
                       } else {
                           referencedVertex = outVertexId;
                       }

                       EdgeVertexReference edgeRef = new EdgeVertexReference(
                               referencedVertex, edgeId, edgeLabel, inVertexId, outVertexId, valueMap
                       );

                       boolean wasAdded = vertexEdgePropertyCache.addEdgeLabelToVertexIds(
                               vertexId, edgeLabel, edgeRef, relationAttrsSize
                       );

                       if (wasAdded && !isSelfLoop) {
                           vertexIdsToProcess.add(referencedVertex);
                       }

                   }
               }
           }

           Pair<Map<String, Map<String, List<?>>>, Map<String, AtlasVertex>> referenceVertices = getVertexPropertiesValueMap(vertexIdsToProcess, 1000);
           for (Map.Entry<String, Map<String, List<?>>> entry : referenceVertices.getValue0().entrySet()) {
               String vertexId = entry.getKey();
               Map<String, List<?>> properties = entry.getValue();

               if (MapUtils.isNotEmpty(properties)) {
                   vertexEdgePropertyCache.addVertexProperties(vertexId, properties);
               }
           }
           vertexEdgePropertyCache.addVertices(referenceVertices.getValue1());

           return vertexEdgePropertyCache;
>>>>>>> 8e9323a5
       } finally {
           RequestContext.get().endMetricRecord(metricRecorder);
       }
    }

    private AtlasEntity mapVertexToAtlasEntity(AtlasVertex entityVertex, AtlasEntityExtInfo entityExtInfo) throws AtlasBaseException {
        return mapVertexToAtlasEntity(entityVertex, entityExtInfo, false);
    }

    private AtlasEntity mapVertexToAtlasEntity(AtlasVertex entityVertex, AtlasEntityExtInfo entityExtInfo, boolean isMinExtInfo) throws AtlasBaseException {
        return mapVertexToAtlasEntity(entityVertex, entityExtInfo, isMinExtInfo, true);
    }

    private AtlasEntity mapVertexToAtlasEntity(AtlasVertex entityVertex, AtlasEntityExtInfo entityExtInfo, boolean isMinExtInfo, boolean includeReferences) throws AtlasBaseException {
        String      guid   = GraphHelper.getGuid(entityVertex);
        AtlasEntity entity = entityExtInfo != null ? entityExtInfo.getEntity(guid) : null;

        if (entity == null) {
            if (LOG.isDebugEnabled()) {
                LOG.debug("Mapping graph vertex to atlas entity for guid {}", guid);
            }

            entity = new AtlasEntity();

            if (entityExtInfo != null) {
                entityExtInfo.addReferredEntity(guid, entity);
            }

            mapSystemAttributes(entityVertex, entity);

            mapBusinessAttributes(entityVertex, entity);

            mapAttributes(entityVertex, entity, entityExtInfo, isMinExtInfo, includeReferences);

            if (!ignoreRelationshipAttr) { // only map when really needed
                if (fetchOnlyMandatoryRelationshipAttr) {
                    // map only mandatory relationships
                    mapMandatoryRelationshipAttributes(entityVertex, entity);
                } else {
                    // map all relationships
                    mapRelationshipAttributes(entityVertex, entity, entityExtInfo, isMinExtInfo);
                }
            }

            if(FeatureFlagStore.isTagV2Enabled()) {
                entity.setClassifications(tagDAO.getAllClassificationsForVertex(entityVertex.getIdForDisplay()));
            } else {
                mapClassifications(entityVertex, entity);
            }
        }

        return entity;
    }

    private AtlasEntity mapVertexToAtlasEntityMin(AtlasVertex entityVertex, AtlasEntityExtInfo entityExtInfo) throws AtlasBaseException {
        return mapVertexToAtlasEntityMin(entityVertex, entityExtInfo, null);
    }

    private AtlasEntity mapVertexToAtlasEntityMin(AtlasVertex entityVertex, AtlasEntityExtInfo entityExtInfo, Set<String> attributes) throws AtlasBaseException {
        String      guid   = GraphHelper.getGuid(entityVertex);
        AtlasEntity entity = entityExtInfo != null ? entityExtInfo.getEntity(guid) : null;

        if (entity == null) {
            entity = new AtlasEntity();

            if (entityExtInfo != null) {
                entityExtInfo.addReferredEntity(guid, entity);
            }

            mapSystemAttributes(entityVertex, entity);

            mapClassifications(entityVertex, entity);

            AtlasEntityType entityType = typeRegistry.getEntityTypeByName(entity.getTypeName());

            if (entityType != null) {
                for (AtlasAttribute attribute : entityType.getMinInfoAttributes().values()) {
                    Object attrValue = getVertexAttribute(entityVertex, attribute);

                    if (attrValue != null) {
                        entity.setAttribute(attribute.getName(), attrValue);
                    }
                }
            }
        }

        return entity;
    }

    private AtlasEntityHeader mapVertexToAtlasEntityHeader(AtlasVertex entityVertex) throws AtlasBaseException {
        return mapVertexToAtlasEntityHeader(entityVertex, Collections.<String>emptySet());
    }

    private Map<String, Object> preloadProperties(AtlasVertex entityVertex,  AtlasStructType structType, Set<String> attributes, boolean fetchEdgeLabels) throws AtlasBaseException {
        AtlasPerfMetrics.MetricRecorder metricRecorder = RequestContext.get().startMetricRecord("preloadProperties");

        try {
            if (structType == null) {
                return new HashMap<>();
            }

            // Execute the traversal to fetch properties
            Iterator<VertexProperty<Object>> traversal = ((AtlasJanusVertex)entityVertex).getWrappedElement().properties();
            Map<String, Object> propertiesMap = new HashMap<>();

            // Fetch edges in both directions
            // if the vertex in scope is root then call below otherwise skip
            // we don't support relation attributes of a relation
            if (fetchEdgeLabels && structType instanceof AtlasEntityType) {
                //  retrieve all the valid relationships for this entityType
                Map<String, Set<String>> relationshipsLookup = fetchEdgeNames((AtlasEntityType) structType);
                retrieveEdgeLabels(entityVertex, attributes, relationshipsLookup, propertiesMap);
            }

            // for attributes that are complexType and passed by BE, set them to empty string
            if (!fetchEdgeLabels){
                attributes.forEach(attribute -> {
                    propertiesMap.putIfAbsent(attribute, StringUtils.SPACE);
                });

            }

            // Iterate through the resulting VertexProperty objects
            while (traversal.hasNext()) {
                try {
                    VertexProperty<Object> property = traversal.next();

                    AtlasAttribute attribute = structType.getAttribute(property.key()) != null ? structType.getAttribute(property.key()) : null;
                    TypeCategory typeCategory = attribute != null ? attribute.getAttributeType().getTypeCategory() : null;
                    TypeCategory elementTypeCategory = attribute != null && attribute.getAttributeType().getTypeCategory() == TypeCategory.ARRAY ? ((AtlasArrayType) attribute.getAttributeType()).getElementType().getTypeCategory() : null;

                    if (property.isPresent()) {

                        // If the attribute is not known (null)
                        // validate if prefetched property is multi-valued
                        boolean isMultiValuedProperty = (property instanceof CacheVertexProperty && ((CacheVertexProperty) property).propertyKey().cardinality().equals(Cardinality.SET));
                        if (typeCategory == TypeCategory.ARRAY && (elementTypeCategory == TypeCategory.PRIMITIVE|| elementTypeCategory == TypeCategory.ENUM)) {
                            updateAttrValue(propertiesMap, property);
                        } else if (attribute == null && isMultiValuedProperty) {
                            updateAttrValue(propertiesMap, property);
                        } else if (propertiesMap.get(property.key()) == null) {
                            propertiesMap.put(property.key(), property.value());
                        }
                    }
                } catch (RuntimeException e) {
                    LOG.error("Error preloading properties for entityVertex: {}", entityVertex.getId(), e);
                    throw e; // Re-throw the exception after logging it
                }
            }
            return propertiesMap;
        } finally {
            RequestContext.get().endMetricRecord(metricRecorder);
        }
    }

    private Map<String, Set<String>> fetchEdgeNames(AtlasEntityType entityType){
        Map<String, Map<String, AtlasAttribute>> relationships = entityType.getRelationshipAttributes();
        Map<String, Set<String>> edgeNames = new HashMap<>();
        relationships.forEach((k,v) -> {
            v.forEach((k1,v1) -> {
                edgeNames.putIfAbsent(k1, new HashSet<>());
                edgeNames.get(k1).add(k);
            });
        });
        return edgeNames;
    }

    private void retrieveEdgeLabels(AtlasVertex entityVertex, Set<String> attributes, Map<String, Set<String>> relationshipsLookup,Map<String, Object> propertiesMap) throws AtlasBaseException {
        AtlasPerfMetrics.MetricRecorder metricRecorder = RequestContext.get().startMetricRecord("retrieveEdgeLabels");
        try {
            Set<AbstractMap.SimpleEntry<String, String>> edgeLabelAndTypeName = graphHelper.retrieveEdgeLabelsAndTypeName(entityVertex);

            Set<String> edgeLabels = new HashSet<>();
            edgeLabelAndTypeName.stream().filter(Objects::nonNull).forEach(edgeLabelMap -> attributes.forEach(attribute->{

                if (edgeLabelMap.getKey().contains(attribute)){
                    edgeLabels.add(attribute);
                    return;
                }

                String edgeTypeName = edgeLabelMap.getValue();

                if (MapUtils.isNotEmpty(relationshipsLookup) && relationshipsLookup.containsKey(edgeTypeName) && relationshipsLookup.get(edgeTypeName).contains(attribute)) {
                    edgeLabels.add(attribute);
                }
            }));

            edgeLabels.stream().forEach(e -> propertiesMap.put(e, StringUtils.SPACE));
        }
        finally {
            RequestContext.get().endMetricRecord(metricRecorder);
        }
    }

    private void updateAttrValue( Map<String, Object> propertiesMap, VertexProperty<Object> property){
        Object value = propertiesMap.get(property.key());
        if (value instanceof List) {
            ((List) value).add(property.value());
        } else {
            List<Object> values = new ArrayList<>();
            values.add(property.value());
            propertiesMap.put(property.key(), values);
        }
    }

    private boolean isPolicyAttribute(Set<String> attributes) {
        Set<String> exclusionSet = new HashSet<>(Arrays.asList(AccessControlUtils.ATTR_POLICY_TYPE,
                AccessControlUtils.ATTR_POLICY_USERS,
                AccessControlUtils.ATTR_POLICY_GROUPS,
                AccessControlUtils.ATTR_POLICY_ROLES,
                AccessControlUtils.ATTR_POLICY_ACTIONS,
                AccessControlUtils.ATTR_POLICY_CATEGORY,
                AccessControlUtils.ATTR_POLICY_SUB_CATEGORY,
                AccessControlUtils.ATTR_POLICY_RESOURCES,
                AccessControlUtils.ATTR_POLICY_IS_ENABLED,
                AccessControlUtils.ATTR_POLICY_RESOURCES_CATEGORY,
                AccessControlUtils.ATTR_POLICY_SERVICE_NAME,
                AccessControlUtils.ATTR_POLICY_PRIORITY,
                AccessControlUtils.REL_ATTR_POLICIES,
                AccessControlUtils.ATTR_SERVICE_SERVICE_TYPE,
                AccessControlUtils.ATTR_SERVICE_TAG_SERVICE,
                AccessControlUtils.ATTR_SERVICE_IS_ENABLED,
                AccessControlUtils.ATTR_SERVICE_LAST_SYNC)
        );

        return exclusionSet.stream().anyMatch(attributes::contains);
    }

    private AtlasEntityHeader mapVertexToAtlasEntityHeader(AtlasVertex entityVertex, Set<String> attributes) throws AtlasBaseException {
        String typeName = entityVertex.getProperty(Constants.TYPE_NAME_PROPERTY_KEY, String.class);
        boolean isS3Bucket = StringUtils.isNotEmpty(typeName)
                && typeName.equals("S3Bucket");


        boolean shouldPrefetch = (RequestContext.get().isInvokedByIndexSearch()
                || (RequestContext.get().isInvokedByLineage()
                && AtlasConfiguration.ATLAS_INDEXSEARCH_ENABLE_JANUS_OPTIMISATION_FOR_LINEAGE.getBoolean()))
                && !isS3Bucket
                && AtlasConfiguration.ATLAS_INDEXSEARCH_ENABLE_JANUS_OPTIMISATION.getBoolean();

        // remove isPolicyAttribute from shouldPrefetch check
        // prefetch properties for policies
        // if there is some exception in fetching properties,
        // then we will fetch properties again without prefetch

        if (shouldPrefetch) {
            try {
                return mapVertexToAtlasEntityHeaderWithPrefetch(entityVertex, attributes);
            } catch (AtlasBaseException e) {
                if (isPolicyAttribute(attributes)) {
                    RequestContext.get().endMetricRecord(RequestContext.get().startMetricRecord("policiesPrefetchFailed"));
                    LOG.error("Error fetching properties for entity vertex: {}. Retrying without prefetch", entityVertex.getId(), e);
                    return mapVertexToAtlasEntityHeaderWithoutPrefetch(entityVertex, attributes);
                }
                throw e;
            }
        } else {
            return mapVertexToAtlasEntityHeaderWithoutPrefetch(entityVertex, attributes);
        }
    }

    private AtlasEntityHeader mapVertexToAtlasEntityHeader(AtlasVertex entityVertex, Set<String> attributes, VertexEdgePropertiesCache vertexEdgePropertiesCache) throws AtlasBaseException {
        AtlasPerfMetrics.MetricRecorder metricRecorder = RequestContext.get().startMetricRecord("mapVertexToAtlasEntityHeaderWithoutPrefetch");
        AtlasEntityHeader ret = new AtlasEntityHeader();
        String vertexId = entityVertex.getIdForDisplay();
        try {
<<<<<<< HEAD
//            String  typeName     = entityVertex.getProperty(Constants.TYPE_NAME_PROPERTY_KEY, String.class);
            String typeName = vertexEdgePropertiesCache.getPropertyValue(vertexId, Constants.TYPE_NAME_PROPERTY_KEY, String.class);
//            String  guid         = entityVertex.getProperty(Constants.GUID_PROPERTY_KEY, String.class);
            String guid = vertexEdgePropertiesCache.getPropertyValue(vertexId, Constants.GUID_PROPERTY_KEY, String.class);

            //Boolean isIncomplete = isEntityIncomplete(entityVertex);

=======
            String typeName = vertexEdgePropertiesCache.getPropertyValue(vertexId, Constants.TYPE_NAME_PROPERTY_KEY, String.class);
            String guid = vertexEdgePropertiesCache.getPropertyValue(vertexId, Constants.GUID_PROPERTY_KEY, String.class);

>>>>>>> 8e9323a5
            ret.setTypeName(typeName);
            ret.setGuid(guid);
            String status = vertexEdgePropertiesCache.getPropertyValue(vertexId, STATE_PROPERTY_KEY, String.class);
            ret.setStatus(status != null ? AtlasEntity.Status.valueOf(status) : AtlasEntity.Status.ACTIVE);
            RequestContext context = RequestContext.get();
            boolean includeClassifications = context.includeClassifications();
            boolean includeClassificationNames = context.isIncludeClassificationNames();
<<<<<<< HEAD

=======
>>>>>>> 8e9323a5
            if(includeClassifications || includeClassificationNames){
                List<AtlasClassification> tags = handleGetAllClassifications(entityVertex);

                if (includeClassifications) {
                    ret.setClassifications(tags);
                }
                ret.setClassificationNames(getAllTagNames(tags));
            }
<<<<<<< HEAD

//            ret.setIsIncomplete(isIncomplete);
            ret.setLabels(getLabels(entityVertex));

//            ret.setCreatedBy(GraphHelper.getCreatedByAsString(entityVertex));
            ret.setCreatedBy(vertexEdgePropertiesCache.getPropertyValue(vertexId, CREATED_BY_KEY, String.class));
//            ret.setUpdatedBy(GraphHelper.getModifiedByAsString(entityVertex));
            ret.setUpdatedBy(vertexEdgePropertiesCache.getPropertyValue(vertexId, MODIFIED_BY_KEY, String.class));

            // Set entity creation time if available
//            Long createdTime = GraphHelper.getCreatedTime(entityVertex);
            Long createdTime = vertexEdgePropertiesCache.getPropertyValue(vertexId, TIMESTAMP_PROPERTY_KEY, Long.class);
            if (createdTime != null) {
                ret.setCreateTime(new Date(createdTime));
            }

            // Set entity last update time if available
//            Long updatedTime = GraphHelper.getModifiedTime(entityVertex);
            Long updatedTime = vertexEdgePropertiesCache.getPropertyValue(vertexId, MODIFICATION_TIMESTAMP_PROPERTY_KEY, Long.class);
            if (updatedTime != null) {
                ret.setUpdateTime(new Date(updatedTime));
=======
            ret.setLabels(getLabels(entityVertex));

            ret.setCreatedBy(vertexEdgePropertiesCache.getPropertyValue(vertexId, CREATED_BY_KEY, String.class));
            ret.setUpdatedBy(vertexEdgePropertiesCache.getPropertyValue(vertexId, MODIFIED_BY_KEY, String.class));

            Long createdTime = vertexEdgePropertiesCache.getPropertyValue(vertexId, TIMESTAMP_PROPERTY_KEY, Long.class);
            if (createdTime != null) {
                LOG.warn("DATA INCONSISTENCY ISSUE!! Vertex {} doesn't have created time, ", vertexId);
            }

            Long updatedTime = vertexEdgePropertiesCache.getPropertyValue(vertexId, MODIFICATION_TIMESTAMP_PROPERTY_KEY, Long.class);
            if (updatedTime != null) {
                ret.setUpdateTime(new Date(createdTime));
>>>>>>> 8e9323a5
            }

            if(RequestContext.get().includeMeanings()) {
                // TODO: This should be optimized to use vertexEdgePropertiesCache
                List<AtlasTermAssignmentHeader> termAssignmentHeaders = mapAssignedTerms(entityVertex);
                ret.setMeanings(termAssignmentHeaders);
                ret.setMeaningNames(
                        termAssignmentHeaders.stream().map(AtlasTermAssignmentHeader::getDisplayText)
                                .collect(Collectors.toList()));
            }
            AtlasEntityType entityType = typeRegistry.getEntityTypeByName(typeName);

            if (entityType != null) {
                for (AtlasAttribute headerAttribute : entityType.getHeaderAttributes().values()) {
                    Object attrValue = getVertexAttribute(entityVertex, headerAttribute, vertexEdgePropertiesCache);

                    if (attrValue != null) {
                        ret.setAttribute(headerAttribute.getName(), attrValue);
                    }
                }

<<<<<<< HEAD
//                Object displayText = getDisplayText(entityVertex, entityType);
=======
>>>>>>> 8e9323a5
                Object displayText = getDisplayText(vertexId, entityType,vertexEdgePropertiesCache);
                if (displayText != null) {
                    ret.setDisplayText(displayText.toString());
                }

                if (CollectionUtils.isNotEmpty(attributes)) {
                    for (String attrName : attributes) {
                        AtlasAttribute attribute = entityType.getAttribute(attrName);

                        if (attribute == null) {
                            attrName = toNonQualifiedName(attrName);

                            if (ret.hasAttribute(attrName)) {
                                continue;
                            }

                            attribute = entityType.getAttribute(attrName);

                            if (attribute == null) {
                                attribute = entityType.getRelationshipAttribute(attrName, null);
<<<<<<< HEAD
=======

                                if (attribute != null && context.isInvokedByIndexSearch() && context.isInvokedByProduct() &&
                                        CollectionUtils.isEmpty(context.getRelationAttrsForSearch())) {
                                    continue;
                                }
>>>>>>> 8e9323a5
                            }
                        }


                        Object attrValue = getVertexAttribute(entityVertex, attribute, vertexEdgePropertiesCache);

                        if (attrValue != null) {
                            ret.setAttribute(attrName, attrValue);
                        }
                    }
                }
            }
        }
        finally {
            RequestContext.get().endMetricRecord(metricRecorder);
        }
        return ret;
    }


    private AtlasEntityHeader mapVertexToAtlasEntityHeaderWithoutPrefetch(AtlasVertex entityVertex, Set<String> attributes) throws AtlasBaseException {
        AtlasPerfMetrics.MetricRecorder metricRecorder = RequestContext.get().startMetricRecord("mapVertexToAtlasEntityHeaderWithoutPrefetch");
        AtlasEntityHeader ret = new AtlasEntityHeader();
        try {
            String  typeName     = entityVertex.getProperty(Constants.TYPE_NAME_PROPERTY_KEY, String.class);
            String  guid         = entityVertex.getProperty(Constants.GUID_PROPERTY_KEY, String.class);
            Boolean isIncomplete = isEntityIncomplete(entityVertex);

            ret.setTypeName(typeName);
            ret.setGuid(guid);
            ret.setStatus(GraphHelper.getStatus(entityVertex));
            RequestContext context = RequestContext.get();
            boolean includeClassifications = context.includeClassifications();
            boolean includeClassificationNames = context.isIncludeClassificationNames();

            if(includeClassifications || includeClassificationNames){
                List<AtlasClassification> tags = handleGetAllClassifications(entityVertex);

                if(includeClassifications){
                    ret.setClassifications(tags);
                }
                ret.setClassificationNames(getAllTagNames(tags));
            }

            ret.setIsIncomplete(isIncomplete);
            ret.setLabels(getLabels(entityVertex));

            ret.setCreatedBy(GraphHelper.getCreatedByAsString(entityVertex));
            ret.setUpdatedBy(GraphHelper.getModifiedByAsString(entityVertex));

            // Set entity creation time if available
            Long createdTime = GraphHelper.getCreatedTime(entityVertex);
            if (createdTime != null) {
                ret.setCreateTime(new Date(createdTime));
            }

            // Set entity last update time if available
            Long updatedTime = GraphHelper.getModifiedTime(entityVertex);
            if (updatedTime != null) {
                ret.setUpdateTime(new Date(updatedTime));
            }

            if(RequestContext.get().includeMeanings()) {
                List<AtlasTermAssignmentHeader> termAssignmentHeaders = mapAssignedTerms(entityVertex);
                ret.setMeanings(termAssignmentHeaders);
                ret.setMeaningNames(
                        termAssignmentHeaders.stream().map(AtlasTermAssignmentHeader::getDisplayText)
                                .collect(Collectors.toList()));
            }
            AtlasEntityType entityType = typeRegistry.getEntityTypeByName(typeName);

            if (entityType != null) {
                for (AtlasAttribute headerAttribute : entityType.getHeaderAttributes().values()) {
                    Object attrValue = getVertexAttribute(entityVertex, headerAttribute);

                    if (attrValue != null) {
                        ret.setAttribute(headerAttribute.getName(), attrValue);
                    }
                }

                Object displayText = getDisplayText(entityVertex, entityType);

                if (displayText != null) {
                    ret.setDisplayText(displayText.toString());
                }

                if (CollectionUtils.isNotEmpty(attributes)) {
                    for (String attrName : attributes) {
                        // structs are processed here
                        AtlasAttribute attribute = entityType.getAttribute(attrName);

                        if (attribute == null) {
                            attrName = toNonQualifiedName(attrName);

                            if (ret.hasAttribute(attrName)) {
                                continue;
                            }

                            attribute = entityType.getAttribute(attrName);

                            if (attribute == null) {
                                attribute = entityType.getRelationshipAttribute(attrName, null);
                                // if it is relationshipAttribute but UI does not want to show it, skip processing
                                if (attribute != null
                                        && context.isInvokedByIndexSearch()
                                        && context.isInvokedByProduct() &&
                                        CollectionUtils.isEmpty(RequestContext.get().getRelationAttrsForSearch())) {
                                    continue;
                                }
                            }
                        }

                        Object attrValue = getVertexAttribute(entityVertex, attribute);

                        if (attrValue != null) {
                            ret.setAttribute(attrName, attrValue);
                        }
                    }
                }
            }
        }
        finally {
            RequestContext.get().endMetricRecord(metricRecorder);
        }
        return ret;
    }

    public AtlasEntityHeader mapVertexToAtlasEntityHeaderWithPrefetch(AtlasVertex entityVertex, Set<String> attributes) throws AtlasBaseException {
        AtlasPerfMetrics.MetricRecorder metricRecorder = RequestContext.get().startMetricRecord("mapVertexToAtlasEntityHeaderWithPrefetch");
        AtlasEntityHeader ret = new AtlasEntityHeader();
        try {
            //pre-fetching the properties
            String typeName = entityVertex.getProperty(Constants.TYPE_NAME_PROPERTY_KEY, String.class); //properties.get returns null
            AtlasEntityType entityType = typeRegistry.getEntityTypeByName(typeName); // this is not costly
            Map<String, Object> properties = preloadProperties(entityVertex, entityType, attributes, true);

            String guid = (String) properties.get(Constants.GUID_PROPERTY_KEY);

            Integer value = (Integer)properties.get(Constants.IS_INCOMPLETE_PROPERTY_KEY);
            Boolean isIncomplete = value != null && value.equals(INCOMPLETE_ENTITY_VALUE) ? Boolean.TRUE : Boolean.FALSE;

            ret.setTypeName(typeName);
            ret.setGuid(guid);

            String state = (String)properties.get(Constants.STATE_PROPERTY_KEY);
            Id.EntityState entityState = state == null ? null : Id.EntityState.valueOf(state);
            ret.setStatus((entityState == Id.EntityState.DELETED) ? AtlasEntity.Status.DELETED : AtlasEntity.Status.ACTIVE);

            RequestContext context = RequestContext.get();
            boolean includeClassifications = context.includeClassifications();
            boolean includeClassificationNames = context.isIncludeClassificationNames();

            if(includeClassifications || includeClassificationNames){
                List<AtlasClassification> tags = handleGetAllClassifications(entityVertex);

                if (includeClassifications) {
                    ret.setClassifications(tags);
                }
                ret.setClassificationNames(getAllTagNames(tags));
            }

            ret.setIsIncomplete(isIncomplete);
            ret.setLabels(getLabels(entityVertex));

            ret.setCreatedBy(properties.get(CREATED_BY_KEY) != null ? (String) properties.get(CREATED_BY_KEY) : null);
            ret.setUpdatedBy(properties.get(MODIFIED_BY_KEY) != null ? (String) properties.get(MODIFIED_BY_KEY) : null);
            ret.setCreateTime(properties.get(TIMESTAMP_PROPERTY_KEY) != null ? new Date((Long)properties.get(TIMESTAMP_PROPERTY_KEY)) : null);
            ret.setUpdateTime(properties.get(MODIFICATION_TIMESTAMP_PROPERTY_KEY) != null ? new Date((Long)properties.get(MODIFICATION_TIMESTAMP_PROPERTY_KEY)) : null);

            if(RequestContext.get().includeMeanings()) {
                List<AtlasTermAssignmentHeader> termAssignmentHeaders = mapAssignedTerms(entityVertex);
                ret.setMeanings(termAssignmentHeaders);
                ret.setMeaningNames(
                        termAssignmentHeaders.stream().map(AtlasTermAssignmentHeader::getDisplayText)
                                .collect(Collectors.toList()));
            }

            if (entityType != null) {
                for (AtlasAttribute headerAttribute : entityType.getHeaderAttributes().values()) {
                    Object attrValue = getVertexAttributePreFetchCache(entityVertex, headerAttribute, properties);

                    if (attrValue != null) {
                        ret.setAttribute(headerAttribute.getName(), attrValue);
                    }
                }

                if(properties.get(NAME) != null){
                    ret.setDisplayText(properties.get(NAME).toString());
                } else if(properties.get(DISPLAY_NAME) != null) {
                    ret.setDisplayText(properties.get(DISPLAY_NAME).toString());
                } else if(properties.get(QUALIFIED_NAME) != null) {
                    ret.setDisplayText(properties.get(QUALIFIED_NAME).toString());
                }



                //attributes = only the attributes of entityType
                if (CollectionUtils.isNotEmpty(attributes)) {
                    for (String attrName : attributes) {
                        AtlasAttribute attribute = entityType.getAttribute(attrName);

                        if (attribute == null) {
                            attrName = toNonQualifiedName(attrName);

                            if (ret.hasAttribute(attrName)) {
                                continue;
                            }

                            attribute = entityType.getAttribute(attrName);

                            if (attribute == null) {
                                // dataContractLatest, meanings, links
                                attribute = entityType.getRelationshipAttribute(attrName, null);

                                if (attribute != null
                                        && context.isInvokedByIndexSearch()
                                        && context.isInvokedByProduct() &&
                                        CollectionUtils.isEmpty(RequestContext.get().getRelationAttrsForSearch())) {
                                    continue;
                                }
                            }
                        }

                        //this is a call to cassandra
                        Object attrValue = getVertexAttributePreFetchCache(entityVertex, attribute, properties); //use prefetch cache

                        if (attrValue != null) {
                            ret.setAttribute(attrName, attrValue);
                        }
                    }
                }
            }
        } finally {
            RequestContext.get().endMetricRecord(metricRecorder);
        }
        return ret;
    }

    private String toNonQualifiedName(String attrName) {
        String ret;
        if (attrName.contains(".")) {
            String[] attributeParts = attrName.split("\\.");
            ret = attributeParts[attributeParts.length - 1];
        } else {
            ret = attrName;
        }
        return ret;
    }

    public AtlasEntity mapSystemAttributes(AtlasVertex entityVertex, AtlasEntity entity) {
        AtlasPerfMetrics.MetricRecorder metricRecorder = RequestContext.get().startMetricRecord("mapSystemAttributes");

        if (LOG.isDebugEnabled()) {
            LOG.debug("Mapping system attributes for type {}", entity.getTypeName());
        }

        boolean enableJanusOptimization = AtlasConfiguration.ATLAS_INDEXSEARCH_ENABLE_JANUS_OPTIMISATION_EXTENDED.getBoolean() && RequestContext.get().isInvokedByIndexSearch();

        try {

            if (entityVertex != null) {
                if (enableJanusOptimization) {
                    String typeName = entityVertex.getProperty(Constants.TYPE_NAME_PROPERTY_KEY, String.class);
                    AtlasEntityType entityType = typeRegistry.getEntityTypeByName(typeName);
                    Map<String, Object> properties = preloadProperties(entityVertex, entityType, Collections.emptySet(), false);

                    entity.setGuid((String) properties.get(GUID_PROPERTY_KEY));
                    entity.setTypeName(typeName);
                    String state = (String) properties.get(Constants.STATE_PROPERTY_KEY);
                    Id.EntityState entityState = state == null ? null : Id.EntityState.valueOf(state);
                    entity.setStatus((entityState == Id.EntityState.DELETED) ? AtlasEntity.Status.DELETED : AtlasEntity.Status.ACTIVE);
                    entity.setVersion(properties.get(VERSION_PROPERTY_KEY) != null ? (Long) properties.get(VERSION_PROPERTY_KEY) : 0);

                    entity.setCreatedBy(properties.get(CREATED_BY_KEY) != null ? (String) properties.get(CREATED_BY_KEY) : null);
                    entity.setUpdatedBy(properties.get(MODIFIED_BY_KEY) != null ? (String) properties.get(MODIFIED_BY_KEY) : null);

                    entity.setCreateTime(properties.get(TIMESTAMP_PROPERTY_KEY) != null ? new Date((Long) properties.get(TIMESTAMP_PROPERTY_KEY)) : null);
                    entity.setUpdateTime(properties.get(MODIFICATION_TIMESTAMP_PROPERTY_KEY) != null ? new Date((Long) properties.get(MODIFICATION_TIMESTAMP_PROPERTY_KEY)) : null);


                    entity.setHomeId(properties.get(HOME_ID_KEY) != null ? (String) properties.get(HOME_ID_KEY) : null);

                    entity.setIsProxy(properties.get(IS_PROXY_KEY) != null ? (Boolean) properties.get(IS_PROXY_KEY) : false);
                    Integer value = properties.get(Constants.IS_INCOMPLETE_PROPERTY_KEY) != null ? (Integer) properties.get(Constants.IS_INCOMPLETE_PROPERTY_KEY) : 0;
                    Boolean isIncomplete = value.equals(INCOMPLETE_ENTITY_VALUE) ? Boolean.TRUE : Boolean.FALSE;
                    entity.setIsIncomplete(isIncomplete);

                    entity.setProvenanceType(properties.get(PROVENANCE_TYPE_KEY) != null ? (int) properties.get(PROVENANCE_TYPE_KEY) : 0);
                    String customAttrsString = properties.get(CUSTOM_ATTRIBUTES_PROPERTY_KEY) != null ? (String) properties.get(CUSTOM_ATTRIBUTES_PROPERTY_KEY) : null;
                    entity.setCustomAttributes(StringUtils.isNotEmpty(customAttrsString) ? AtlasType.fromJson(customAttrsString, Map.class) : null);

                    String labels = properties.get(LABELS_PROPERTY_KEY) != null ? (String) properties.get(LABELS_PROPERTY_KEY) : null;
                    entity.setLabels(GraphHelper.parseLabelsString(labels));
                    Object pendingTasks = properties.get(PENDING_TASKS_PROPERTY_KEY);
                    if (pendingTasks instanceof List) {
                        entity.setPendingTasks(new HashSet<>((List<String>) pendingTasks));
                    }

                } else {
                    entity.setGuid(getGuid(entityVertex));
                    entity.setTypeName(getTypeName(entityVertex));
                    entity.setStatus(GraphHelper.getStatus(entityVertex));
                    entity.setVersion(GraphHelper.getVersion(entityVertex));

                    entity.setCreatedBy(GraphHelper.getCreatedByAsString(entityVertex));
                    entity.setUpdatedBy(GraphHelper.getModifiedByAsString(entityVertex));

                    entity.setCreateTime(new Date(GraphHelper.getCreatedTime(entityVertex)));
                    entity.setUpdateTime(new Date(GraphHelper.getModifiedTime(entityVertex)));

                    entity.setHomeId(GraphHelper.getHomeId(entityVertex));

                    entity.setIsProxy(GraphHelper.isProxy(entityVertex));
                    entity.setIsIncomplete(isEntityIncomplete(entityVertex));

                    entity.setProvenanceType(GraphHelper.getProvenanceType(entityVertex));
                    entity.setCustomAttributes(getCustomAttributes(entityVertex));
                    entity.setLabels(getLabels(entityVertex));
                    entity.setPendingTasks(getPendingTasks(entityVertex));
                }
            }
        } catch (Throwable t) {
            LOG.warn("Got exception while mapping system attributes for type {} : ", entity.getTypeName(), t);
        }

        RequestContext.get().endMetricRecord(metricRecorder);
        return entity;
    }

    private void mapAttributes(AtlasVertex entityVertex, AtlasStruct struct, AtlasEntityExtInfo entityExtInfo) throws AtlasBaseException {
        mapAttributes(entityVertex, struct, entityExtInfo, false);
    }

    private void mapAttributes(AtlasVertex entityVertex, AtlasStruct struct, AtlasEntityExtInfo entityExtInfo, boolean isMinExtInfo) throws AtlasBaseException {
        mapAttributes(entityVertex, struct, entityExtInfo, isMinExtInfo, true);
    }

    private void mapAttributes(AtlasVertex entityVertex, AtlasStruct struct, AtlasEntityExtInfo entityExtInfo, boolean isMinExtInfo, boolean includeReferences) throws AtlasBaseException {
        AtlasPerfMetrics.MetricRecorder metricRecorder = RequestContext.get().startMetricRecord("mapAttributes");
        AtlasType objType = typeRegistry.getType(struct.getTypeName());

        if (!(objType instanceof AtlasStructType)) {
            throw new AtlasBaseException(AtlasErrorCode.TYPE_NAME_INVALID, struct.getTypeName());
        }

        AtlasStructType structType = (AtlasStructType) objType;
        Map<String,Object> referenceProperties = Collections.emptyMap();
        boolean enableJanusOptimisation = AtlasConfiguration.ATLAS_INDEXSEARCH_ENABLE_JANUS_OPTIMISATION_EXTENDED.getBoolean() && RequestContext.get().isInvokedByIndexSearch();

        if (enableJanusOptimisation){
            referenceProperties = preloadProperties(entityVertex, structType, structType.getAllAttributes().keySet(), false);
        }

        for (AtlasAttribute attribute : structType.getAllAttributes().values()) {
            Object attrValue;
            if (enableJanusOptimisation) {
                attrValue = getVertexAttributePreFetchCache(entityVertex, attribute, referenceProperties, entityExtInfo, isMinExtInfo, includeReferences);
            } else {
                attrValue = mapVertexToAttribute(entityVertex, attribute, entityExtInfo, isMinExtInfo, includeReferences);
            }

            struct.setAttribute(attribute.getName(), attrValue);
        }
        RequestContext.get().endMetricRecord(metricRecorder);
    }

    private void mapBusinessAttributes(AtlasVertex entityVertex, AtlasEntity entity) throws AtlasBaseException {
        entity.setBusinessAttributes(getBusinessMetadata(entityVertex));
    }

    public List<AtlasClassification> handleGetAllClassifications(AtlasVertex entityVertex) throws AtlasBaseException {
        if(FeatureFlagStore.isTagV2Enabled()) {
            return getAllClassifications_V2(entityVertex);
        } else {
            return getAllClassifications_V1(entityVertex);
        }
    }

    public List<AtlasClassification> getAllClassifications_V2(AtlasVertex entityVertex) throws AtlasBaseException {
        AtlasPerfMetrics.MetricRecorder metricRecorder = RequestContext.get().startMetricRecord("getAllClassifications");
        try {
            if (LOG.isDebugEnabled())
                LOG.debug("Performing getAllClassifications_V2");

            List<AtlasClassification> classifications = tagDAO.getAllClassificationsForVertex(entityVertex.getIdForDisplay());

            // Map each classification's attributes with defaults
            if (CollectionUtils.isNotEmpty(classifications)) {
                classifications = classifications.stream()
                        .map(classification -> {
                            try {
                                return TagAttributeMapper.mapClassificationAttributesWithDefaults(classification, typeRegistry);
                            } catch (AtlasBaseException e) {
                                LOG.error("Error mapping classification attributes with defaults for classification: {}", classification.getTypeName(), e);
                                return classification;
                            }
                        })
                        .collect(Collectors.toList());
            }
            return classifications;
        } catch (Exception e) {
            LOG.error("Error while getting all classifications", e);
            throw new AtlasBaseException(AtlasErrorCode.INTERNAL_ERROR, e);
        } finally {
            RequestContext.get().endMetricRecord(metricRecorder);
        }
    }


    public List<AtlasClassification> getAllClassifications_V1(AtlasVertex entityVertex) throws AtlasBaseException {
        AtlasPerfMetrics.MetricRecorder metricRecorder = RequestContext.get().startMetricRecord("getAllClassifications");
        try {
            if (LOG.isDebugEnabled()) {
                LOG.debug("Performing getAllClassifications");
            }

            // use optimised path only for indexsearch and when flag is enabled!
            if (ATLAS_INDEXSEARCH_ENABLE_JANUS_OPTIMISATION_FOR_CLASSIFICATIONS.getBoolean() && RequestContext.get().isInvokedByIndexSearch()) {
                // Fetch classification vertices directly
                List<Map<String, Object>> classificationProperties = new ArrayList<>();
                List<AtlasClassification> ret = new ArrayList<>();
                ((AtlasJanusGraph) graph).getGraph().traversal()
                        .V(entityVertex.getId())  // Start from the entity vertex
                        .outE(CLASSIFICATION_LABEL) // Get outgoing classification edges
                        .inV() // Move to classification vertex
                        .project(TYPE_NAME_PROPERTY_KEY, CLASSIFICATION_ENTITY_GUID, CLASSIFICATION_ENTITY_STATUS,
                                CLASSIFICATION_VERTEX_PROPAGATE_KEY, CLASSIFICATION_VERTEX_REMOVE_PROPAGATIONS_KEY, CLASSIFICATION_VERTEX_RESTRICT_PROPAGATE_THROUGH_LINEAGE,
                                CLASSIFICATION_VERTEX_RESTRICT_PROPAGATE_THROUGH_HIERARCHY) // Fetch only needed properties
                        .by(__.values(TYPE_NAME_PROPERTY_KEY))
                        .by(__.values(CLASSIFICATION_ENTITY_GUID))
                        .by(__.values(CLASSIFICATION_ENTITY_STATUS))
                        .by(__.values(CLASSIFICATION_VERTEX_PROPAGATE_KEY))
                        .by(__.values(CLASSIFICATION_VERTEX_REMOVE_PROPAGATIONS_KEY))
                        .by(__.values(CLASSIFICATION_VERTEX_RESTRICT_PROPAGATE_THROUGH_LINEAGE))
                        .by(__.values(CLASSIFICATION_VERTEX_RESTRICT_PROPAGATE_THROUGH_HIERARCHY))
                        .toList()
                        .forEach(obj -> {
                            if (obj instanceof Map) {
                                classificationProperties.add((Map<String, Object>) obj);
                            }
                        });
                classificationProperties.forEach(classificationProperty -> {
                    if (classificationProperty != null) {
                        AtlasClassification atlasClassification = new AtlasClassification();
                        atlasClassification.setTypeName(classificationProperty.get(TYPE_NAME_PROPERTY_KEY) != null ? (String) classificationProperty.get(TYPE_NAME_PROPERTY_KEY) : "");
                        atlasClassification.setEntityGuid(classificationProperty.get(CLASSIFICATION_ENTITY_GUID) != null ? (String) classificationProperty.get(CLASSIFICATION_ENTITY_GUID) : "");
                        atlasClassification.setEntityStatus(classificationProperty.get(CLASSIFICATION_ENTITY_STATUS) != null ? AtlasEntity.Status.valueOf((String) classificationProperty.get(CLASSIFICATION_ENTITY_STATUS)) : null);
                        atlasClassification.setPropagate(classificationProperty.get(CLASSIFICATION_VERTEX_PROPAGATE_KEY) != null ? (Boolean) classificationProperty.get(CLASSIFICATION_VERTEX_PROPAGATE_KEY) : null);
                        atlasClassification.setRemovePropagationsOnEntityDelete(classificationProperty.get(CLASSIFICATION_VERTEX_REMOVE_PROPAGATIONS_KEY) != null ? (Boolean) classificationProperty.get(CLASSIFICATION_VERTEX_REMOVE_PROPAGATIONS_KEY) : null);
                        atlasClassification.setRestrictPropagationThroughLineage(classificationProperty.get(CLASSIFICATION_VERTEX_RESTRICT_PROPAGATE_THROUGH_LINEAGE) != null ? (Boolean) classificationProperty.get(CLASSIFICATION_VERTEX_RESTRICT_PROPAGATE_THROUGH_LINEAGE) : null);
                        atlasClassification.setRestrictPropagationThroughHierarchy(classificationProperty.get(CLASSIFICATION_VERTEX_RESTRICT_PROPAGATE_THROUGH_HIERARCHY) != null ? (Boolean) classificationProperty.get(CLASSIFICATION_VERTEX_RESTRICT_PROPAGATE_THROUGH_HIERARCHY) : null);
                        ret.add(atlasClassification);
                    }
                });
                return ret;
            } else {
                List<AtlasClassification> ret = new ArrayList<>();
                Iterable edges = entityVertex.query().direction(AtlasEdgeDirection.OUT).label(CLASSIFICATION_LABEL).edges();

                if (edges != null) {
                    Iterator<AtlasEdge> iterator = edges.iterator();

                    while (iterator.hasNext()) {
                        AtlasEdge classificationEdge = iterator.next();
                        AtlasVertex classificationVertex = classificationEdge != null ? classificationEdge.getInVertex() : null;
                        AtlasClassification classification = toAtlasClassification(classificationVertex);

                        if (classification != null) {
                            ret.add(classification);
                        }
                    }
                }

                RequestContext.get().endMetricRecord(metricRecorder);
                return ret;
            }
        } catch (Exception e) {
            LOG.error("Error while getting all classifications", e);
            throw new AtlasBaseException(AtlasErrorCode.INTERNAL_ERROR, e);
        } finally {
            RequestContext.get().endMetricRecord(metricRecorder);
        }
    }
    public List<AtlasClassification> getDirectClassifications(AtlasVertex entityVertex) throws AtlasBaseException {
        AtlasPerfMetrics.MetricRecorder metricRecorder = RequestContext.get().startMetricRecord("getDirectClassifications");
        try {
            if (LOG.isDebugEnabled()) {
                LOG.debug("Performing getDirectClassifications");
            }

            return tagDAO.getAllDirectClassificationsForVertex(entityVertex.getIdForDisplay());

        } catch (Exception e) {
            LOG.error("Error while getting direct classifications", e);
            throw new AtlasBaseException(AtlasErrorCode.INTERNAL_ERROR, e);
        } finally {
            RequestContext.get().endMetricRecord(metricRecorder);
        }
    }

    public List<AtlasTermAssignmentHeader> mapAssignedTerms(AtlasVertex entityVertex) {
        List<AtlasTermAssignmentHeader> ret = new ArrayList<>();

        Iterable edges = entityVertex.query().direction(AtlasEdgeDirection.IN).label(TERM_ASSIGNMENT_LABEL).edges();

        if (edges != null) {
            for (final AtlasEdge edge : (Iterable<AtlasEdge>) edges) {
                if (edge != null && GraphHelper.getStatus(edge) != AtlasEntity.Status.DELETED) {
                    ret.add(toTermAssignmentHeader(edge));
                }
            }
        }

        return ret;
    }
    private AtlasTermAssignmentHeader toTermAssignmentHeader(final AtlasEdge edge) {
        AtlasTermAssignmentHeader ret = new AtlasTermAssignmentHeader();

        AtlasVertex termVertex = edge.getOutVertex();

        String guid = GraphHelper.getGuid(termVertex);
        if (guid != null) {
            ret.setTermGuid(guid);
        }

        String relationGuid = edge.getProperty(Constants.RELATIONSHIP_GUID_PROPERTY_KEY, String.class);
        if (relationGuid != null) {
            ret.setRelationGuid(relationGuid);
        }

        Object displayName = AtlasGraphUtilsV2.getEncodedProperty(termVertex, GLOSSARY_TERM_DISPLAY_NAME_ATTR, Object.class);
        if (displayName instanceof String) {
            ret.setDisplayText((String) displayName);
        }

        String description = edge.getProperty(TERM_ASSIGNMENT_ATTR_DESCRIPTION, String.class);
        if (description != null) {
            ret.setDescription(description);
        }

        String expression    = edge.getProperty(TERM_ASSIGNMENT_ATTR_EXPRESSION, String.class);
        if (expression != null) {
            ret.setExpression(expression);
        }

        String status = edge.getProperty(TERM_ASSIGNMENT_ATTR_STATUS, String.class);
        if (status != null) {
            AtlasTermAssignmentStatus assignmentStatus = AtlasTermAssignmentStatus.valueOf(status);
            ret.setStatus(assignmentStatus);
        }

        Integer confidence = edge.getProperty(TERM_ASSIGNMENT_ATTR_CONFIDENCE, Integer.class);
        if (confidence != null) {
            ret.setConfidence(confidence);
        }

        String createdBy = edge.getProperty(TERM_ASSIGNMENT_ATTR_CREATED_BY, String.class);
        if (createdBy != null) {
            ret.setCreatedBy(createdBy);
        }

        String steward = edge.getProperty(TERM_ASSIGNMENT_ATTR_STEWARD, String.class);
        if (steward != null) {
            ret.setSteward(steward);
        }

        String source = edge.getProperty(TERM_ASSIGNMENT_ATTR_SOURCE, String.class);
        if (source != null) {
            ret.setSource(source);
        }

        return ret;
    }

    public void mapClassifications(AtlasVertex entityVertex, AtlasEntity entity) throws AtlasBaseException {
        AtlasPerfMetrics.MetricRecorder metricRecorder = RequestContext.get().startMetricRecord("mapClassifications");
        List<AtlasEdge> edges = getAllClassificationEdges(entityVertex);

        if (CollectionUtils.isNotEmpty(edges)) {
            List<AtlasClassification> allClassifications = new ArrayList<>();

            for (AtlasEdge edge : edges) {
                AtlasVertex         classificationVertex = edge.getInVertex();
                AtlasClassification classification       = toAtlasClassification(classificationVertex);

                if (classification != null) {
                    allClassifications.add(classification);
                }
            }

            entity.setClassifications(allClassifications);
        }
        RequestContext.get().endMetricRecord(metricRecorder);
    }

    private Object mapVertexToAttribute(AtlasVertex entityVertex, AtlasAttribute attribute, AtlasEntityExtInfo entityExtInfo, final boolean isMinExtInfo) throws AtlasBaseException {
        return mapVertexToAttribute(entityVertex, attribute, entityExtInfo, isMinExtInfo, true);
    }

    private Object mapVertexToAttribute(AtlasVertex entityVertex, AtlasAttribute attribute, AtlasEntityExtInfo entityExtInfo, final boolean isMinExtInfo, boolean includeReferences) throws AtlasBaseException {
        return mapVertexToAttribute(entityVertex, attribute, entityExtInfo, isMinExtInfo, includeReferences, false, null);
    }

    private Object mapVertexToAttribute(AtlasVertex entityVertex, AtlasAttribute attribute, AtlasEntityExtInfo entityExtInfo, final boolean isMinExtInfo, boolean includeReferences, boolean ignoreInactive, VertexEdgePropertiesCache vertexEdgePropertiesCache) throws AtlasBaseException {
        AtlasPerfMetrics.MetricRecorder metricRecorder = RequestContext.get().startMetricRecord("mapVertexToAttribute");
        try {
            Object    ret                = null;
            AtlasType attrType           = attribute.getAttributeType();
            String    edgeLabel          = attribute.getRelationshipEdgeLabel();
            boolean   isOwnedAttribute   = attribute.isOwnedRef();
            AtlasRelationshipEdgeDirection edgeDirection = attribute.getRelationshipEdgeDirection();
            String   vertexId           = entityVertex.getIdForDisplay();

            if (LOG.isDebugEnabled()) {
                LOG.debug("Mapping vertex {} to atlas entity {}.{}", entityVertex, attribute.getDefinedInDef().getName(), attribute.getName());
            }

            switch (attrType.getTypeCategory()) {
                case PRIMITIVE:
                    if (vertexEdgePropertiesCache != null) {
                        ret = mapVertexToPrimitiveV2(vertexId, attribute.getVertexPropertyName(), attribute.getAttributeDef(), vertexEdgePropertiesCache);
                    } else {
                        ret = mapVertexToPrimitive(entityVertex, attribute.getVertexPropertyName(), attribute.getAttributeDef());
                    }
                    break;
                case ENUM:
                    if (vertexEdgePropertiesCache != null) {
                        ret = vertexEdgePropertiesCache.getPropertyValue(vertexId, attribute.getVertexPropertyName(), Object.class);
                    } else {
                        ret = AtlasGraphUtilsV2.getEncodedProperty(entityVertex, attribute.getVertexPropertyName(), Object.class);
                    }
                    break;
                case STRUCT:
                    edgeLabel = AtlasGraphUtilsV2.getEdgeLabel(attribute.getName());
                    ret = mapVertexToStruct(entityVertex, edgeLabel, null, entityExtInfo, isMinExtInfo);
                    break;
                case OBJECT_ID_TYPE:
                    if (includeReferences) {
                        if (TypeCategory.STRUCT == attribute.getDefinedInType().getTypeCategory()) {
                            //Struct attribute having ObjectId as type
                            edgeLabel = AtlasGraphUtilsV2.getEdgeLabel(attribute.getName());
                        }
                        if (vertexEdgePropertiesCache != null) {
                            ret = attribute.getAttributeDef().isSoftReferenced() ? mapVertexToObjectIdForSoftRef(entityVertex, attribute, entityExtInfo, isMinExtInfo) :
                            mapVertexToObjectIdV2(entityVertex, vertexEdgePropertiesCache.getRelationShipElement(vertexId, edgeLabel, edgeDirection), edgeDirection, vertexEdgePropertiesCache);

                        } else {
                            ret = attribute.getAttributeDef().isSoftReferenced() ? mapVertexToObjectIdForSoftRef(entityVertex, attribute, entityExtInfo, isMinExtInfo) :
                                    mapVertexToObjectId(entityVertex, edgeLabel, null, entityExtInfo, isOwnedAttribute, edgeDirection, isMinExtInfo);
                        }

                    } else {
                        ret = null;
                    }
                    break;
                case ARRAY: {
                    final boolean skipAttribute;

                    if (!includeReferences) {
                        AtlasType elementType = ((AtlasArrayType) attrType).getElementType();

                        skipAttribute = (elementType instanceof AtlasObjectIdType || elementType instanceof AtlasEntityType);
                    } else {
                        skipAttribute = false;
                    }

                    if (skipAttribute) {
                        ret = null;
                    } else {
                        if (attribute.getAttributeDef().isSoftReferenced()) {
                            ret = mapVertexToArrayForSoftRef(entityVertex, attribute, entityExtInfo, isMinExtInfo);
                        } else {
                            ret = mapVertexToArray(entityVertex, entityExtInfo, isOwnedAttribute, attribute, isMinExtInfo, includeReferences, ignoreInactive, vertexEdgePropertiesCache);
                            if (ret == null && !attribute.getAttributeDef().getIsDefaultValueNull()) {
                                ret = Collections.emptyList();
                            }
                        }
                    }
                }
                break;
                case MAP: {
                    final boolean skipAttribute;

                    if (!includeReferences) {
                        AtlasType valueType = ((AtlasMapType) attrType).getValueType();

                        skipAttribute = (valueType instanceof AtlasObjectIdType || valueType instanceof AtlasEntityType);
                    } else {
                        skipAttribute = false;
                    }

                    if (skipAttribute) {
                        ret = null;
                    } else {
                        if (attribute.getAttributeDef().isSoftReferenced()) {
                            ret = mapVertexToMapForSoftRef(entityVertex, attribute, entityExtInfo, isMinExtInfo);
                        } else {
                            ret = mapVertexToMap(entityVertex, entityExtInfo, isOwnedAttribute, attribute, isMinExtInfo, includeReferences);
                        }
                    }
                }
                break;
                case CLASSIFICATION:
                    // do nothing
                    break;
            }

            return ret;
        } finally {
            RequestContext.get().endMetricRecord(metricRecorder);
        }
    }

    private Map<String, AtlasObjectId> mapVertexToMapForSoftRef(AtlasVertex entityVertex,  AtlasAttribute attribute, AtlasEntityExtInfo entityExtInfo, final boolean isMinExtInfo) {
        Map<String, AtlasObjectId> ret        = null;
        Map                        softRefVal = entityVertex.getProperty(attribute.getVertexPropertyName(), Map.class);

        if (MapUtils.isEmpty(softRefVal)) {
            return softRefVal;
        } else {
            ret = new HashMap<>();

            for (Object mapKey : softRefVal.keySet()) {
                AtlasObjectId objectId = getAtlasObjectIdFromSoftRefFormat(Objects.toString(softRefVal.get(mapKey)), attribute, entityExtInfo, isMinExtInfo);

                if (objectId != null) {
                    ret.put(Objects.toString(mapKey), objectId);
                }
            }
        }
        return ret;
    }

    private List<AtlasObjectId> mapVertexToArrayForSoftRef(AtlasVertex entityVertex, AtlasAttribute attribute, AtlasEntityExtInfo entityExtInfo, final boolean isMinExtInfo) {
        List<AtlasObjectId> ret        = null;
        List                softRefVal = entityVertex.getListProperty(attribute.getVertexPropertyName(), List.class);

        if (CollectionUtils.isEmpty(softRefVal)) {
            return softRefVal;
        } else {
            ret = new ArrayList<>();

            for (Object o : softRefVal) {
                AtlasObjectId objectId = getAtlasObjectIdFromSoftRefFormat(Objects.toString(o), attribute, entityExtInfo, isMinExtInfo);

                if(objectId != null) {
                    ret.add(objectId);
                }
            }
        }

        return ret;
    }

    private AtlasObjectId mapVertexToObjectIdForSoftRef(AtlasVertex entityVertex, AtlasAttribute attribute, AtlasEntityExtInfo entityExtInfo, final boolean isMinExtInfo) {
        String softRefVal = AtlasGraphUtilsV2.getEncodedProperty(entityVertex, attribute.getVertexPropertyName(), String.class);

        return StringUtils.isNotEmpty(softRefVal) ? getAtlasObjectIdFromSoftRefFormat(softRefVal, attribute, entityExtInfo, isMinExtInfo) : null;
    }

    private AtlasObjectId getAtlasObjectIdFromSoftRefFormat(String softRefVal, AtlasAttribute attribute, AtlasEntityExtInfo entityExtInfo, final boolean isMinExtInfo) {
        AtlasObjectId ret = AtlasEntityUtil.parseSoftRefValue(softRefVal);

        if(ret != null) {
            if (entityExtInfo != null && attribute.isOwnedRef()) {
                try {
                    AtlasVertex referenceVertex = getEntityVertex(ret.getGuid());

                    if (referenceVertex != null) {
                        final AtlasEntity entity;

                        if (isMinExtInfo) {
                            entity = mapVertexToAtlasEntityMin(referenceVertex, entityExtInfo);
                        } else {
                            entity = mapVertexToAtlasEntity(referenceVertex, entityExtInfo);
                        }

                        if (entity != null) {
                            ret = toAtlasObjectId(entity);
                        }
                    }
                } catch (AtlasBaseException excp) {
                    LOG.info("failed to retrieve soft-referenced entity(typeName={}, guid={}); errorCode={}. Ignoring", ret.getTypeName(), ret.getGuid(), excp.getAtlasErrorCode());
                }
            }
        }

        return ret;
    }

    private Map<String, Object> mapVertexToMap(AtlasVertex entityVertex, AtlasEntityExtInfo entityExtInfo,
                                               boolean isOwnedAttribute, AtlasAttribute attribute, final boolean isMinExtInfo, boolean includeReferences) throws AtlasBaseException {

        Map<String, Object> ret          = null;
        AtlasMapType        mapType      = (AtlasMapType) attribute.getAttributeType();
        AtlasType           mapValueType = mapType.getValueType();

        if (LOG.isDebugEnabled()) {
            LOG.debug("Mapping map attribute {} for vertex {}", mapType.getTypeName(), entityVertex);
        }

        if (isReference(mapValueType)) {
            Map<String, Object> currentMap = getReferenceMap(entityVertex, attribute, AtlasGraphUtilsV2.getEdgeLabel(attribute.getVertexPropertyName()
            ));

            if (MapUtils.isNotEmpty(currentMap)) {
                ret = new HashMap<>();

                for (Map.Entry<String, Object> entry : currentMap.entrySet()) {
                    String mapKey    = entry.getKey();
                    Object keyValue  = entry.getValue();
                    Object mapValue  = mapVertexToCollectionEntry(entityVertex, mapValueType, keyValue, attribute.getRelationshipEdgeLabel(),
                                                                  entityExtInfo, isOwnedAttribute, attribute.getRelationshipEdgeDirection(), isMinExtInfo, includeReferences, null);
                    if (mapValue != null) {
                        ret.put(mapKey, mapValue);
                    }
                }
            }
        } else {
            ret = getPrimitiveMap(entityVertex, attribute.getVertexPropertyName());
        }

        return ret;
    }

    private List<Object> mapVertexToArray(AtlasVertex entityVertex, AtlasEntityExtInfo entityExtInfo,
                                          boolean isOwnedAttribute, AtlasAttribute attribute, final boolean isMinExtInfo,
                                          boolean includeReferences, boolean ignoreInactive, VertexEdgePropertiesCache vertexEdgePropertiesCache) throws AtlasBaseException {

        AtlasArrayType arrayType        = (AtlasArrayType) attribute.getAttributeType();
        AtlasType      arrayElementType = arrayType.getElementType();
        List<Object>   arrayElements    = getArrayElementsProperty(arrayElementType, entityVertex, attribute, vertexEdgePropertiesCache);

        if (LOG.isDebugEnabled()) {
            LOG.debug("Mapping array attribute {} for vertex {}", arrayElementType.getTypeName(), entityVertex);
        }

        if (CollectionUtils.isEmpty(arrayElements)) {
            return arrayElements;
        }

        List                           arrValues     = new ArrayList(arrayElements.size());
        String                         edgeLabel     = attribute.getRelationshipEdgeLabel();
        AtlasRelationshipEdgeDirection edgeDirection = attribute.getRelationshipEdgeDirection();

        for (Object element : arrayElements) {
            // When internal types are deleted, sometimes the collection type attribute will contain a null value
            // Graph layer does erroneous mapping of the null element, hence avoiding the processing of the null element
            if (element == null) {
                LOG.debug("Skipping null arrayElement");
                continue;
            }

            if (isInactiveEdge(element, ignoreInactive)) {
                continue;
            }

            Object arrValue = mapVertexToCollectionEntry(entityVertex, arrayElementType, element, edgeLabel,
                                                         entityExtInfo, isOwnedAttribute, edgeDirection, isMinExtInfo, includeReferences, vertexEdgePropertiesCache);

            if (arrValue != null) {
                arrValues.add(arrValue);
            }
        }

        return arrValues;
    }

    private Object mapVertexToCollectionEntry(AtlasVertex entityVertex, AtlasType arrayElement, Object value,
                                              String edgeLabel, AtlasEntityExtInfo entityExtInfo, boolean isOwnedAttribute,
                                              AtlasRelationshipEdgeDirection edgeDirection, final boolean isMinExtInfo, boolean includeReferences, VertexEdgePropertiesCache vertexEdgePropertiesCache) throws AtlasBaseException {
        Object ret = null;

        switch (arrayElement.getTypeCategory()) {
            case PRIMITIVE:
            case ENUM:
            case ARRAY:
            case MAP:
                ret = value;
                break;

            case CLASSIFICATION:
                break;

            case STRUCT:
                ret = mapVertexToStruct(entityVertex, edgeLabel, (AtlasEdge) value, entityExtInfo, isMinExtInfo);
                break;

            case OBJECT_ID_TYPE:
                if(vertexEdgePropertiesCache != null) {
                    ret = includeReferences ? mapVertexToObjectIdV2(entityVertex, (Pair<String, EdgeVertexReference.EdgeInfo>) value, edgeDirection, vertexEdgePropertiesCache) : null;
                } else {
                    ret = includeReferences ? mapVertexToObjectId(entityVertex, edgeLabel, (AtlasEdge) value, entityExtInfo, isOwnedAttribute, edgeDirection, isMinExtInfo) : null;
                }
                break;

            default:
                break;
        }

        return ret;
    }

    public static Object mapVertexToPrimitive(AtlasElement entityVertex, final String vertexPropertyName, AtlasAttributeDef attrDef) {
        Object ret = null;

        if (AtlasGraphUtilsV2.getEncodedProperty(entityVertex, vertexPropertyName, Object.class) == null) {
            return null;
        }

        switch (attrDef.getTypeName().toLowerCase()) {
            case ATLAS_TYPE_STRING:
                ret = AtlasGraphUtilsV2.getEncodedProperty(entityVertex, vertexPropertyName, String.class);
                break;
            case ATLAS_TYPE_SHORT:
                ret = AtlasGraphUtilsV2.getEncodedProperty(entityVertex, vertexPropertyName, Short.class);
                break;
            case ATLAS_TYPE_INT:
                ret = AtlasGraphUtilsV2.getEncodedProperty(entityVertex, vertexPropertyName, Integer.class);
                break;
            case ATLAS_TYPE_BIGINTEGER:
                ret = AtlasGraphUtilsV2.getEncodedProperty(entityVertex, vertexPropertyName, BigInteger.class);
                break;
            case ATLAS_TYPE_BOOLEAN:
                ret = AtlasGraphUtilsV2.getEncodedProperty(entityVertex, vertexPropertyName, Boolean.class);
                break;
            case ATLAS_TYPE_BYTE:
                ret = AtlasGraphUtilsV2.getEncodedProperty(entityVertex, vertexPropertyName, Byte.class);
                break;
            case ATLAS_TYPE_LONG:
                ret = AtlasGraphUtilsV2.getEncodedProperty(entityVertex, vertexPropertyName, Long.class);
                break;
            case ATLAS_TYPE_FLOAT:
                ret = AtlasGraphUtilsV2.getEncodedProperty(entityVertex, vertexPropertyName, Float.class);
                break;
            case ATLAS_TYPE_DOUBLE:
                ret = AtlasGraphUtilsV2.getEncodedProperty(entityVertex, vertexPropertyName, Double.class);
                break;
            case ATLAS_TYPE_BIGDECIMAL:
                ret = AtlasGraphUtilsV2.getEncodedProperty(entityVertex, vertexPropertyName, BigDecimal.class);
                break;
            case ATLAS_TYPE_DATE:
                ret = new Date(AtlasGraphUtilsV2.getEncodedProperty(entityVertex, vertexPropertyName, Long.class));
                break;
            default:
                break;
        }

        return ret;
    }

    public static Object mapVertexToPrimitiveV2(String elementId, final String vertexPropertyName, AtlasAttributeDef attrDef, VertexEdgePropertiesCache vertexEdgePropertiesCache) {
        Object ret = null;

        if (vertexEdgePropertiesCache.getPropertyValue(elementId, encodePropertyKey(vertexPropertyName), Object.class) == null) {
            return null;
        }

        switch (attrDef.getTypeName().toLowerCase()) {
            case ATLAS_TYPE_STRING:
                ret  = vertexEdgePropertiesCache.getPropertyValue(elementId, encodePropertyKey(vertexPropertyName), String.class);
                break;
            case ATLAS_TYPE_SHORT:
                ret = vertexEdgePropertiesCache.getPropertyValue(elementId, encodePropertyKey(vertexPropertyName), Short.class);
                break;
            case ATLAS_TYPE_INT:
                ret = vertexEdgePropertiesCache.getPropertyValue(elementId, encodePropertyKey(vertexPropertyName), Integer.class);
                break;
            case ATLAS_TYPE_BIGINTEGER:
                ret = vertexEdgePropertiesCache.getPropertyValue(elementId, encodePropertyKey(vertexPropertyName), BigInteger.class);
                break;
            case ATLAS_TYPE_BOOLEAN:
                ret = vertexEdgePropertiesCache.getPropertyValue(elementId, encodePropertyKey(vertexPropertyName), Boolean.class);
                break;
            case ATLAS_TYPE_BYTE:
                ret = vertexEdgePropertiesCache.getPropertyValue(elementId, encodePropertyKey(vertexPropertyName), Byte.class);
                break;
            case ATLAS_TYPE_LONG:
                ret = vertexEdgePropertiesCache.getPropertyValue(elementId, encodePropertyKey(vertexPropertyName), Long.class);
                break;
            case ATLAS_TYPE_FLOAT:
                ret = vertexEdgePropertiesCache.getPropertyValue(elementId, encodePropertyKey(vertexPropertyName), Float.class);
                break;
            case ATLAS_TYPE_DOUBLE:
                ret = vertexEdgePropertiesCache.getPropertyValue(elementId, encodePropertyKey(vertexPropertyName), Double.class);
                break;
            case ATLAS_TYPE_BIGDECIMAL:
                ret = vertexEdgePropertiesCache.getPropertyValue(elementId, encodePropertyKey(vertexPropertyName), BigDecimal.class);
                break;
            case ATLAS_TYPE_DATE:
                Long dateValue = vertexEdgePropertiesCache.getPropertyValue(elementId, encodePropertyKey(vertexPropertyName), Long.class);
                ret = new Date(dateValue != null ? dateValue : 0L);
                break;
            default:
                break;
        }

        return ret;
    }

    private AtlasObjectId mapVertexToObjectId(AtlasVertex entityVertex, String edgeLabel, AtlasEdge edge,
                                              AtlasEntityExtInfo entityExtInfo, boolean isOwnedAttribute,
                                              AtlasRelationshipEdgeDirection edgeDirection, final boolean isMinExtInfo) throws AtlasBaseException {
        AtlasObjectId ret = null;

        if (edge == null) {
            edge = graphHelper.getEdgeForLabel(entityVertex, edgeLabel, edgeDirection);
        }

        if (GraphHelper.elementExists(edge)) {
            if (!RequestContext.get().isAllowDeletedRelationsIndexsearch() && getState(edge) == Id.EntityState.DELETED ) {
                return null;
            }

            AtlasVertex referenceVertex = edge.getInVertex();

            if (StringUtils.equals(getIdFromVertex(referenceVertex), getIdFromVertex(entityVertex))) {
                referenceVertex = edge.getOutVertex();
            }

            if (referenceVertex != null) {
                if (entityExtInfo != null && isOwnedAttribute) {
                    final AtlasEntity entity;

                    if (isMinExtInfo) {
                        entity = mapVertexToAtlasEntityMin(referenceVertex, entityExtInfo);
                    } else {
                        entity = mapVertexToAtlasEntity(referenceVertex, entityExtInfo);
                    }

                    if (entity != null) {
                        ret = AtlasTypeUtil.getAtlasObjectId(entity);
                    }
                } else {
                    ret = toAtlasObjectId(referenceVertex);
                }

                if (ret == null) {
                    LOG.warn("Found corrupted vertex with Id: {}", referenceVertex.getIdForDisplay());
                }
            }

            if (ret != null && RequestContext.get().isIncludeRelationshipAttributes()) {
                String relationshipTypeName = GraphHelper.getTypeName(edge);
                boolean isRelationshipAttribute = typeRegistry.getRelationshipDefByName(relationshipTypeName) != null;
                if (isRelationshipAttribute) {
                    AtlasRelationship relationship = mapEdgeToAtlasRelationship(edge);
                    Map<String, Object> relationshipAttributes = mapOf("typeName", relationshipTypeName);
                    relationshipAttributes.put("attributes", relationship.getAttributes());

                    if (ret.getAttributes() == null) {
                        ret.setAttributes(mapOf("relationshipAttributes", relationshipAttributes));
                    } else {
                        ret.getAttributes().put("relationshipAttributes", relationshipAttributes);
                    }
                }
            }
        }

        return ret;
    }

    private AtlasObjectId  mapVertexToObjectIdV2(AtlasVertex entityVertex, Pair<String, EdgeVertexReference.EdgeInfo> referencedElementPair, AtlasRelationshipEdgeDirection edgeDirection,
                                                VertexEdgePropertiesCache vertexEdgePropertiesCache) throws AtlasBaseException {
        if (referencedElementPair == null || referencedElementPair.getValue1() == null) {
            return null;
        }
        AtlasObjectId ret;
        EdgeVertexReference.EdgeInfo edgeInfo = referencedElementPair.getValue1();
        String edgeLabel = edgeInfo.getEdgeLabel();
        String elementId = referencedElementPair.getValue0();
        String edgeId = edgeInfo.getEdgeId();


        EdgeVertexReference edgeVertexReference = vertexEdgePropertiesCache.getReferenceVertexByEdgeLabelAndId(entityVertex.getIdForDisplay(), edgeLabel, elementId, edgeId, edgeDirection);

        if (edgeVertexReference == null) {
            LOG.debug("EdgeVertexReference not found for vertexId: {}, edgeLabel: {}, elementId: {}, edgeId: {}", entityVertex.getIdForDisplay(), edgeLabel, elementId, edgeId);
            return null;
        }

        ret = toAtlasObjectIdV2(elementId, vertexEdgePropertiesCache);

        if (ret == null) {
            LOG.debug("Found corrupted vertex with Id: {}", entityVertex.getIdForDisplay());
            return null;
        }


        String relationshipTypeName = edgeVertexReference.getProperty(ENTITY_TYPE_PROPERTY_KEY, String.class);
        boolean isRelationshipAttribute = typeRegistry.getRelationshipDefByName(relationshipTypeName) != null;


<<<<<<< HEAD
        if (isRelationshipAttribute) {             // Map Attributes
=======
        if (isRelationshipAttribute && RequestContext.get().isIncludeRelationshipAttributes()) {             // Map Attributes
>>>>>>> 8e9323a5
            AtlasRelationshipType relationshipType = typeRegistry.getRelationshipTypeByName(relationshipTypeName);
            if (relationshipType == null) {
                LOG.warn("Relationship type not found for typeName: {}", relationshipTypeName);
                return ret;
            }
            AtlasRelationship relationship = edgeVertexReference.toAtlasRelationship(vertexEdgePropertiesCache);
            // Map Attributes
            for (AtlasAttribute attribute : relationshipType.getAllAttributes().values()) {
                // mapping only primitive attributes
                Object attrValue = mapVertexToPrimitiveV2(edgeId, attribute.getVertexPropertyName(), attribute.getAttributeDef(), vertexEdgePropertiesCache);
                relationship.setAttribute(attribute.getName(), attrValue);
            }

            Map<String, Object> relationshipAttributes = mapOf("typeName", relationshipTypeName);
                relationshipAttributes.put("attributes", relationship.getAttributes());

                if (ret.getAttributes() == null) {
                    ret.setAttributes(mapOf("relationshipAttributes", relationshipAttributes));
                } else {
                    ret.getAttributes().put("relationshipAttributes", relationshipAttributes);
                }
        }

        return ret;
    }

    private AtlasStruct mapVertexToStruct(AtlasVertex entityVertex, String edgeLabel, AtlasEdge edge, AtlasEntityExtInfo entityExtInfo, final boolean isMinExtInfo) throws AtlasBaseException {
        AtlasPerfMetrics.MetricRecorder metricRecorder = RequestContext.get().startMetricRecord("mapVertexToStruct");
        try {
            AtlasStruct ret = null;

            if (edge == null) {
                edge = graphHelper.getEdgeForLabel(entityVertex, edgeLabel);
            }

            if (GraphHelper.elementExists(edge)) {
                final AtlasVertex referenceVertex = edge.getInVertex();

                if (referenceVertex == null) {
                    LOG.error("reference vertex not found  on edge {} from vertex {} ", edge.getId(), getGuid(entityVertex));
                    return ret;
                }

                String typeName = getTypeName(referenceVertex);

                if (StringUtils.isEmpty(typeName)) {
                    LOG.error("typeName not found on edge {} from vertex {} ", edge.getId(), getGuid(entityVertex));
                    return ret;
                }

                ret = new AtlasStruct(typeName);

                mapAttributes(referenceVertex, ret, entityExtInfo, isMinExtInfo);
            }

            return ret;
        } finally {
            RequestContext.get().endMetricRecord(metricRecorder);
        }
    }

    public Object getVertexAttribute(AtlasVertex vertex, AtlasAttribute attribute) throws AtlasBaseException {
        return vertex != null && attribute != null ? mapVertexToAttribute(vertex, attribute, null, false) : null;
    }

    public Object getVertexAttribute(AtlasVertex vertex, AtlasAttribute attribute, VertexEdgePropertiesCache vertexEdgePropertiesCache) throws AtlasBaseException {
        return vertex != null && attribute != null ? mapVertexToAttribute(vertex, attribute, null, false, true, false, vertexEdgePropertiesCache) : null;
    }

    public Object getVertexAttributePreFetchCache(AtlasVertex vertex, AtlasAttribute attribute, Map<String, Object> properties,  AtlasEntityExtInfo entityExtInfo, final boolean isMinExtInfo, final boolean includeReferences) throws AtlasBaseException {
        AtlasPerfMetrics.MetricRecorder metricRecorder = RequestContext.get().startMetricRecord("getVertexAttributePreFetchCache");

        try{
            if (vertex == null || attribute == null) {
                return null;
            }

            TypeCategory typeCategory = attribute.getAttributeType().getTypeCategory();
            TypeCategory elementTypeCategory = typeCategory == TypeCategory.ARRAY ? ((AtlasArrayType) attribute.getAttributeType()).getElementType().getTypeCategory() : null;
            boolean isArrayOfPrimitives = typeCategory.equals(TypeCategory.ARRAY) && elementTypeCategory.equals(TypeCategory.PRIMITIVE);
            boolean isArrayOfMap = typeCategory.equals(TypeCategory.ARRAY) && elementTypeCategory.equals(TypeCategory.MAP);
            boolean isArrayOfEnum = typeCategory.equals(TypeCategory.ARRAY) && elementTypeCategory.equals(TypeCategory.ENUM);
            boolean isPrefetchValueFinal = (typeCategory.equals(TypeCategory.PRIMITIVE) || typeCategory.equals(TypeCategory.ENUM) || typeCategory.equals(TypeCategory.MAP) || isArrayOfPrimitives || isArrayOfMap || isArrayOfEnum);
            boolean isMultiValueBusinessAttribute = attribute.getDefinedInType() != null && attribute.getDefinedInType().getTypeCategory() == TypeCategory.BUSINESS_METADATA && (isArrayOfPrimitives || isArrayOfEnum);


            // value is present and value is not marker (SPACE for further lookup) and type is primitive or array of primitives
            if (properties.get(attribute.getName()) != null && properties.get(attribute.getName()) != StringUtils.SPACE && (isMultiValueBusinessAttribute || isPrefetchValueFinal)) {
                return properties.get(attribute.getName());
            }

            // if value is empty && element is array and not inward relation, return empty list
            if (properties.get(attribute.getName()) == null && typeCategory.equals(TypeCategory.ARRAY)) {
                return new ArrayList<>();
            }

            //when value is not present and type is primitive, return null
            if(properties.get(attribute.getName()) == null && isPrefetchValueFinal) {
                return null;
            }

            // value is present as marker , fetch the value from the vertex
            if (properties.get(attribute.getName()) != null && properties.get(attribute.getName()).equals(StringUtils.SPACE)) {
                return mapVertexToAttribute(vertex, attribute, entityExtInfo , isMinExtInfo, includeReferences);
            }

            return null;
        } finally {
            RequestContext.get().endMetricRecord(metricRecorder);
        }
    }

    public Object getVertexAttributePreFetchCache(AtlasVertex vertex, AtlasAttribute attribute, Map<String, Object> properties) throws AtlasBaseException {
        return getVertexAttributePreFetchCache(vertex, attribute, properties, null, false, true);
    }


    private Object getVertexAttributeIgnoreInactive(AtlasVertex vertex, AtlasAttribute attribute) throws AtlasBaseException {
        return vertex != null && attribute != null ? mapVertexToAttribute(vertex, attribute, null, false, true, true, null) : null;
    }

    private void mapRelationshipAttributes(AtlasVertex entityVertex, AtlasEntity entity, AtlasEntityExtInfo entityExtInfo, boolean isMinExtInfo) throws AtlasBaseException {
        AtlasPerfMetrics.MetricRecorder metricRecorder = RequestContext.get().startMetricRecord("EntityGraphRetriever.mapRelationshipAttributes");

        try {
            AtlasEntityType entityType = typeRegistry.getEntityTypeByName(entity.getTypeName());

            if (entityType == null) {
                throw new AtlasBaseException(AtlasErrorCode.TYPE_NAME_INVALID, entity.getTypeName());
            }

            for (String attributeName : entityType.getRelationshipAttributes().keySet()) {
                mapVertexToRelationshipAttribute(entityVertex, entityType, attributeName, entity, entityExtInfo, isMinExtInfo);
            }
        } finally {
            RequestContext.get().endMetricRecord(metricRecorder);
        }
    }

    private void mapMandatoryRelationshipAttributes(AtlasVertex entityVertex, AtlasEntity entity) throws AtlasBaseException {
        AtlasPerfMetrics.MetricRecorder metricRecorder = RequestContext.get().startMetricRecord("EntityGraphRetriever.mapMandatoryRelationshipAttributes");

        try {
            AtlasEntityType entityType = typeRegistry.getEntityTypeByName(entity.getTypeName());

            if (entityType == null) {
                throw new AtlasBaseException(AtlasErrorCode.TYPE_NAME_INVALID, entity.getTypeName());
            }

            for (Map<String, AtlasAttribute> attrs : entityType.getRelationshipAttributes().values()) {
                for (AtlasAttribute attr : attrs.values()) {
                    if (!attr.getAttributeDef().getIsOptional()) {
                        String attrName = attr.getAttributeDef().getName();
                        mapVertexToRelationshipAttribute(entityVertex, entityType, attrName, entity, null, false);
                    }
                }
            }
        } finally {
            RequestContext.get().endMetricRecord(metricRecorder);
        }
    }

    private Object mapVertexToRelationshipAttribute(AtlasVertex entityVertex, AtlasEntityType entityType, String attributeName, AtlasEntity entity, AtlasEntityExtInfo entityExtInfo, boolean isMinExtInfo) throws AtlasBaseException {
        AtlasPerfMetrics.MetricRecorder metricRecorder = RequestContext.get().startMetricRecord("mapVertexToRelationshipAttribute");

        try {
            Object                ret                  = null;
            String                relationshipTypeName = graphHelper.getRelationshipTypeName(entityVertex, entityType, attributeName);
            AtlasRelationshipType relationshipType     = relationshipTypeName != null ? typeRegistry.getRelationshipTypeByName(relationshipTypeName) : null;

            if (relationshipType == null) {
                throw new AtlasBaseException(AtlasErrorCode.RELATIONSHIPDEF_INVALID, "relationshipDef is null");
            }

            AtlasAttribute          attribute       = entityType.getRelationshipAttribute(attributeName, relationshipTypeName);
            AtlasRelationshipDef    relationshipDef = relationshipType.getRelationshipDef();
            AtlasRelationshipEndDef endDef1         = relationshipDef.getEndDef1();
            AtlasRelationshipEndDef endDef2         = relationshipDef.getEndDef2();
            AtlasEntityType         endDef1Type     = typeRegistry.getEntityTypeByName(endDef1.getType());
            AtlasEntityType         endDef2Type     = typeRegistry.getEntityTypeByName(endDef2.getType());
            AtlasRelationshipEndDef attributeEndDef = null;

            if (endDef1Type.isTypeOrSuperTypeOf(entityType.getTypeName()) && StringUtils.equals(endDef1.getName(), attributeName)) {
                attributeEndDef = endDef1;
            } else if (endDef2Type.isTypeOrSuperTypeOf(entityType.getTypeName()) && StringUtils.equals(endDef2.getName(), attributeName)) {
                attributeEndDef = endDef2;
            }

            if (attributeEndDef == null) {
                throw new AtlasBaseException(AtlasErrorCode.RELATIONSHIPDEF_INVALID, relationshipDef.toString());
            }

            switch (attributeEndDef.getCardinality()) {
                case SINGLE:
                    ret = mapRelatedVertexToObjectId(entityVertex, attribute, entityExtInfo, isMinExtInfo);
                    break;

                case LIST:
                case SET:
                    ret = mapRelationshipArrayAttribute(entityVertex, attribute, entityExtInfo, isMinExtInfo);
                    break;
            }

            // Set Relationship attributes, even if the value is null
            entity.setRelationshipAttribute(attributeName, ret);

            if (attributeEndDef.getIsLegacyAttribute() && !entity.hasAttribute(attributeName)) {
                entity.setAttribute(attributeName, toLegacyAttribute(ret));
            }

            return ret;
        } finally {
            RequestContext.get().endMetricRecord(metricRecorder);
        }
    }

    private Object toLegacyAttribute(Object obj) {
        final Object ret;

        if (obj instanceof AtlasRelatedObjectId) {
            ret = toLegacyAttribute((AtlasRelatedObjectId) obj);
        } else if (obj instanceof Collection) {
            ret = toLegacyAttribute((Collection) obj);
        } else if (obj instanceof Map) {
            ret = toLegacyAttribute((Map) obj);
        } else {
            ret = obj;
        }

        return ret;
    }

    private AtlasObjectId toLegacyAttribute(AtlasRelatedObjectId relatedObjId) {
        final AtlasObjectId ret;

        if (relatedObjId.getRelationshipStatus() == DELETED && relatedObjId.getEntityStatus() == AtlasEntity.Status.ACTIVE) {
            ret = null;
        } else {
            ret = new AtlasObjectId(relatedObjId);
        }

        return ret;
    }

    private Collection toLegacyAttribute(Collection collection) {
        final List ret = new ArrayList();

        for (Object elem : collection) {
            Object objId = toLegacyAttribute(elem);

            if (objId != null) {
                ret.add(objId);
            }
        }

        return ret;
    }

    private Map toLegacyAttribute(Map map) {
        final Map ret = new HashMap();

        for (Object key : map.keySet()) {
            Object elem = toLegacyAttribute(map.get(key));

            if (elem != null) {
                ret.put(key, elem);
            }
        }

        return ret;
    }

    private AtlasObjectId mapRelatedVertexToObjectId(AtlasVertex entityVertex, AtlasAttribute attribute, AtlasEntityExtInfo entityExtInfo, boolean isMinExtInfo) throws AtlasBaseException {
        AtlasEdge edge = graphHelper.getEdgeForLabel(entityVertex, attribute.getRelationshipEdgeLabel(), attribute.getRelationshipEdgeDirection());

        return mapVertexToRelatedObjectId(entityVertex, edge, attribute.isOwnedRef(), entityExtInfo, isMinExtInfo);
    }

    private List<AtlasRelatedObjectId> mapRelationshipArrayAttribute(AtlasVertex entityVertex, AtlasAttribute attribute, AtlasEntityExtInfo entityExtInfo, boolean isMinExtInfo) throws AtlasBaseException {
        List<AtlasRelatedObjectId> ret   = new ArrayList<>();
        Iterator<AtlasEdge>        edges = null;

        if (attribute.getRelationshipEdgeDirection() == IN) {
            edges = getIncomingEdgesByLabel(entityVertex, attribute.getRelationshipEdgeLabel());
        } else if (attribute.getRelationshipEdgeDirection() == OUT) {
            edges = getOutGoingEdgesByLabel(entityVertex, attribute.getRelationshipEdgeLabel());
        } else if (attribute.getRelationshipEdgeDirection() == BOTH) {
            edges = getAdjacentEdgesByLabel(entityVertex, AtlasEdgeDirection.BOTH, attribute.getRelationshipEdgeLabel());
        }

        if (edges != null) {
            while (edges.hasNext()) {
                AtlasEdge relationshipEdge = edges.next();

                AtlasRelatedObjectId relatedObjectId = mapVertexToRelatedObjectId(entityVertex, relationshipEdge, attribute.isOwnedRef(), entityExtInfo, isMinExtInfo);

                ret.add(relatedObjectId);
            }
        }

        return ret;
    }

    private AtlasRelatedObjectId mapVertexToRelatedObjectId(AtlasVertex entityVertex, AtlasEdge edge, boolean isOwnedRef, AtlasEntityExtInfo entityExtInfo, boolean isMinExtInfo) throws AtlasBaseException {
        AtlasRelatedObjectId ret = null;

        if (GraphHelper.elementExists(edge)) {
            AtlasVertex referenceVertex = edge.getInVertex();

            if (StringUtils.equals(getIdFromVertex(referenceVertex), getIdFromVertex(entityVertex))) {
                referenceVertex = edge.getOutVertex();
            }

            if (referenceVertex != null) {
                String             entityTypeName = getTypeName(referenceVertex);
                String             entityGuid     = getGuid(referenceVertex);
                AtlasEntity.Status entityStatus   = GraphHelper.getStatus(referenceVertex);
                AtlasRelationship  relationship   = mapEdgeToAtlasRelationship(edge);

                ret = new AtlasRelatedObjectId(entityGuid, entityTypeName, entityStatus,
                                               relationship.getGuid(), relationship.getStatus(),
                                               new AtlasStruct(relationship.getTypeName(), relationship.getAttributes()));

                Object displayText = getDisplayText(referenceVertex, entityTypeName);

                if (displayText != null) {
                    ret.setDisplayText(displayText.toString());
                }

                if (isOwnedRef && entityExtInfo != null) {
                    if (isMinExtInfo) {
                        mapVertexToAtlasEntityMin(referenceVertex, entityExtInfo);
                    } else {
                        mapVertexToAtlasEntity(referenceVertex, entityExtInfo);
                    }
                }

            }
        }

        return ret;
    }

    private Object getDisplayText(AtlasVertex entityVertex, String entityTypeName) throws AtlasBaseException {
        return getDisplayText(entityVertex, typeRegistry.getEntityTypeByName(entityTypeName));
    }

    private Object getDisplayText(String vertexId, AtlasEntityType entityType, VertexEdgePropertiesCache vertexEdgePropertiesCache) throws AtlasBaseException {
        Object ret = null;

        if (entityType != null) {
            String displayTextAttribute = entityType.getDisplayTextAttribute();

            if (displayTextAttribute != null) {
                ret = vertexEdgePropertiesCache.getPropertyValue(vertexId, DISPLAY_NAME, Object.class);
            }
            if (ret == null) {
                ret = vertexEdgePropertiesCache.getPropertyValue(vertexId, NAME, Object.class);

                if (ret == null) {
                    ret = vertexEdgePropertiesCache.getPropertyValue(vertexId, QUALIFIED_NAME, Object.class);
                }
            }
        }

        return ret;
    }

    private Object getDisplayText(AtlasVertex entityVertex, AtlasEntityType entityType) throws AtlasBaseException {
        Object ret = null;

        if (entityType != null) {
            String displayTextAttribute = entityType.getDisplayTextAttribute();

            if (displayTextAttribute != null) {
                ret = getVertexAttribute(entityVertex, entityType.getAttribute(displayTextAttribute));
            }

            if (ret == null) {
                ret = getVertexAttribute(entityVertex, entityType.getAttribute(NAME));

                if (ret == null) {
                    ret = getVertexAttribute(entityVertex, entityType.getAttribute(DISPLAY_NAME));

                    if (ret == null) {
                        ret = getVertexAttribute(entityVertex, entityType.getAttribute(QUALIFIED_NAME));
                    }
                }
            }
        }

        return ret;
    }

    public AtlasRelationship mapEdgeToAtlasRelationship(AtlasEdge edge) throws AtlasBaseException {
        return mapEdgeToAtlasRelationship(edge, false).getRelationship();
    }

    public AtlasRelationshipWithExtInfo mapEdgeToAtlasRelationshipWithExtInfo(AtlasEdge edge) throws AtlasBaseException {
        return mapEdgeToAtlasRelationship(edge, true);
    }

    public AtlasRelationshipWithExtInfo mapEdgeToAtlasRelationship(AtlasEdge edge, boolean extendedInfo) throws AtlasBaseException {
        AtlasRelationshipWithExtInfo ret = new AtlasRelationshipWithExtInfo();

        mapSystemAttributes(edge, ret, extendedInfo);

        mapAttributes(edge, ret);

        return ret;
    }

    private AtlasRelationshipWithExtInfo mapSystemAttributes(AtlasEdge edge, AtlasRelationshipWithExtInfo relationshipWithExtInfo, boolean extendedInfo) throws AtlasBaseException {
        if (LOG.isDebugEnabled()) {
            LOG.debug("Mapping system attributes for relationship");
        }

        AtlasRelationship relationship = relationshipWithExtInfo.getRelationship();

        if (relationship == null) {
            relationship = new AtlasRelationship();

            relationshipWithExtInfo.setRelationship(relationship);
        }

        relationship.setGuid(getRelationshipGuid(edge));
        relationship.setTypeName(getTypeName(edge));

        relationship.setCreatedBy(GraphHelper.getCreatedByAsString(edge));
        relationship.setUpdatedBy(GraphHelper.getModifiedByAsString(edge));

        relationship.setCreateTime(new Date(GraphHelper.getCreatedTime(edge)));
        relationship.setUpdateTime(new Date(GraphHelper.getModifiedTime(edge)));

        Long version = GraphHelper.getVersion(edge);
        if (version == null) {
            version = Long.valueOf(1L);
        }
        relationship.setVersion(version);

        Integer provenanceType = GraphHelper.getProvenanceType(edge);
        if (provenanceType == null) {
            provenanceType = Integer.valueOf(0);
        }
        relationship.setProvenanceType(provenanceType);
        relationship.setHomeId(GraphHelper.getHomeId(edge));

        relationship.setStatus(GraphHelper.getEdgeStatus(edge));

        AtlasVertex end1Vertex = edge.getOutVertex();
        AtlasVertex end2Vertex = edge.getInVertex();

        relationship.setEnd1(new AtlasObjectId(getGuid(end1Vertex), getTypeName(end1Vertex), getEntityUniqueAttribute(end1Vertex)));
        relationship.setEnd2(new AtlasObjectId(getGuid(end2Vertex), getTypeName(end2Vertex), getEntityUniqueAttribute(end2Vertex)));

        relationship.setLabel(edge.getLabel());
        relationship.setPropagateTags(getPropagateTags(edge));

        if (extendedInfo) {
            addToReferredEntities(relationshipWithExtInfo, end1Vertex);
            addToReferredEntities(relationshipWithExtInfo, end2Vertex);
        }

        // set propagated and blocked propagated classifications
        readClassificationsFromEdge(edge, relationshipWithExtInfo, extendedInfo);

        return relationshipWithExtInfo;
    }

    private void readClassificationsFromEdge(AtlasEdge edge, AtlasRelationshipWithExtInfo relationshipWithExtInfo, boolean extendedInfo) throws AtlasBaseException {
        List<AtlasVertex>        classificationVertices    = getPropagatableClassifications(edge);
        List<String>             blockedClassificationIds  = getBlockedClassificationIds(edge);
        AtlasRelationship        relationship              = relationshipWithExtInfo.getRelationship();
        Set<AtlasClassification> propagatedClassifications = new HashSet<>();
        Set<AtlasClassification> blockedClassifications    = new HashSet<>();

        for (AtlasVertex classificationVertex : classificationVertices) {
            String              classificationId = classificationVertex.getIdForDisplay();
            AtlasClassification classification   = toAtlasClassification(classificationVertex);

            if (classification == null) {
                continue;
            }

            if (blockedClassificationIds.contains(classificationId)) {
                blockedClassifications.add(classification);
            } else {
                propagatedClassifications.add(classification);
            }

            // add entity headers to referred entities
            if (extendedInfo) {
                addToReferredEntities(relationshipWithExtInfo, classification.getEntityGuid());
            }
        }

        relationship.setPropagatedClassifications(propagatedClassifications);
        relationship.setBlockedPropagatedClassifications(blockedClassifications);
    }

    private void addToReferredEntities(AtlasRelationshipWithExtInfo relationshipWithExtInfo, String guid) throws AtlasBaseException {
        if (!relationshipWithExtInfo.referredEntitiesContains(guid)) {
            addToReferredEntities(relationshipWithExtInfo, getEntityVertex(guid));
        }
    }

    private void addToReferredEntities(AtlasRelationshipWithExtInfo relationshipWithExtInfo, AtlasVertex entityVertex) throws AtlasBaseException {
        String entityGuid = getGuid(entityVertex);

        if (!relationshipWithExtInfo.referredEntitiesContains(entityGuid)) {
            relationshipWithExtInfo.addReferredEntity(entityGuid, toAtlasEntityHeader(entityVertex));
        }
    }

    private void mapAttributes(AtlasEdge edge, AtlasRelationshipWithExtInfo relationshipWithExtInfo) throws AtlasBaseException {
        AtlasRelationship relationship = relationshipWithExtInfo.getRelationship();
        AtlasType         objType      = typeRegistry.getType(relationship.getTypeName());

        if (!(objType instanceof AtlasRelationshipType)) {
            throw new AtlasBaseException(AtlasErrorCode.TYPE_NAME_INVALID, relationship.getTypeName());
        }

        AtlasRelationshipType relationshipType = (AtlasRelationshipType) objType;

        for (AtlasAttribute attribute : relationshipType.getAllAttributes().values()) {
            // mapping only primitive attributes
            Object attrValue = mapVertexToPrimitive(edge, attribute.getVertexPropertyName(), attribute.getAttributeDef());

            relationship.setAttribute(attribute.getName(), attrValue);
        }
    }

    private Set<String> getPendingTasks(AtlasVertex entityVertex) {
        Collection<String> ret = entityVertex.getPropertyValues(PENDING_TASKS_PROPERTY_KEY, String.class);

        if (CollectionUtils.isEmpty(ret)) {
            return null;
        }

        return new HashSet<>(ret);
    }

    private boolean isInactiveEdge(Object element, boolean ignoreInactive) {
        return ignoreInactive && element instanceof AtlasEdge && getStatus((AtlasEdge) element) != AtlasEntity.Status.ACTIVE;
    }
}<|MERGE_RESOLUTION|>--- conflicted
+++ resolved
@@ -81,12 +81,7 @@
 import org.apache.tinkerpop.gremlin.process.traversal.dsl.graph.__;
 import org.apache.tinkerpop.gremlin.structure.*;
 import org.janusgraph.core.Cardinality;
-import org.janusgraph.core.JanusGraph;
 import org.janusgraph.graphdb.relations.CacheVertexProperty;
-<<<<<<< HEAD
-import org.janusgraph.graphdb.transaction.StandardJanusGraphTx;
-=======
->>>>>>> 8e9323a5
 import org.javatuples.Pair;
 import org.jetbrains.annotations.NotNull;
 import org.slf4j.Logger;
@@ -1122,13 +1117,8 @@
     }
 
     @NotNull
-<<<<<<< HEAD
-    private static Map<String, ArrayList<?>> getStringArrayListMap(Map<Object, Object> properties) {
-        Map<String, ArrayList<?>> vertexProperties = new HashMap<>();
-=======
     private static Map<String, List<?>> getStringArrayListMap(Map<Object, Object> properties) {
         Map<String, List<?>> vertexProperties = new HashMap<>();
->>>>>>> 8e9323a5
         for (Map.Entry<Object, Object> entry : properties.entrySet()) {
             String attributeName = entry.getKey().toString();
             Object attributeValue = entry.getValue();
@@ -1173,33 +1163,24 @@
     private void processRelationshipAttribute(AtlasEntityType entityType,
                                               String attribute,
                                               Set<String> edgeLabels) {
-<<<<<<< HEAD
-=======
 
         RequestContext context = RequestContext.get();
->>>>>>> 8e9323a5
         if (!entityType.getRelationshipAttributes().containsKey(attribute)) {
             return;
         }
 
         AtlasAttribute atlasAttribute = entityType.getRelationshipAttribute(attribute, null);
         if (atlasAttribute != null && atlasAttribute.getAttributeType() != null) {
-<<<<<<< HEAD
-=======
             if (context.isInvokedByIndexSearch() && context.isInvokedByProduct() &&
                     CollectionUtils.isEmpty(context.getRelationAttrsForSearch())) {
                 return;
             }
->>>>>>> 8e9323a5
             edgeLabels.add(atlasAttribute.getRelationshipEdgeLabel());
         } else {
             LOG.debug("Ignoring non-relationship type attribute: {}", attribute);
         }
     }
 
-<<<<<<< HEAD
-    private Pair<Map<String, Map<String, ArrayList<?>>>, Map<String, AtlasVertex>> getVertexPropertiesValueMap(Set<String> vertexIds, int batchSize) {
-=======
     /*
     Returns a pair containing:
     1. A map of vertex IDs to their properties, where each property is a map of attribute names to lists of values.
@@ -1207,18 +1188,13 @@
      */
     @SuppressWarnings("unchecked,rawtypes")
     private Pair<Map<String, Map<String, List<?>>>, Map<String, AtlasVertex>> getVertexPropertiesValueMap(Set<String> vertexIds, int batchSize) {
->>>>>>> 8e9323a5
         AtlasPerfMetrics.MetricRecorder metricRecorder = RequestContext.get().startMetricRecord("getVertexPropertiesValueMap");
         try {
             if (CollectionUtils.isEmpty(vertexIds)) {
                 return Pair.with(Collections.emptyMap(), Collections.emptyMap());
             }
 
-<<<<<<< HEAD
-            Map<String, Map<String, ArrayList<?>>> vertexPropertyMap = new HashMap<>();
-=======
             Map<String, Map<String, List<?>>> vertexPropertyMap = new HashMap<>();
->>>>>>> 8e9323a5
             Map<String, AtlasVertex> vertexMap = new HashMap<>();
 
             ListUtils.partition(new ArrayList<>(vertexIds), batchSize).forEach(batch -> {
@@ -1241,11 +1217,7 @@
                             Long vertexId = (Long) properties.get(T.id);
                             properties.remove(T.id);
                             properties.remove(T.label);
-<<<<<<< HEAD
-                            Map<String, ArrayList<?>> vertexProperties = getStringArrayListMap(properties);
-=======
                             Map<String, List<?>> vertexProperties = getStringArrayListMap(properties);
->>>>>>> 8e9323a5
                             vertexPropertyMap.put(vertexId.toString(), vertexProperties);
                         }
                     }
@@ -1258,8 +1230,6 @@
         }
     }
 
-<<<<<<< HEAD
-=======
     public List<Map<String, Object>> getConnectedRelationEdges(Set<String> vertexIds, Set<String> edgeLabels, int relationAttrsSize) {
         AtlasPerfMetrics.MetricRecorder metricRecorder = RequestContext.get().startMetricRecord("getConnectedRelationEdges");
         try {
@@ -1285,70 +1255,20 @@
         }
     }
 
->>>>>>> 8e9323a5
 
     public VertexEdgePropertiesCache enrichVertexPropertiesByVertexIds(Set<String> vertexIds, Set<String> attributes) {
         AtlasPerfMetrics.MetricRecorder metricRecorder = RequestContext.get().startMetricRecord("enrichVertexPropertiesByVertexIds");
        try {
-<<<<<<< HEAD
-           VertexEdgePropertiesCache ret = new VertexEdgePropertiesCache();
-=======
            RequestContext context = RequestContext.get();
            int relationAttrsSize = MAX_EDGES_SUPER_VERTEX.getInt();
            if (context.isInvokedByIndexSearch() && context.isInvokedByProduct()) {
                relationAttrsSize = MIN_EDGES_SUPER_VERTEX.getInt();
            }
            VertexEdgePropertiesCache vertexEdgePropertyCache = new VertexEdgePropertiesCache();
->>>>>>> 8e9323a5
            if (CollectionUtils.isEmpty(vertexIds)) {
                return null;
            }
 
-<<<<<<< HEAD
-           // Get vertex properties
-           Pair<Map<String, Map<String, ArrayList<?>>>, Map<String, AtlasVertex>> vertexCache = getVertexPropertiesValueMap(vertexIds, 100);
-
-           for (Map.Entry<String, Map<String, ArrayList<?>>> entry : vertexCache.getValue0().entrySet()) {
-               String vertexId = entry.getKey();
-               Map<String, ArrayList<?>> properties = entry.getValue();
-
-               if (MapUtils.isNotEmpty(properties)) {
-                   ret.addVertexProperties(vertexId, properties);
-               }
-           }
-           ret.addVertices(vertexCache.getValue1());
-
-           Set<String> edgeLabelsToProcess = collectEdgeLabelsToProcess(ret, vertexIds, attributes);
-
-           Set<String> vertexIdsToProcess = new HashSet<>();
-           if (!CollectionUtils.isEmpty(edgeLabelsToProcess)) {
-               // Get all edges
-               GraphTraversal<Edge, Map<String, Object>> edgeTraversal =
-                       ((AtlasJanusGraph) graph).V(vertexIds)
-                               .bothE()
-                               .has(STATE_PROPERTY_KEY, ACTIVE.name())
-                               .project( "id", "valueMap","label", "inVertexId", "outVertexId")
-                               .by(__.id()) // Returns the edge id
-                               .by(__.valueMap(true)) // Returns the valueMap
-                               .by(__.label()) // Returns the edge label
-                               .by(__.inV().id())  // Returns the inVertexId
-                               .by(__.outV().id()); // Returns the outVertexId
-
-               List<Map<String, Object>> results = edgeTraversal.toList();
-
-
-               for(String vertexId : vertexIds) {
-                   for (Map<String, Object> result : results) {
-                       if (!(result.containsKey("id") && result.containsKey("valueMap"))) {
-                           continue;
-                       }
-                       LinkedHashMap<Object, Object> valueMap = (LinkedHashMap<Object, Object>) result.get("valueMap");
-
-                       String edgeId = result.get("id").toString();
-                       String edgeLabel = result.get("label").toString();
-                       String outVertexId = result.get("outVertexId").toString();
-                       String inVertexId = result.get("inVertexId").toString();
-=======
           /*
             Returns a pair containing:
             1. A map of vertex IDs to their properties, where each property is a map of attribute names to lists of values.
@@ -1383,40 +1303,10 @@
                        String edgeLabel = relationEdge.get("label").toString();
                        String outVertexId = relationEdge.get("outVertexId").toString();
                        String inVertexId = relationEdge.get("inVertexId").toString();
->>>>>>> 8e9323a5
 
                        if (!edgeLabelsToProcess.contains(edgeLabel)) {
                            continue;
                        }
-<<<<<<< HEAD
-                       // Self relationship condition, like similarities relationship in the meanings
-                       if (vertexId.equals(outVertexId) && vertexId.equals(inVertexId)) {
-                           ret.addEdgeLabelToVertexIds(vertexId, edgeLabel, new EdgeVertexReference(outVertexId, edgeId, edgeLabel, inVertexId, outVertexId, valueMap));
-                       } else if (vertexId.equals(outVertexId)) {
-                           ret.addEdgeLabelToVertexIds(vertexId, edgeLabel, new EdgeVertexReference(inVertexId, edgeId, edgeLabel, inVertexId, outVertexId, valueMap));
-                           vertexIdsToProcess.add(inVertexId);
-                       } else if (vertexId.equals(inVertexId)) {
-                           ret.addEdgeLabelToVertexIds(vertexId, edgeLabel, new EdgeVertexReference(outVertexId, edgeId, edgeLabel, inVertexId, outVertexId, valueMap));
-                           vertexIdsToProcess.add(outVertexId);
-                       }
-
-                   }
-               }
-           }
-
-           Pair<Map<String, Map<String, ArrayList<?>>>, Map<String, AtlasVertex>> referenceVertices = getVertexPropertiesValueMap(vertexIdsToProcess, 1000);
-           for (Map.Entry<String, Map<String, ArrayList<?>>> entry : referenceVertices.getValue0().entrySet()) {
-               String vertexId = entry.getKey();
-               Map<String, ArrayList<?>> properties = entry.getValue();
-
-               if (MapUtils.isNotEmpty(properties)) {
-                   ret.addVertexProperties(vertexId, properties);
-               }
-           }
-           ret.addVertices(referenceVertices.getValue1());
-
-           return ret;
-=======
 
                        // Check how this vertex relates to the edge
                        boolean isSelfLoop = vertexId.equals(outVertexId) && vertexId.equals(inVertexId);
@@ -1467,7 +1357,6 @@
            vertexEdgePropertyCache.addVertices(referenceVertices.getValue1());
 
            return vertexEdgePropertyCache;
->>>>>>> 8e9323a5
        } finally {
            RequestContext.get().endMetricRecord(metricRecorder);
        }
@@ -1734,19 +1623,9 @@
         AtlasEntityHeader ret = new AtlasEntityHeader();
         String vertexId = entityVertex.getIdForDisplay();
         try {
-<<<<<<< HEAD
-//            String  typeName     = entityVertex.getProperty(Constants.TYPE_NAME_PROPERTY_KEY, String.class);
-            String typeName = vertexEdgePropertiesCache.getPropertyValue(vertexId, Constants.TYPE_NAME_PROPERTY_KEY, String.class);
-//            String  guid         = entityVertex.getProperty(Constants.GUID_PROPERTY_KEY, String.class);
-            String guid = vertexEdgePropertiesCache.getPropertyValue(vertexId, Constants.GUID_PROPERTY_KEY, String.class);
-
-            //Boolean isIncomplete = isEntityIncomplete(entityVertex);
-
-=======
             String typeName = vertexEdgePropertiesCache.getPropertyValue(vertexId, Constants.TYPE_NAME_PROPERTY_KEY, String.class);
             String guid = vertexEdgePropertiesCache.getPropertyValue(vertexId, Constants.GUID_PROPERTY_KEY, String.class);
 
->>>>>>> 8e9323a5
             ret.setTypeName(typeName);
             ret.setGuid(guid);
             String status = vertexEdgePropertiesCache.getPropertyValue(vertexId, STATE_PROPERTY_KEY, String.class);
@@ -1754,10 +1633,7 @@
             RequestContext context = RequestContext.get();
             boolean includeClassifications = context.includeClassifications();
             boolean includeClassificationNames = context.isIncludeClassificationNames();
-<<<<<<< HEAD
-
-=======
->>>>>>> 8e9323a5
+
             if(includeClassifications || includeClassificationNames){
                 List<AtlasClassification> tags = handleGetAllClassifications(entityVertex);
 
@@ -1766,29 +1642,7 @@
                 }
                 ret.setClassificationNames(getAllTagNames(tags));
             }
-<<<<<<< HEAD
-
-//            ret.setIsIncomplete(isIncomplete);
-            ret.setLabels(getLabels(entityVertex));
-
-//            ret.setCreatedBy(GraphHelper.getCreatedByAsString(entityVertex));
-            ret.setCreatedBy(vertexEdgePropertiesCache.getPropertyValue(vertexId, CREATED_BY_KEY, String.class));
-//            ret.setUpdatedBy(GraphHelper.getModifiedByAsString(entityVertex));
-            ret.setUpdatedBy(vertexEdgePropertiesCache.getPropertyValue(vertexId, MODIFIED_BY_KEY, String.class));
-
-            // Set entity creation time if available
-//            Long createdTime = GraphHelper.getCreatedTime(entityVertex);
-            Long createdTime = vertexEdgePropertiesCache.getPropertyValue(vertexId, TIMESTAMP_PROPERTY_KEY, Long.class);
-            if (createdTime != null) {
-                ret.setCreateTime(new Date(createdTime));
-            }
-
-            // Set entity last update time if available
-//            Long updatedTime = GraphHelper.getModifiedTime(entityVertex);
-            Long updatedTime = vertexEdgePropertiesCache.getPropertyValue(vertexId, MODIFICATION_TIMESTAMP_PROPERTY_KEY, Long.class);
-            if (updatedTime != null) {
-                ret.setUpdateTime(new Date(updatedTime));
-=======
+
             ret.setLabels(getLabels(entityVertex));
 
             ret.setCreatedBy(vertexEdgePropertiesCache.getPropertyValue(vertexId, CREATED_BY_KEY, String.class));
@@ -1802,7 +1656,6 @@
             Long updatedTime = vertexEdgePropertiesCache.getPropertyValue(vertexId, MODIFICATION_TIMESTAMP_PROPERTY_KEY, Long.class);
             if (updatedTime != null) {
                 ret.setUpdateTime(new Date(createdTime));
->>>>>>> 8e9323a5
             }
 
             if(RequestContext.get().includeMeanings()) {
@@ -1824,10 +1677,6 @@
                     }
                 }
 
-<<<<<<< HEAD
-//                Object displayText = getDisplayText(entityVertex, entityType);
-=======
->>>>>>> 8e9323a5
                 Object displayText = getDisplayText(vertexId, entityType,vertexEdgePropertiesCache);
                 if (displayText != null) {
                     ret.setDisplayText(displayText.toString());
@@ -1848,14 +1697,11 @@
 
                             if (attribute == null) {
                                 attribute = entityType.getRelationshipAttribute(attrName, null);
-<<<<<<< HEAD
-=======
 
                                 if (attribute != null && context.isInvokedByIndexSearch() && context.isInvokedByProduct() &&
                                         CollectionUtils.isEmpty(context.getRelationAttrsForSearch())) {
                                     continue;
                                 }
->>>>>>> 8e9323a5
                             }
                         }
 
@@ -2949,11 +2795,7 @@
         boolean isRelationshipAttribute = typeRegistry.getRelationshipDefByName(relationshipTypeName) != null;
 
 
-<<<<<<< HEAD
-        if (isRelationshipAttribute) {             // Map Attributes
-=======
         if (isRelationshipAttribute && RequestContext.get().isIncludeRelationshipAttributes()) {             // Map Attributes
->>>>>>> 8e9323a5
             AtlasRelationshipType relationshipType = typeRegistry.getRelationshipTypeByName(relationshipTypeName);
             if (relationshipType == null) {
                 LOG.warn("Relationship type not found for typeName: {}", relationshipTypeName);
