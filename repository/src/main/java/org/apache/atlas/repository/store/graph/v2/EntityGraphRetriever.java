--- conflicted
+++ resolved
@@ -1069,24 +1069,14 @@
     }
 
     private AtlasEntityHeader mapVertexToAtlasEntityHeader(AtlasVertex entityVertex, Set<String> attributes) throws AtlasBaseException {
-<<<<<<< HEAD
-//        boolean shouldPrefetch = attributes.size() > AtlasConfiguration.ATLAS_INDEXSEARCH_ATTRIBUTES_MIN_LIMIT.getInt()
-//                && !isPolicyAttribute(attributes)
-//                && AtlasConfiguration.ATLAS_INDEXSEARCH_ENABLE_JANUS_OPTIMISATION.getBoolean();
-//
-//        if (shouldPrefetch) {
-//            return mapVertexToAtlasEntityHeaderWithPrefetch(entityVertex, attributes);
-//        } else {
-=======
         boolean shouldPrefetch = !isPolicyAttribute(attributes)
                 && AtlasConfiguration.ATLAS_INDEXSEARCH_ENABLE_JANUS_OPTIMISATION.getBoolean();
 
         if (shouldPrefetch) {
             return mapVertexToAtlasEntityHeaderWithPrefetch(entityVertex, attributes);
         } else {
->>>>>>> 5635dbc9
             return mapVertexToAtlasEntityHeaderWithoutPrefetch(entityVertex, attributes);
-        //}
+        }
     }
 
     private AtlasEntityHeader mapVertexToAtlasEntityHeaderWithoutPrefetch(AtlasVertex entityVertex, Set<String> attributes) throws AtlasBaseException {
