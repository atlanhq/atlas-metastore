/**
 * Licensed to the Apache Software Foundation (ASF) under one
 * or more contributor license agreements.  See the NOTICE file
 * distributed with this work for additional information
 * regarding copyright ownership.  The ASF licenses this file
 * to you under the Apache License, Version 2.0 (the
 * "License"); you may not use this file except in compliance
 * with the License.  You may obtain a copy of the License at
 *
 *     http://www.apache.org/licenses/LICENSE-2.0
 *
 * Unless required by applicable law or agreed to in writing, software
 * distributed under the License is distributed on an "AS IS" BASIS,
 * WITHOUT WARRANTIES OR CONDITIONS OF ANY KIND, either express or implied.
 * See the License for the specific language governing permissions and
 * limitations under the License.
 */
package org.apache.atlas.repository.store.graph.v2;

import com.fasterxml.jackson.core.type.TypeReference;
import com.google.common.util.concurrent.ThreadFactoryBuilder;
import org.apache.atlas.AtlasConfiguration;
import org.apache.atlas.AtlasErrorCode;
import org.apache.atlas.RequestContext;
import org.apache.atlas.exception.AtlasBaseException;
import org.apache.atlas.model.TimeBoundary;
import org.apache.atlas.model.TypeCategory;
import org.apache.atlas.model.glossary.enums.AtlasTermAssignmentStatus;
import org.apache.atlas.model.glossary.relations.AtlasTermAssignmentHeader;
import org.apache.atlas.model.instance.AtlasClassification;
import org.apache.atlas.model.instance.AtlasEntity;
import org.apache.atlas.model.instance.AtlasEntity.AtlasEntitiesWithExtInfo;
import org.apache.atlas.model.instance.AtlasEntity.AtlasEntityExtInfo;
import org.apache.atlas.model.instance.AtlasEntity.AtlasEntityWithExtInfo;
import org.apache.atlas.model.instance.AtlasEntityHeader;
import org.apache.atlas.model.instance.AtlasObjectId;
import org.apache.atlas.model.instance.AtlasRelatedObjectId;
import org.apache.atlas.model.instance.AtlasRelationship;
import org.apache.atlas.model.instance.AtlasRelationship.AtlasRelationshipWithExtInfo;
import org.apache.atlas.model.instance.AtlasStruct;
import org.apache.atlas.model.typedef.AtlasRelationshipDef;
import org.apache.atlas.model.typedef.AtlasRelationshipDef.PropagateTags;
import org.apache.atlas.model.typedef.AtlasRelationshipEndDef;
import org.apache.atlas.model.typedef.AtlasStructDef.AtlasAttributeDef;
import org.apache.atlas.repository.Constants;
import org.apache.atlas.repository.graph.GraphHelper;
import org.apache.atlas.repository.graphdb.AtlasEdge;
import org.apache.atlas.repository.graphdb.AtlasEdgeDirection;
import org.apache.atlas.repository.graphdb.AtlasElement;
import org.apache.atlas.repository.graphdb.AtlasGraph;
import org.apache.atlas.repository.graphdb.AtlasVertex;
import org.apache.atlas.repository.graphdb.janus.AtlasJanusEdge;
import org.apache.atlas.repository.util.AccessControlUtils;
import org.apache.atlas.type.AtlasArrayType;
import org.apache.atlas.type.AtlasBuiltInTypes.AtlasObjectIdType;
import org.apache.atlas.type.AtlasEntityType;
import org.apache.atlas.type.AtlasMapType;
import org.apache.atlas.type.AtlasBusinessMetadataType.AtlasBusinessAttribute;
import org.apache.atlas.type.AtlasRelationshipType;
import org.apache.atlas.type.AtlasStructType;
import org.apache.atlas.type.AtlasStructType.AtlasAttribute;
import org.apache.atlas.type.AtlasType;
import org.apache.atlas.type.AtlasTypeRegistry;
import org.apache.atlas.type.AtlasTypeUtil;
import org.apache.atlas.utils.AtlasEntityUtil;
import org.apache.atlas.utils.AtlasJson;
import org.apache.atlas.utils.AtlasPerfMetrics;
import org.apache.atlas.v1.model.instance.Id;
import org.apache.commons.collections.CollectionUtils;
import org.apache.commons.collections.IteratorUtils;
import org.apache.commons.collections.MapUtils;
import org.apache.commons.lang3.StringUtils;
import org.apache.tinkerpop.gremlin.process.traversal.dsl.graph.GraphTraversal;
import org.apache.tinkerpop.gremlin.structure.Vertex;
import org.apache.tinkerpop.gremlin.structure.VertexProperty;
import org.slf4j.Logger;
import org.slf4j.LoggerFactory;
import org.springframework.stereotype.Component;

import javax.inject.Inject;
import java.math.BigDecimal;
import java.math.BigInteger;
import java.util.ArrayDeque;
import java.util.ArrayList;
import java.util.Arrays;
import java.util.Collection;
import java.util.Collections;
import java.util.Date;
import java.util.HashMap;
import java.util.HashSet;
import java.util.Iterator;
import java.util.List;
import java.util.Map;
import java.util.Objects;
import java.util.Queue;
import java.util.Set;
import java.util.concurrent.*;
import java.util.stream.Collectors;

import static org.apache.atlas.AtlasConfiguration.ATLAS_INDEXSEARCH_ENABLE_FETCHING_NON_PRIMITIVE_ATTRIBUTES;
import static org.apache.atlas.glossary.GlossaryUtils.TERM_ASSIGNMENT_ATTR_CONFIDENCE;
import static org.apache.atlas.glossary.GlossaryUtils.TERM_ASSIGNMENT_ATTR_CREATED_BY;
import static org.apache.atlas.glossary.GlossaryUtils.TERM_ASSIGNMENT_ATTR_DESCRIPTION;
import static org.apache.atlas.glossary.GlossaryUtils.TERM_ASSIGNMENT_ATTR_EXPRESSION;
import static org.apache.atlas.glossary.GlossaryUtils.TERM_ASSIGNMENT_ATTR_SOURCE;
import static org.apache.atlas.glossary.GlossaryUtils.TERM_ASSIGNMENT_ATTR_STATUS;
import static org.apache.atlas.glossary.GlossaryUtils.TERM_ASSIGNMENT_ATTR_STEWARD;
import static org.apache.atlas.model.instance.AtlasRelationship.Status.ACTIVE;
import static org.apache.atlas.model.instance.AtlasRelationship.Status.DELETED;
import static org.apache.atlas.model.typedef.AtlasBaseTypeDef.ATLAS_TYPE_BIGDECIMAL;
import static org.apache.atlas.model.typedef.AtlasBaseTypeDef.ATLAS_TYPE_BIGINTEGER;
import static org.apache.atlas.model.typedef.AtlasBaseTypeDef.ATLAS_TYPE_BOOLEAN;
import static org.apache.atlas.model.typedef.AtlasBaseTypeDef.ATLAS_TYPE_BYTE;
import static org.apache.atlas.model.typedef.AtlasBaseTypeDef.ATLAS_TYPE_DATE;
import static org.apache.atlas.model.typedef.AtlasBaseTypeDef.ATLAS_TYPE_DOUBLE;
import static org.apache.atlas.model.typedef.AtlasBaseTypeDef.ATLAS_TYPE_FLOAT;
import static org.apache.atlas.model.typedef.AtlasBaseTypeDef.ATLAS_TYPE_INT;
import static org.apache.atlas.model.typedef.AtlasBaseTypeDef.ATLAS_TYPE_LONG;
import static org.apache.atlas.model.typedef.AtlasBaseTypeDef.ATLAS_TYPE_SHORT;
import static org.apache.atlas.model.typedef.AtlasBaseTypeDef.ATLAS_TYPE_STRING;
import static org.apache.atlas.model.typedef.AtlasRelationshipDef.PropagateTags.NONE;
import static org.apache.atlas.model.typedef.AtlasRelationshipDef.PropagateTags.ONE_TO_TWO;
import static org.apache.atlas.model.typedef.AtlasRelationshipDef.PropagateTags.TWO_TO_ONE;
import static org.apache.atlas.repository.Constants.*;
import static org.apache.atlas.repository.graph.GraphHelper.*;
import static org.apache.atlas.repository.store.graph.v2.AtlasGraphUtilsV2.getIdFromVertex;
import static org.apache.atlas.repository.store.graph.v2.AtlasGraphUtilsV2.isReference;
import static org.apache.atlas.repository.util.AtlasEntityUtils.mapOf;
import static org.apache.atlas.type.AtlasStructType.AtlasAttribute.AtlasRelationshipEdgeDirection;
import static org.apache.atlas.type.AtlasStructType.AtlasAttribute.AtlasRelationshipEdgeDirection.BOTH;
import static org.apache.atlas.type.AtlasStructType.AtlasAttribute.AtlasRelationshipEdgeDirection.IN;
import static org.apache.atlas.type.AtlasStructType.AtlasAttribute.AtlasRelationshipEdgeDirection.OUT;
import static org.apache.atlas.type.Constants.PENDING_TASKS_PROPERTY_KEY;

@Component
public class EntityGraphRetriever {
    private static final Logger LOG = LoggerFactory.getLogger(EntityGraphRetriever.class);

    private static final String GLOSSARY_TERM_DISPLAY_NAME_ATTR = "name";
    public  static final String TERM_RELATION_NAME              = "AtlasGlossarySemanticAssignment";

    public static final String NAME           = "name";
    public static final String DISPLAY_NAME   = "displayName";
    public static final String DESCRIPTION    = "description";
    public static final String OWNER          = "owner";
    public static final String CREATE_TIME    = "createTime";
    public static final String QUALIFIED_NAME = "qualifiedName";

    private static final TypeReference<List<TimeBoundary>> TIME_BOUNDARIES_LIST_TYPE = new TypeReference<List<TimeBoundary>>() {};
    private final GraphHelper graphHelper;

    private final AtlasTypeRegistry typeRegistry;

    private final boolean ignoreRelationshipAttr;
    private final AtlasGraph graph;

    @Inject
    public EntityGraphRetriever(AtlasGraph graph, AtlasTypeRegistry typeRegistry) {
        this(graph, typeRegistry, false);
    }

    public EntityGraphRetriever(AtlasGraph graph, AtlasTypeRegistry typeRegistry, boolean ignoreRelationshipAttr) {
        this.graph                  = graph;
        this.graphHelper            = new GraphHelper(graph);
        this.typeRegistry           = typeRegistry;
        this.ignoreRelationshipAttr = ignoreRelationshipAttr;

    }

    public AtlasEntity toAtlasEntity(String guid, boolean includeReferences) throws AtlasBaseException {
        return mapVertexToAtlasEntity(getEntityVertex(guid), null, false, includeReferences);
    }

    public AtlasEntity toAtlasEntity(String guid) throws AtlasBaseException {
        return toAtlasEntity(getEntityVertex(guid));
    }

    public AtlasEntity toAtlasEntity(AtlasObjectId objId) throws AtlasBaseException {
        return toAtlasEntity(getEntityVertex(objId));
    }

    public AtlasEntity toAtlasEntity(AtlasVertex entityVertex) throws AtlasBaseException {
        return mapVertexToAtlasEntity(entityVertex, null);
    }

    public AtlasEntityWithExtInfo toAtlasEntityWithExtInfo(String guid) throws AtlasBaseException {
        return toAtlasEntityWithExtInfo(getEntityVertex(guid));
    }

    public AtlasEntityWithExtInfo toAtlasEntityWithExtInfo(String guid, boolean isMinExtInfo) throws AtlasBaseException {
        return toAtlasEntityWithExtInfo(getEntityVertex(guid), isMinExtInfo);
    }

    public AtlasEntityWithExtInfo toAtlasEntityWithExtInfo(AtlasObjectId objId) throws AtlasBaseException {
        return toAtlasEntityWithExtInfo(getEntityVertex(objId));
    }

    public AtlasEntityWithExtInfo toAtlasEntityWithExtInfo(AtlasVertex entityVertex) throws AtlasBaseException {
        return toAtlasEntityWithExtInfo(entityVertex, false);
    }

    public AtlasEntityWithExtInfo toAtlasEntityWithExtInfo(AtlasVertex entityVertex, boolean isMinExtInfo) throws AtlasBaseException {
        AtlasEntityExtInfo     entityExtInfo = new AtlasEntityExtInfo();
        AtlasEntity            entity        = mapVertexToAtlasEntity(entityVertex, entityExtInfo, isMinExtInfo);
        AtlasEntityWithExtInfo ret           = new AtlasEntityWithExtInfo(entity, entityExtInfo);

        ret.compact();

        return ret;
    }

    public AtlasEntitiesWithExtInfo toAtlasEntitiesWithExtInfo(List<String> guids) throws AtlasBaseException {
        return toAtlasEntitiesWithExtInfo(guids, false);
    }

    public AtlasEntityHeader toAtlasEntityHeader(String guid) throws AtlasBaseException {
        return toAtlasEntityHeader(getEntityVertex(guid));
    }

    public AtlasEntityHeader toAtlasEntityHeader(String guid, Set<String> attributes) throws AtlasBaseException {
        return toAtlasEntityHeader(getEntityVertex(guid), attributes);
    }

    public AtlasEntityHeader toAtlasEntityHeader(AtlasVertex entityVertex) throws AtlasBaseException {
        return toAtlasEntityHeader(entityVertex, Collections.<String>emptySet());
    }

    public AtlasEntityHeader toAtlasEntityHeader(AtlasVertex atlasVertex, Set<String> attributes) throws AtlasBaseException {
        return atlasVertex != null ? mapVertexToAtlasEntityHeader(atlasVertex, attributes) : null;
    }

    public AtlasEntityHeader toAtlasEntityHeaderWithClassifications(String guid) throws AtlasBaseException {
        return toAtlasEntityHeaderWithClassifications(getEntityVertex(guid), Collections.emptySet());
    }

    public AtlasEntityHeader toAtlasEntityHeaderWithClassifications(AtlasVertex entityVertex) throws AtlasBaseException {
        return toAtlasEntityHeaderWithClassifications(entityVertex, Collections.emptySet());
    }

    public AtlasEntityHeader toAtlasEntityHeaderWithClassifications(AtlasVertex entityVertex, Set<String> attributes) throws AtlasBaseException {
        AtlasEntityHeader ret = toAtlasEntityHeader(entityVertex, attributes);

        ret.setClassifications(getAllClassifications(entityVertex));

        return ret;
    }

    public Map<String, Map<String, Object>> getBusinessMetadata(AtlasVertex entityVertex) throws AtlasBaseException {
        Map<String, Map<String, Object>>                         ret             = null;
        String                                                   entityTypeName  = getTypeName(entityVertex);
        AtlasEntityType                                          entityType      = typeRegistry.getEntityTypeByName(entityTypeName);
        Map<String, Map<String, AtlasBusinessAttribute>> entityTypeBm    = entityType != null ? entityType.getBusinessAttributes() : null;

        if (MapUtils.isNotEmpty(entityTypeBm)) {
            for (Map.Entry<String, Map<String, AtlasBusinessAttribute>> entry : entityTypeBm.entrySet()) {
                String                                      bmName        = entry.getKey();
                Map<String, AtlasBusinessAttribute> bmAttributes  = entry.getValue();
                Map<String, Object>                         entityBmAttrs = null;

                for (AtlasBusinessAttribute bmAttribute : bmAttributes.values()) {
                    Object bmAttrValue = mapVertexToAttribute(entityVertex, bmAttribute, null, false, false);

                    if (bmAttrValue != null) {
                        if (ret == null) {
                            ret = new HashMap<>();
                        }

                        if (entityBmAttrs == null) {
                            entityBmAttrs = new HashMap<>();

                            ret.put(bmName, entityBmAttrs);
                        }

                        entityBmAttrs.put(bmAttribute.getName(), bmAttrValue);
                    }
                }
            }
        }

        return ret;
    }

    public Object getEntityAttribute(AtlasVertex entityVertex, AtlasAttribute attribute) {
        Object ret = null;

        try {
            ret = getVertexAttributeIgnoreInactive(entityVertex, attribute);
        } catch (AtlasBaseException excp) {
            // ignore
        }

        return ret;
    }

    public AtlasObjectId toAtlasObjectId(AtlasVertex entityVertex) throws AtlasBaseException {
        AtlasObjectId   ret        = null;
        String          typeName   = entityVertex.getProperty(Constants.TYPE_NAME_PROPERTY_KEY, String.class);
        AtlasEntityType entityType = typeRegistry.getEntityTypeByName(typeName);

        if (entityType != null) {
            Map<String, Object> uniqueAttributes = new HashMap<>();

            for (AtlasAttribute attribute : entityType.getUniqAttributes().values()) {
                Object attrValue = getVertexAttribute(entityVertex, attribute);

                if (attrValue != null) {
                    uniqueAttributes.put(attribute.getName(), attrValue);
                }
            }

            Map<String, Object> attributes = new HashMap<>();
            Set<String> relationAttributes = RequestContext.get().getRelationAttrsForSearch();

            // preloadProperties here
            if (CollectionUtils.isNotEmpty(relationAttributes)) {
                Map<String, Object> referenceVertexProperties =   preloadProperties(entityVertex, entityType, Collections.emptySet());

                for (String attributeName : relationAttributes) {
                    AtlasAttribute attribute = entityType.getAttribute(attributeName);
                    if (attribute != null
                            && !uniqueAttributes.containsKey(attributeName)) {
                        Object attrValue = getVertexAttributePreFetchCache(entityVertex, attribute, referenceVertexProperties);
                        if (attrValue != null) {
                            attributes.put(attribute.getName(), attrValue);
                        }
                    }
                }
            }
            ret = new AtlasObjectId(entityVertex.getProperty(Constants.GUID_PROPERTY_KEY, String.class), typeName, uniqueAttributes, attributes);
        }

        return ret;
    }

    public AtlasObjectId toAtlasObjectId(AtlasEntity entity) {
        AtlasObjectId   ret        = null;
        AtlasEntityType entityType = typeRegistry.getEntityTypeByName(entity.getTypeName());

        if (entityType != null) {
            Map<String, Object> uniqueAttributes = new HashMap<>();

            for (String attributeName : entityType.getUniqAttributes().keySet()) {
                Object attrValue = entity.getAttribute(attributeName);

                if (attrValue != null) {
                    uniqueAttributes.put(attributeName, attrValue);
                }
            }

            Map<String, Object> attributes = new HashMap<>();
            Set<String> relationAttributes = RequestContext.get().getRelationAttrsForSearch();
            if (CollectionUtils.isNotEmpty(relationAttributes)) {
                for (String attributeName : relationAttributes) {
                    AtlasAttribute attribute = entityType.getAttribute(attributeName);
                    if (attribute != null
                            && !uniqueAttributes.containsKey(attributeName)) {
                        Object attrValue = entity.getAttribute(attributeName);
                        if (attrValue != null) {
                            attributes.put(attribute.getName(), attrValue);
                        }
                    }
                }
            }

            ret = new AtlasObjectId(entity.getGuid(), entity.getTypeName(), uniqueAttributes, attributes);
        }

        return ret;
    }

    public AtlasObjectId toAtlasObjectIdWithoutGuid(AtlasEntity entity) {
        AtlasObjectId objectId = toAtlasObjectId(entity);
        objectId.setGuid(null);

        return objectId;
    }

    public AtlasClassification toAtlasClassification(AtlasVertex classificationVertex) throws AtlasBaseException {
        AtlasClassification ret                = null;
        String              classificationName = getTypeName(classificationVertex);

        if (StringUtils.isEmpty(classificationName)) {
            LOG.warn("Ignoring invalid classification vertex: {}", AtlasGraphUtilsV2.toString(classificationVertex));
        } else {
            ret = new AtlasClassification(classificationName);

            ret.setEntityGuid(AtlasGraphUtilsV2.getEncodedProperty(classificationVertex, CLASSIFICATION_ENTITY_GUID, String.class));
            ret.setEntityStatus(getClassificationEntityStatus(classificationVertex));
            ret.setPropagate(isPropagationEnabled(classificationVertex));
            ret.setRemovePropagationsOnEntityDelete(getRemovePropagations(classificationVertex));
            ret.setRestrictPropagationThroughLineage(getRestrictPropagationThroughLineage(classificationVertex));
            ret.setRestrictPropagationThroughHierarchy(getRestrictPropagationThroughHierarchy(classificationVertex));

            String strValidityPeriods = AtlasGraphUtilsV2.getEncodedProperty(classificationVertex, CLASSIFICATION_VALIDITY_PERIODS_KEY, String.class);

            if (strValidityPeriods != null) {
                ret.setValidityPeriods(AtlasJson.fromJson(strValidityPeriods, TIME_BOUNDARIES_LIST_TYPE));
            }

            mapAttributes(classificationVertex, ret, null);
        }

        return ret;
    }

    public AtlasVertex getReferencedEntityVertex(AtlasEdge edge, AtlasRelationshipEdgeDirection relationshipDirection, AtlasVertex parentVertex) throws AtlasBaseException {
        AtlasVertex entityVertex = null;

        if (relationshipDirection == OUT) {
            entityVertex = edge.getInVertex();
        } else if (relationshipDirection == IN) {
            entityVertex = edge.getOutVertex();
        } else if (relationshipDirection == BOTH){
            // since relationship direction is BOTH, edge direction can be inward or outward
            // compare with parent entity vertex and pick the right reference vertex
            if (StringUtils.equals(GraphHelper.getGuid(parentVertex), GraphHelper.getGuid(edge.getOutVertex()))) {
                entityVertex = edge.getInVertex();
            } else {
                entityVertex = edge.getOutVertex();
            }
        }

        return entityVertex;
    }

    public AtlasVertex getEntityVertex(String guid) throws AtlasBaseException {
        AtlasVertex ret = AtlasGraphUtilsV2.findByGuid(this.graph, guid);

        if (ret == null) {
            throw new AtlasBaseException(AtlasErrorCode.INSTANCE_GUID_NOT_FOUND, guid);
        }

        if (StringUtils.isEmpty(GraphHelper.getTypeName(ret))) {
            throw new AtlasBaseException(AtlasErrorCode.NO_TYPE_NAME_ON_VERTEX, guid);
        }

        return ret;
    }

    public AtlasEntitiesWithExtInfo toAtlasEntitiesWithExtInfo(List<String> guids, boolean isMinExtInfo) throws AtlasBaseException {
        AtlasEntitiesWithExtInfo ret = new AtlasEntitiesWithExtInfo();

        for (String guid : guids) {
            AtlasVertex vertex = getEntityVertex(guid);

            AtlasEntity entity = mapVertexToAtlasEntity(vertex, ret, isMinExtInfo);

            ret.addEntity(entity);
        }

        ret.compact();

        return ret;
    }

    public Map<String, Object> getEntityUniqueAttribute(AtlasVertex entityVertex) throws AtlasBaseException {
        Map<String, Object> ret        = null;
        String              typeName   = AtlasGraphUtilsV2.getTypeName(entityVertex);
        AtlasEntityType     entityType = typeRegistry.getEntityTypeByName(typeName);

        if (entityType != null && MapUtils.isNotEmpty(entityType.getUniqAttributes())) {
            for (AtlasAttribute attribute : entityType.getUniqAttributes().values()) {
                Object val = mapVertexToAttribute(entityVertex, attribute, null, false);

                if (val != null) {
                    if (ret == null) {
                        ret = new HashMap<>();
                    }

                    ret.put(attribute.getName(), val);
                }
            }
        }

        return ret;
    }

    public AtlasEntitiesWithExtInfo getEntitiesByUniqueAttributes(String typeName, List<Map<String, Object>> uniqueAttributesList, boolean isMinExtInfo) throws AtlasBaseException {
        AtlasEntitiesWithExtInfo ret        = new AtlasEntitiesWithExtInfo();
        AtlasEntityType          entityType = typeRegistry.getEntityTypeByName(typeName);

        if (entityType != null) {
            for (Map<String, Object> uniqAttributes : uniqueAttributesList) {
                try {
                    AtlasVertex vertex = AtlasGraphUtilsV2.getVertexByUniqueAttributes(this.graph, entityType, uniqAttributes);

                    if (vertex != null) {
                        AtlasEntity entity = mapVertexToAtlasEntity(vertex, ret, isMinExtInfo);

                        ret.addEntity(entity);
                    }
                } catch(AtlasBaseException e) {
                    if (e.getAtlasErrorCode() != AtlasErrorCode.INSTANCE_BY_UNIQUE_ATTRIBUTE_NOT_FOUND) {
                        throw e;
                    }
                }
            }
        }

        ret.compact();

        return ret;
    }

    public void evaluateClassificationPropagation(AtlasVertex classificationVertex, List<AtlasVertex> entitiesToAddPropagation, List<AtlasVertex> entitiesToRemovePropagation) {
        if (classificationVertex != null) {
            String            entityGuid         = getClassificationEntityGuid(classificationVertex);
            AtlasVertex       entityVertex       = AtlasGraphUtilsV2.findByGuid(this.graph, entityGuid);
            String            classificationId   = classificationVertex.getIdForDisplay();
            List<AtlasVertex> propagatedEntities = getAllPropagatedEntityVertices(classificationVertex);
            List<AtlasVertex> impactedEntities   = getImpactedVerticesV2(entityVertex, null, classificationId);

            List<AtlasVertex> entityVertices = (List<AtlasVertex>) CollectionUtils.subtract(propagatedEntities, impactedEntities);

            if (CollectionUtils.isNotEmpty(entityVertices)) {
                entitiesToRemovePropagation.addAll(entityVertices);
            }

            entityVertices = (List<AtlasVertex>) CollectionUtils.subtract(impactedEntities, propagatedEntities);

            if (CollectionUtils.isNotEmpty(entityVertices)) {
                entitiesToAddPropagation.addAll(entityVertices);
            }
        }
    }

    public Map<AtlasVertex, List<AtlasVertex>> getClassificationPropagatedEntitiesMapping(List<AtlasVertex> classificationVertices) throws AtlasBaseException{
        return getClassificationPropagatedEntitiesMapping(classificationVertices, null);
    }

    public Map<AtlasVertex, List<AtlasVertex>> getClassificationPropagatedEntitiesMapping(List<AtlasVertex> classificationVertices, String relationshipGuidToExclude) throws AtlasBaseException {
        AtlasPerfMetrics.MetricRecorder metricRecorder = RequestContext.get().startMetricRecord("getClassificationPropagatedEntitiesMapping");
        Map<AtlasVertex, List<AtlasVertex>> ret = new HashMap<>();

        if (CollectionUtils.isNotEmpty(classificationVertices)) {
            for (AtlasVertex classificationVertex : classificationVertices) {
                String            classificationId      = classificationVertex.getIdForDisplay();
                String            sourceEntityId        = getClassificationEntityGuid(classificationVertex);
                AtlasVertex       sourceEntityVertex    = AtlasGraphUtilsV2.findByGuid(this.graph, sourceEntityId);
                String propagationMode;

                Boolean restrictPropagationThroughLineage = AtlasGraphUtilsV2.getProperty(classificationVertex, CLASSIFICATION_VERTEX_RESTRICT_PROPAGATE_THROUGH_LINEAGE, Boolean.class);
                Boolean restrictPropagationThroughHierarchy = AtlasGraphUtilsV2.getProperty(classificationVertex, CLASSIFICATION_VERTEX_RESTRICT_PROPAGATE_THROUGH_HIERARCHY, Boolean.class);
                propagationMode = determinePropagationMode(restrictPropagationThroughLineage,restrictPropagationThroughHierarchy);
                Boolean toExclude = propagationMode == CLASSIFICATION_PROPAGATION_MODE_RESTRICT_LINEAGE ? true : false;
                List<AtlasVertex> entitiesPropagatingTo = getImpactedVerticesV2(sourceEntityVertex, relationshipGuidToExclude,
                        classificationId, CLASSIFICATION_PROPAGATION_MODE_LABELS_MAP.get(propagationMode),toExclude);

                LOG.info("Traversed {} vertices for Classification vertex id {} excluding RelationShip GUID {}", entitiesPropagatingTo.size(), classificationId, relationshipGuidToExclude);

                ret.put(classificationVertex, entitiesPropagatingTo);
            }
        }

        RequestContext.get().endMetricRecord(metricRecorder);
        return ret;
    }
    /**
     * Checks for if the AtlasClassification has valid config of restrict flags
     * Both Restrict flags can't be true with propagate flag allowed
     */
    public void verifyClassificationsPropagationMode(List<AtlasClassification> incomingClassifications) throws AtlasBaseException {
        for(AtlasClassification incomingClassification : incomingClassifications){
            if(Boolean.TRUE.equals(incomingClassification.isPropagate()))
                determinePropagationMode(incomingClassification.getRestrictPropagationThroughLineage(),incomingClassification.getRestrictPropagationThroughHierarchy());
        }
    }

    public String determinePropagationMode(Boolean currentRestrictPropagationThroughLineage, Boolean currentRestrictPropagationThroughHierarchy) throws AtlasBaseException {
        String propagationMode;

        if (Boolean.TRUE.equals(currentRestrictPropagationThroughLineage) && Boolean.TRUE.equals(currentRestrictPropagationThroughHierarchy)) {
            throw new AtlasBaseException("Both restrictPropagationThroughLineage and restrictPropagationThroughHierarchy cannot be true simultaneously.");
        } else if (Boolean.TRUE.equals(currentRestrictPropagationThroughLineage)) {
            propagationMode = CLASSIFICATION_PROPAGATION_MODE_RESTRICT_LINEAGE;
        } else if (Boolean.TRUE.equals(currentRestrictPropagationThroughHierarchy)) {
            propagationMode = CLASSIFICATION_PROPAGATION_MODE_RESTRICT_HIERARCHY;
        } else {
            propagationMode = CLASSIFICATION_PROPAGATION_MODE_DEFAULT;
        }

        return propagationMode;
    }
    public List<AtlasVertex> getImpactedVerticesV2(AtlasVertex entityVertex) {
        return getImpactedVerticesV2(entityVertex, (List<String>) null,false);
    }

    public List<AtlasVertex> getImpactedVerticesV2(AtlasVertex entityVertex,  List<String> edgeLabelsToCheck,Boolean toExclude){
        List<AtlasVertex> ret = new ArrayList<>();
        traverseImpactedVertices(entityVertex, null, null, ret, edgeLabelsToCheck,toExclude);

        return ret;
    }

    public List<AtlasVertex> getImpactedVerticesV2(AtlasVertex entityVertex, String relationshipGuidToExclude) {
        List<AtlasVertex> ret = new ArrayList<>();

        traverseImpactedVertices(entityVertex, relationshipGuidToExclude, null, ret, null,false);

        return ret;
    }

    public List<AtlasVertex> getIncludedImpactedVerticesV2(AtlasVertex entityVertex, String relationshipGuidToExclude) {
        return getIncludedImpactedVerticesV2(entityVertex, relationshipGuidToExclude, null);
    }

    public List<AtlasVertex> getIncludedImpactedVerticesV2(AtlasVertex entityVertex, String relationshipGuidToExclude, String classificationId) {
        List<AtlasVertex> ret = new ArrayList<>(Arrays.asList(entityVertex));

        traverseImpactedVertices(entityVertex, relationshipGuidToExclude, classificationId, ret, null,false);

        return ret;
    }
    public List<AtlasVertex> getIncludedImpactedVerticesV2(AtlasVertex entityVertex, String relationshipGuidToExclude, String classificationId, List<String> edgeLabelsToCheck,Boolean toExclude) {
        List<String> vertexIds = new ArrayList<>();
        traverseImpactedVerticesByLevel(entityVertex, relationshipGuidToExclude, classificationId, vertexIds, edgeLabelsToCheck,toExclude, null);

        List<AtlasVertex> ret = vertexIds.stream().map(x -> graph.getVertex(x))
                .filter(vertex -> vertex != null)
                .collect(Collectors.toList());
        ret.add(entityVertex);

        return ret;
    }

    public List<AtlasVertex> getImpactedVerticesV2(AtlasVertex entityVertex, String relationshipGuidToExclude, String classificationId) {
        List<AtlasVertex> ret = new ArrayList<>();

        traverseImpactedVertices(entityVertex, relationshipGuidToExclude, classificationId, ret, null,false);

        return ret;
    }

    public List<AtlasVertex> getImpactedVerticesV2(AtlasVertex entityVertex, String relationshipGuidToExclude, String classificationId, List<String> edgeLabelsToCheck,Boolean toExclude) {
        List<AtlasVertex> ret = new ArrayList<>();

        traverseImpactedVertices(entityVertex, relationshipGuidToExclude, classificationId, ret, edgeLabelsToCheck,toExclude);

        return ret;
    }


    public List<String> getImpactedVerticesIds(AtlasVertex entityVertex, String relationshipGuidToExclude, String classificationId, List<String> edgeLabelsToCheck,Boolean toExclude) {
        List<String> ret = new ArrayList<>();

        traverseImpactedVerticesByLevel(entityVertex, relationshipGuidToExclude, classificationId, ret, edgeLabelsToCheck,toExclude, null);

        return ret;
    }

    public List<String> getImpactedVerticesIdsClassificationAttached(AtlasVertex entityVertex, String classificationId, List<String> edgeLabelsToCheck,Boolean toExclude, List<String> verticesWithoutClassification) {
        List<String> ret = new ArrayList<>();

        GraphHelper.getClassificationEdges(entityVertex).forEach(classificationEdge -> {
            AtlasVertex classificationVertex = classificationEdge.getInVertex();
            if (classificationVertex != null && classificationId.equals(classificationVertex.getIdForDisplay())) {
                traverseImpactedVerticesByLevel(entityVertex, null, classificationId, ret, edgeLabelsToCheck, toExclude, verticesWithoutClassification);
            }
        });

        return ret;
    }



    private void traverseImpactedVertices(final AtlasVertex entityVertexStart, final String relationshipGuidToExclude,
                                          final String classificationId, final List<AtlasVertex> result, List<String> edgeLabelsToCheck,Boolean toExclude) {
        AtlasPerfMetrics.MetricRecorder metricRecorder = RequestContext.get().startMetricRecord("traverseImpactedVertices");
        Set<String>              visitedVertices = new HashSet<>();
        Queue<AtlasVertex>       queue           = new ArrayDeque<>();
        Map<String, AtlasVertex> resultsMap      = new HashMap<>();
        RequestContext requestContext = RequestContext.get();

        if (entityVertexStart != null) {
            queue.add(entityVertexStart);
        }

        while (!queue.isEmpty()) {
            AtlasVertex entityVertex   = queue.poll();
            String      entityVertexId = entityVertex.getIdForDisplay();

            if (visitedVertices.contains(entityVertexId)) {
                LOG.info("Already visited: {}", entityVertexId);

                continue;
            }

            visitedVertices.add(entityVertexId);

            AtlasEntityType entityType          = typeRegistry.getEntityTypeByName(getTypeName(entityVertex));
            String[]        tagPropagationEdges = entityType != null ? entityType.getTagPropagationEdgesArray() : null;

            if (tagPropagationEdges == null) {
                continue;
            }
            // Main Crux of toExclude over here
            if (edgeLabelsToCheck != null && !edgeLabelsToCheck.isEmpty()) {
                if (toExclude) {
                    tagPropagationEdges = Arrays.stream(tagPropagationEdges)
                            .filter(x -> !edgeLabelsToCheck.contains(x))
                            .toArray(String[]::new);
                } else {
                    tagPropagationEdges = Arrays.stream(tagPropagationEdges)
                            .filter(edgeLabelsToCheck::contains)
                            .toArray(String[]::new);
                }
            }


            Iterator<AtlasEdge> propagationEdges = entityVertex.getEdges(AtlasEdgeDirection.BOTH, tagPropagationEdges).iterator();

            while (propagationEdges.hasNext()) {
                AtlasEdge propagationEdge = propagationEdges.next();

                if (getEdgeStatus(propagationEdge) != ACTIVE && !(requestContext.getCurrentTask() != null && requestContext.getDeletedEdgesIds().contains(propagationEdge.getIdForDisplay())) ) {
                    continue;
                }

                PropagateTags tagPropagation = getPropagateTags(propagationEdge);

                if (tagPropagation == null || tagPropagation == NONE) {
                    continue;
                } else if (tagPropagation == TWO_TO_ONE) {
                    if (isOutVertex(entityVertex, propagationEdge)) {
                        continue;
                    }
                } else if (tagPropagation == ONE_TO_TWO) {
                    if (!isOutVertex(entityVertex, propagationEdge)) {
                        continue;
                    }
                }

                if (relationshipGuidToExclude != null) {
                    if (StringUtils.equals(getRelationshipGuid(propagationEdge), relationshipGuidToExclude)) {
                        continue;
                    }
                }

                if (classificationId != null) {
                    List<String> blockedClassificationIds = getBlockedClassificationIds(propagationEdge);

                    if (CollectionUtils.isNotEmpty(blockedClassificationIds) && blockedClassificationIds.contains(classificationId)) {
                        continue;
                    }
                }

                AtlasVertex adjacentVertex             = getOtherVertex(propagationEdge, entityVertex);
                String      adjacentVertexIdForDisplay = adjacentVertex.getIdForDisplay();

                if (!visitedVertices.contains(adjacentVertexIdForDisplay) && !resultsMap.containsKey(adjacentVertexIdForDisplay)) {
                    resultsMap.put(adjacentVertexIdForDisplay, adjacentVertex);

                    queue.add(adjacentVertex);
                }
            }
        }

        result.addAll(resultsMap.values());
        RequestContext.get().endMetricRecord(metricRecorder);
    }

    private void traverseImpactedVerticesByLevel(final AtlasVertex entityVertexStart, final String relationshipGuidToExclude,
                                          final String classificationId, final List<String> result, List<String> edgeLabelsToCheck,Boolean toExclude, List<String> verticesWithoutClassification) {
        AtlasPerfMetrics.MetricRecorder metricRecorder                          = RequestContext.get().startMetricRecord("traverseImpactedVerticesByLevel");
        Set<String>                 visitedVerticesIds                          = new HashSet<>();
        Set<String>                 verticesAtCurrentLevel                      = new HashSet<>();
        Set<String>                 traversedVerticesIds                        = new HashSet<>();
        Set<String>                 verticesWithOutClassification               = new HashSet<>();
        RequestContext              requestContext                              = RequestContext.get();
        AtlasVertex                 classificationVertex                        = graph.getVertex(classificationId);
        boolean                     storeVerticesWithoutClassification          = verticesWithoutClassification == null ? false : true;

        final ThreadFactory threadFactory = new ThreadFactoryBuilder()
                .setNameFormat("Tasks-BFS-%d")
                .setDaemon(true)
                .build();

        ExecutorService executorService = Executors.newFixedThreadPool(AtlasConfiguration.GRAPH_TRAVERSAL_PARALLELISM.getInt(), threadFactory);

        //Add Source vertex to level 1
        if (entityVertexStart != null) {
            verticesAtCurrentLevel.add(entityVertexStart.getIdForDisplay());
        }
        /*
            Steps in each level:
                1. Add vertices to Visited Vertices set
                2. Then fetch adjacent vertices of that vertex using getAdjacentVerticesIds
                3. Use future to fetch it later as it is a Blocking call,so we want to execute it asynchronously
                4. Then fetch the result from futures
                5. It will return the adjacent vertices of the current level
            After processing current level:
                1. Add the adjacent vertices of current level to verticesToVisitNextLevel
                2. Clear the processed vertices of current level
                3. After that insert verticesToVisitNextLevel into current level
           Continue the steps until all vertices are processed by checking if verticesAtCurrentLevel is empty
         */
        try {
            while (!verticesAtCurrentLevel.isEmpty()) {
                Set<String> verticesToVisitNextLevel = new HashSet<>();
                List<CompletableFuture<Set<String>>> futures = verticesAtCurrentLevel.stream()
                        .map(t -> {
                            AtlasVertex entityVertex = graph.getVertex(t);
                            visitedVerticesIds.add(entityVertex.getIdForDisplay());
                            // If we want to store vertices without classification attached
                            // Check if vertices has classification attached or not using function isClassificationAttached

                            if(storeVerticesWithoutClassification && !GraphHelper.isClassificationAttached(entityVertex, classificationVertex)) {
                                verticesWithOutClassification.add(entityVertex.getIdForDisplay());
                            }

                            return CompletableFuture.supplyAsync(() -> getAdjacentVerticesIds(entityVertex, classificationId,
                                    relationshipGuidToExclude, edgeLabelsToCheck,toExclude, visitedVerticesIds), executorService);
                        }).collect(Collectors.toList());

                futures.stream().map(CompletableFuture::join).forEach(x -> {
                    verticesToVisitNextLevel.addAll(x);
                    traversedVerticesIds.addAll(x);
                });

                verticesAtCurrentLevel.clear();
                verticesAtCurrentLevel.addAll(verticesToVisitNextLevel);
            }
        } finally {
            executorService.shutdown();
        }
        result.addAll(traversedVerticesIds);

        if(storeVerticesWithoutClassification)
            verticesWithoutClassification.addAll(verticesWithOutClassification);

        requestContext.endMetricRecord(metricRecorder);
    }

    private Set<String> getAdjacentVerticesIds(AtlasVertex entityVertex,final String classificationId, final String relationshipGuidToExclude
            ,List<String> edgeLabelsToCheck,Boolean toExclude, Set<String> visitedVerticesIds) {

        AtlasEntityType         entityType          = typeRegistry.getEntityTypeByName(getTypeName(entityVertex));
        String[]                tagPropagationEdges = entityType != null ? entityType.getTagPropagationEdgesArray() : null;
        Set<String>             ret                 = new HashSet<>();
        RequestContext          requestContext      = RequestContext.get();

        if (tagPropagationEdges == null) {
            return null;
        }

        if (edgeLabelsToCheck != null && !edgeLabelsToCheck.isEmpty()) {
            if (toExclude) {
                tagPropagationEdges = Arrays.stream(tagPropagationEdges)
                        .filter(x -> !edgeLabelsToCheck.contains(x))
                        .collect(Collectors.toList())
                        .toArray(new String[0]);
            } else{
                tagPropagationEdges = Arrays.stream(tagPropagationEdges)
                        .filter(x -> edgeLabelsToCheck.contains(x))
                        .collect(Collectors.toList())
                        .toArray(new String[0]);
            }
        }

        Iterator<AtlasEdge> propagationEdges = entityVertex.getEdges(AtlasEdgeDirection.BOTH, tagPropagationEdges).iterator();

        while (propagationEdges.hasNext()) {
            AtlasEdge propagationEdge = propagationEdges.next();

            if (getEdgeStatus(propagationEdge) != ACTIVE && !(requestContext.getCurrentTask() != null && requestContext.getDeletedEdgesIds().contains(propagationEdge.getIdForDisplay())) ) {
                continue;
            }

            PropagateTags tagPropagation = getPropagateTags(propagationEdge);

            if (tagPropagation == null || tagPropagation == NONE) {
                continue;
            } else if (tagPropagation == TWO_TO_ONE) {
                if (isOutVertex(entityVertex, propagationEdge)) {
                    continue;
                }
            } else if (tagPropagation == ONE_TO_TWO) {
                if (!isOutVertex(entityVertex, propagationEdge)) {
                    continue;
                }
            }

            if (relationshipGuidToExclude != null) {
                if (StringUtils.equals(getRelationshipGuid(propagationEdge), relationshipGuidToExclude)) {
                    continue;
                }
            }

            if (classificationId != null) {
                List<String> blockedClassificationIds = getBlockedClassificationIds(propagationEdge);

                if (CollectionUtils.isNotEmpty(blockedClassificationIds) && blockedClassificationIds.contains(classificationId)) {
                    continue;
                }
            }

            AtlasVertex adjacentVertex             = getOtherVertex(propagationEdge, entityVertex);
            String      adjacentVertexIdForDisplay = adjacentVertex.getIdForDisplay();

            if (!visitedVerticesIds.contains(adjacentVertexIdForDisplay)) {
                ret.add(adjacentVertexIdForDisplay);
            }
        }

        return ret;
    }

    private boolean isOutVertex(AtlasVertex vertex, AtlasEdge edge) {
        return StringUtils.equals(vertex.getIdForDisplay(), edge.getOutVertex().getIdForDisplay());
    }

    private AtlasVertex getOtherVertex(AtlasEdge edge, AtlasVertex vertex) {
        AtlasVertex outVertex = edge.getOutVertex();
        AtlasVertex inVertex  = edge.getInVertex();

        return StringUtils.equals(outVertex.getIdForDisplay(), vertex.getIdForDisplay()) ? inVertex : outVertex;
    }

    public AtlasVertex getEntityVertex(AtlasObjectId objId) throws AtlasBaseException {
        AtlasVertex ret = null;

        if (! AtlasTypeUtil.isValid(objId)) {
            throw new AtlasBaseException(AtlasErrorCode.INVALID_OBJECT_ID, objId.toString());
        }

        if (AtlasTypeUtil.isAssignedGuid(objId)) {
            ret = AtlasGraphUtilsV2.findByGuid(this.graph, objId.getGuid());
        } else {
            AtlasEntityType     entityType     = typeRegistry.getEntityTypeByName(objId.getTypeName());
            Map<String, Object> uniqAttributes = objId.getUniqueAttributes();

            ret = AtlasGraphUtilsV2.getVertexByUniqueAttributes(this.graph, entityType, uniqAttributes);
        }

        if (ret == null) {
            throw new AtlasBaseException(AtlasErrorCode.INSTANCE_GUID_NOT_FOUND, objId.toString());
        }

        return ret;
    }

    private AtlasEntity mapVertexToAtlasEntity(AtlasVertex entityVertex, AtlasEntityExtInfo entityExtInfo) throws AtlasBaseException {
        return mapVertexToAtlasEntity(entityVertex, entityExtInfo, false);
    }

    private AtlasEntity mapVertexToAtlasEntity(AtlasVertex entityVertex, AtlasEntityExtInfo entityExtInfo, boolean isMinExtInfo) throws AtlasBaseException {
        return mapVertexToAtlasEntity(entityVertex, entityExtInfo, isMinExtInfo, true);
    }

    private AtlasEntity mapVertexToAtlasEntity(AtlasVertex entityVertex, AtlasEntityExtInfo entityExtInfo, boolean isMinExtInfo, boolean includeReferences) throws AtlasBaseException {
        String      guid   = GraphHelper.getGuid(entityVertex);
        AtlasEntity entity = entityExtInfo != null ? entityExtInfo.getEntity(guid) : null;

        if (entity == null) {
            if (LOG.isDebugEnabled()) {
                LOG.debug("Mapping graph vertex to atlas entity for guid {}", guid);
            }

            entity = new AtlasEntity();

            if (entityExtInfo != null) {
                entityExtInfo.addReferredEntity(guid, entity);
            }

            mapSystemAttributes(entityVertex, entity);

            mapBusinessAttributes(entityVertex, entity);

            mapAttributes(entityVertex, entity, entityExtInfo, isMinExtInfo, includeReferences);

            if (!ignoreRelationshipAttr) { // only map when really needed
                mapRelationshipAttributes(entityVertex, entity, entityExtInfo, isMinExtInfo);
            }

            mapClassifications(entityVertex, entity);
        }

        return entity;
    }

    private AtlasEntity mapVertexToAtlasEntityMin(AtlasVertex entityVertex, AtlasEntityExtInfo entityExtInfo) throws AtlasBaseException {
        return mapVertexToAtlasEntityMin(entityVertex, entityExtInfo, null);
    }

    private AtlasEntity mapVertexToAtlasEntityMin(AtlasVertex entityVertex, AtlasEntityExtInfo entityExtInfo, Set<String> attributes) throws AtlasBaseException {
        String      guid   = GraphHelper.getGuid(entityVertex);
        AtlasEntity entity = entityExtInfo != null ? entityExtInfo.getEntity(guid) : null;

        if (entity == null) {
            entity = new AtlasEntity();

            if (entityExtInfo != null) {
                entityExtInfo.addReferredEntity(guid, entity);
            }

            mapSystemAttributes(entityVertex, entity);

            mapClassifications(entityVertex, entity);

            AtlasEntityType entityType = typeRegistry.getEntityTypeByName(entity.getTypeName());

            if (entityType != null) {
                for (AtlasAttribute attribute : entityType.getMinInfoAttributes().values()) {
                    Object attrValue = getVertexAttribute(entityVertex, attribute);

                    if (attrValue != null) {
                        entity.setAttribute(attribute.getName(), attrValue);
                    }
                }
            }
        }

        return entity;
    }

    private AtlasEntityHeader mapVertexToAtlasEntityHeader(AtlasVertex entityVertex) throws AtlasBaseException {
        return mapVertexToAtlasEntityHeader(entityVertex, Collections.<String>emptySet());
    }

    private Map<String, Object> preloadProperties(AtlasVertex entityVertex, AtlasEntityType entityType, Set<String> attributes) {
        Map<String, Object> propertiesMap = new HashMap<>();

        // Execute the traversal to fetch properties
        GraphTraversal<Vertex, VertexProperty<Object>> traversal = graph.V(entityVertex.getId()).properties();

        // Iterate through the resulting VertexProperty objects
        while (traversal.hasNext()) {
            try {
                VertexProperty<Object> property = traversal.next();

                AtlasAttribute attribute = entityType.getAttribute(property.key());
                TypeCategory typeCategory = attribute != null ? attribute.getAttributeType().getTypeCategory() : null;
                TypeCategory elementTypeCategory = attribute != null && attribute.getAttributeType().getTypeCategory() == TypeCategory.ARRAY ? ((AtlasArrayType) attribute.getAttributeType()).getElementType().getTypeCategory() : null;
<<<<<<< HEAD
                boolean isBusinessAttribute = attribute == null;
=======
                boolean canBeBusinessAttribute = attribute == null;
>>>>>>> 291cb2e0

                if (property.isPresent()) {
                    if (typeCategory == TypeCategory.ARRAY && elementTypeCategory == TypeCategory.PRIMITIVE) {
                        Object value = propertiesMap.get(property.key());
                        if (value instanceof List) {
                            ((List) value).add(property.value());
                        } else {
                            List<Object> values = new ArrayList<>();
                            values.add(property.value());
                            propertiesMap.put(property.key(), values);
                        }
                    } else {
                        if (propertiesMap.get(property.key()) == null) {
                            propertiesMap.put(property.key(), property.value());
<<<<<<< HEAD
                        } else if (isBusinessAttribute) {    // If it is a business attribute, and is a multi-valued attribute
=======
                        } else if (canBeBusinessAttribute) {    // If it is a business attribute, and is a multi-valued attribute
>>>>>>> 291cb2e0
                            LOG.warn("Duplicate property key {} found for entity vertex: {}", property.key(), entityVertex);
                            List<Object> values = new ArrayList<>();
                            values.add(propertiesMap.get(property.key()));
                            values.add(property.value());
                            propertiesMap.put(property.key(), values);
                        }
                    }
                }
            } catch (RuntimeException e) {
                LOG.error("Error preloading properties for entity vertex: {}", entityVertex, e);
                throw e; // Re-throw the exception after logging it
            }
        }
        return propertiesMap;
    }


    private boolean isPolicyAttribute(Set<String> attributes) {
        Set<String> exclusionSet = new HashSet<>(Arrays.asList(AccessControlUtils.ATTR_POLICY_TYPE,
                AccessControlUtils.ATTR_POLICY_USERS,
                AccessControlUtils.ATTR_POLICY_GROUPS,
                AccessControlUtils.ATTR_POLICY_ROLES,
                AccessControlUtils.ATTR_POLICY_ACTIONS,
                AccessControlUtils.ATTR_POLICY_CATEGORY,
                AccessControlUtils.ATTR_POLICY_SUB_CATEGORY,
                AccessControlUtils.ATTR_POLICY_RESOURCES,
                AccessControlUtils.ATTR_POLICY_IS_ENABLED,
                AccessControlUtils.ATTR_POLICY_RESOURCES_CATEGORY,
                AccessControlUtils.ATTR_POLICY_SERVICE_NAME,
                AccessControlUtils.ATTR_POLICY_PRIORITY,
                AccessControlUtils.REL_ATTR_POLICIES));

        return exclusionSet.stream().anyMatch(attributes::contains);
    }

    private AtlasEntityHeader mapVertexToAtlasEntityHeader(AtlasVertex entityVertex, Set<String> attributes) throws AtlasBaseException {
        boolean shouldPrefetch = !isPolicyAttribute(attributes)
                && AtlasConfiguration.ATLAS_INDEXSEARCH_ENABLE_JANUS_OPTIMISATION.getBoolean();

        if (shouldPrefetch) {
            return mapVertexToAtlasEntityHeaderWithPrefetch(entityVertex, attributes);
        } else {
            return mapVertexToAtlasEntityHeaderWithoutPrefetch(entityVertex, attributes);
        }
    }

    private AtlasEntityHeader mapVertexToAtlasEntityHeaderWithoutPrefetch(AtlasVertex entityVertex, Set<String> attributes) throws AtlasBaseException {
        AtlasPerfMetrics.MetricRecorder metricRecorder = RequestContext.get().startMetricRecord("mapVertexToAtlasEntityHeader");
        AtlasEntityHeader ret = new AtlasEntityHeader();
        try {
            String  typeName     = entityVertex.getProperty(Constants.TYPE_NAME_PROPERTY_KEY, String.class);
            String  guid         = entityVertex.getProperty(Constants.GUID_PROPERTY_KEY, String.class);
            Boolean isIncomplete = isEntityIncomplete(entityVertex);

            ret.setTypeName(typeName);
            ret.setGuid(guid);
            ret.setStatus(GraphHelper.getStatus(entityVertex));
            RequestContext context = RequestContext.get();
            boolean includeClassifications = context.includeClassifications();
            boolean includeClassificationNames = context.isIncludeClassificationNames();
            if(includeClassifications){
                ret.setClassificationNames(getAllTraitNamesFromAttribute(entityVertex));
            } else if (!includeClassifications && includeClassificationNames) {
                ret.setClassificationNames(getAllTraitNamesFromAttribute(entityVertex));
            }
            ret.setIsIncomplete(isIncomplete);
            ret.setLabels(getLabels(entityVertex));

            ret.setCreatedBy(GraphHelper.getCreatedByAsString(entityVertex));
            ret.setUpdatedBy(GraphHelper.getModifiedByAsString(entityVertex));
            ret.setCreateTime(new Date(GraphHelper.getCreatedTime(entityVertex)));
            ret.setUpdateTime(new Date(GraphHelper.getModifiedTime(entityVertex)));

            if(RequestContext.get().includeMeanings()) {
                List<AtlasTermAssignmentHeader> termAssignmentHeaders = mapAssignedTerms(entityVertex);
                ret.setMeanings(termAssignmentHeaders);
                ret.setMeaningNames(
                        termAssignmentHeaders.stream().map(AtlasTermAssignmentHeader::getDisplayText)
                                .collect(Collectors.toList()));
            }
            AtlasEntityType entityType = typeRegistry.getEntityTypeByName(typeName);

            if (entityType != null) {
                for (AtlasAttribute headerAttribute : entityType.getHeaderAttributes().values()) {
                    Object attrValue = getVertexAttribute(entityVertex, headerAttribute);

                    if (attrValue != null) {
                        ret.setAttribute(headerAttribute.getName(), attrValue);
                    }
                }

                Object displayText = getDisplayText(entityVertex, entityType);

                if (displayText != null) {
                    ret.setDisplayText(displayText.toString());
                }

                if (CollectionUtils.isNotEmpty(attributes)) {
                    for (String attrName : attributes) {
                        AtlasAttribute attribute = entityType.getAttribute(attrName);

                        if (attribute == null) {
                            attrName = toNonQualifiedName(attrName);

                            if (ret.hasAttribute(attrName)) {
                                continue;
                            }

                            attribute = entityType.getAttribute(attrName);

                            if (attribute == null) {
                                attribute = entityType.getRelationshipAttribute(attrName, null);
                            }
                        }


                        Object attrValue = getVertexAttribute(entityVertex, attribute);

                        if (attrValue != null) {
                            ret.setAttribute(attrName, attrValue);
                        }
                    }
                }
            }
        }
        finally {
            RequestContext.get().endMetricRecord(metricRecorder);
        }
        return ret;
    }

    private AtlasEntityHeader mapVertexToAtlasEntityHeaderWithPrefetch(AtlasVertex entityVertex, Set<String> attributes) throws AtlasBaseException {
        AtlasPerfMetrics.MetricRecorder metricRecorder = RequestContext.get().startMetricRecord("mapVertexToAtlasEntityHeaderWithPrefetch");
        AtlasEntityHeader ret = new AtlasEntityHeader();
        try {
            //pre-fetching the properties
            String typeName = entityVertex.getProperty(Constants.TYPE_NAME_PROPERTY_KEY, String.class); //properties.get returns null
            AtlasEntityType entityType = typeRegistry.getEntityTypeByName(typeName); // this is not costly
            Map<String, Object> properties = preloadProperties(entityVertex, entityType, attributes);

            String guid = (String) properties.get(Constants.GUID_PROPERTY_KEY);

            Integer value = (Integer)properties.get(Constants.IS_INCOMPLETE_PROPERTY_KEY);
            Boolean isIncomplete = value != null && value.equals(INCOMPLETE_ENTITY_VALUE) ? Boolean.TRUE : Boolean.FALSE;

            ret.setTypeName(typeName);
            ret.setGuid(guid);

            String state = (String)properties.get(Constants.STATE_PROPERTY_KEY);
            Id.EntityState entityState = state == null ? null : Id.EntityState.valueOf(state);
            ret.setStatus((entityState == Id.EntityState.DELETED) ? AtlasEntity.Status.DELETED : AtlasEntity.Status.ACTIVE);

            RequestContext context = RequestContext.get();
            boolean includeClassifications = context.includeClassifications();
            boolean includeClassificationNames = context.isIncludeClassificationNames();
            if(includeClassifications){
                ret.setClassificationNames(getAllTraitNamesFromAttribute(entityVertex));
            } else if (!includeClassifications && includeClassificationNames) {
                ret.setClassificationNames(getAllTraitNamesFromAttribute(entityVertex));
            }
            ret.setIsIncomplete(isIncomplete);
            ret.setLabels(getLabels(entityVertex));

            ret.setCreatedBy(properties.get(CREATED_BY_KEY) != null ? (String) properties.get(CREATED_BY_KEY) : null);
            ret.setUpdatedBy(properties.get(MODIFIED_BY_KEY) != null ? (String) properties.get(MODIFIED_BY_KEY) : null);
            ret.setCreateTime(properties.get(TIMESTAMP_PROPERTY_KEY) != null ? new Date((Long)properties.get(TIMESTAMP_PROPERTY_KEY)) : null);
            ret.setUpdateTime(properties.get(MODIFICATION_TIMESTAMP_PROPERTY_KEY) != null ? new Date((Long)properties.get(MODIFICATION_TIMESTAMP_PROPERTY_KEY)) : null);

            if(RequestContext.get().includeMeanings()) {
                List<AtlasTermAssignmentHeader> termAssignmentHeaders = mapAssignedTerms(entityVertex);
                ret.setMeanings(termAssignmentHeaders);
                ret.setMeaningNames(
                        termAssignmentHeaders.stream().map(AtlasTermAssignmentHeader::getDisplayText)
                                .collect(Collectors.toList()));
            }

            if (entityType != null) {
                for (AtlasAttribute headerAttribute : entityType.getHeaderAttributes().values()) {
                    Object attrValue = getVertexAttributePreFetchCache(entityVertex, headerAttribute, properties);

                    if (attrValue != null) {
                        ret.setAttribute(headerAttribute.getName(), attrValue);
                    }
                }

                if(properties.get(NAME) != null){
                    ret.setDisplayText(properties.get(NAME).toString());
                } else if(properties.get(DISPLAY_NAME) != null) {
                    ret.setDisplayText(properties.get(DISPLAY_NAME).toString());
                } else if(properties.get(QUALIFIED_NAME) != null) {
                    ret.setDisplayText(properties.get(QUALIFIED_NAME).toString());
                }



                //attributes = only the attributes of entityType
                if (CollectionUtils.isNotEmpty(attributes)) {
                    for (String attrName : attributes) {
                        AtlasAttribute attribute = entityType.getAttribute(attrName);

                        if (attribute == null) {
                            attrName = toNonQualifiedName(attrName);

                            if (ret.hasAttribute(attrName)) {
                                continue;
                            }

                            attribute = entityType.getAttribute(attrName);

                            if (attribute == null) {
                                // dataContractLatest, meanings, links
                                attribute = entityType.getRelationshipAttribute(attrName, null);
                            }
                        }

                        //this is a call to cassandra
                        Object attrValue = getVertexAttributePreFetchCache(entityVertex, attribute, properties); //use prefetch cache

                        if (attrValue != null) {
                            ret.setAttribute(attrName, attrValue);
                        }
                    }
                }
            }
        } finally {
            RequestContext.get().endMetricRecord(metricRecorder);
        }
        return ret;
    }

    private String toNonQualifiedName(String attrName) {
        String ret;
        if (attrName.contains(".")) {
            String[] attributeParts = attrName.split("\\.");
            ret = attributeParts[attributeParts.length - 1];
        } else {
            ret = attrName;
        }
        return ret;
    }

    public AtlasEntity mapSystemAttributes(AtlasVertex entityVertex, AtlasEntity entity) {
        AtlasPerfMetrics.MetricRecorder metricRecorder = RequestContext.get().startMetricRecord("mapSystemAttributes");

        if (LOG.isDebugEnabled()) {
            LOG.debug("Mapping system attributes for type {}", entity.getTypeName());
        }

        try {
            if (entityVertex != null) {
                entity.setGuid(getGuid(entityVertex));
                entity.setTypeName(getTypeName(entityVertex));
                entity.setStatus(GraphHelper.getStatus(entityVertex));
                entity.setVersion(GraphHelper.getVersion(entityVertex));

                entity.setCreatedBy(GraphHelper.getCreatedByAsString(entityVertex));
                entity.setUpdatedBy(GraphHelper.getModifiedByAsString(entityVertex));

                entity.setCreateTime(new Date(GraphHelper.getCreatedTime(entityVertex)));
                entity.setUpdateTime(new Date(GraphHelper.getModifiedTime(entityVertex)));

                entity.setHomeId(GraphHelper.getHomeId(entityVertex));

                entity.setIsProxy(GraphHelper.isProxy(entityVertex));
                entity.setIsIncomplete(isEntityIncomplete(entityVertex));

                entity.setProvenanceType(GraphHelper.getProvenanceType(entityVertex));
                entity.setCustomAttributes(getCustomAttributes(entityVertex));
                entity.setLabels(getLabels(entityVertex));
                entity.setPendingTasks(getPendingTasks(entityVertex));
            }
        } catch (Throwable t) {
            LOG.warn("Got exception while mapping system attributes for type {} : ", entity.getTypeName(), t);
        }

        RequestContext.get().endMetricRecord(metricRecorder);
        return entity;
    }

    private void mapAttributes(AtlasVertex entityVertex, AtlasStruct struct, AtlasEntityExtInfo entityExtInfo) throws AtlasBaseException {
        mapAttributes(entityVertex, struct, entityExtInfo, false);
    }

    private void mapAttributes(AtlasVertex entityVertex, AtlasStruct struct, AtlasEntityExtInfo entityExtInfo, boolean isMinExtInfo) throws AtlasBaseException {
        mapAttributes(entityVertex, struct, entityExtInfo, isMinExtInfo, true);
    }

    private void mapAttributes(AtlasVertex entityVertex, AtlasStruct struct, AtlasEntityExtInfo entityExtInfo, boolean isMinExtInfo, boolean includeReferences) throws AtlasBaseException {
        AtlasPerfMetrics.MetricRecorder metricRecorder = RequestContext.get().startMetricRecord("mapAttributes");
        AtlasType objType = typeRegistry.getType(struct.getTypeName());

        if (!(objType instanceof AtlasStructType)) {
            throw new AtlasBaseException(AtlasErrorCode.TYPE_NAME_INVALID, struct.getTypeName());
        }

        AtlasStructType structType = (AtlasStructType) objType;

        for (AtlasAttribute attribute : structType.getAllAttributes().values()) {
            Object attrValue = mapVertexToAttribute(entityVertex, attribute, entityExtInfo, isMinExtInfo, includeReferences);

            struct.setAttribute(attribute.getName(), attrValue);
        }
        RequestContext.get().endMetricRecord(metricRecorder);
    }

    private void mapBusinessAttributes(AtlasVertex entityVertex, AtlasEntity entity) throws AtlasBaseException {
        entity.setBusinessAttributes(getBusinessMetadata(entityVertex));
    }

    public List<AtlasClassification> getAllClassifications(AtlasVertex entityVertex) throws AtlasBaseException {
        AtlasPerfMetrics.MetricRecorder metricRecorder = RequestContext.get().startMetricRecord("getAllClassifications");

        if(LOG.isDebugEnabled()){
            LOG.debug("Performing getAllClassifications");
        }
        List<AtlasClassification> ret   = new ArrayList<>();
        Iterable                  edges = entityVertex.query().direction(AtlasEdgeDirection.OUT).label(CLASSIFICATION_LABEL).edges();

        if (edges != null) {
            Iterator<AtlasEdge> iterator = edges.iterator();

            while (iterator.hasNext()) {
                AtlasEdge           classificationEdge   = iterator.next();
                AtlasVertex         classificationVertex = classificationEdge != null ? classificationEdge.getInVertex() : null;
                AtlasClassification classification       = toAtlasClassification(classificationVertex);

                if (classification != null) {
                    ret.add(classification);
                }
            }
        }

        RequestContext.get().endMetricRecord(metricRecorder);
        return ret;
    }

    public List<AtlasTermAssignmentHeader> mapAssignedTerms(AtlasVertex entityVertex) {
        List<AtlasTermAssignmentHeader> ret = new ArrayList<>();

        Iterable edges = entityVertex.query().direction(AtlasEdgeDirection.IN).label(TERM_ASSIGNMENT_LABEL).edges();

        if (edges != null) {
            for (final AtlasEdge edge : (Iterable<AtlasEdge>) edges) {
                if (edge != null && GraphHelper.getStatus(edge) != AtlasEntity.Status.DELETED) {
                    ret.add(toTermAssignmentHeader(edge));
                }
            }
        }

        return ret;
    }

    private AtlasTermAssignmentHeader toTermAssignmentHeader(final AtlasEdge edge) {
        AtlasTermAssignmentHeader ret = new AtlasTermAssignmentHeader();

        AtlasVertex termVertex = edge.getOutVertex();

        String guid = GraphHelper.getGuid(termVertex);
        if (guid != null) {
            ret.setTermGuid(guid);
        }

        String relationGuid = edge.getProperty(Constants.RELATIONSHIP_GUID_PROPERTY_KEY, String.class);
        if (relationGuid != null) {
            ret.setRelationGuid(relationGuid);
        }

        Object displayName = AtlasGraphUtilsV2.getEncodedProperty(termVertex, GLOSSARY_TERM_DISPLAY_NAME_ATTR, Object.class);
        if (displayName instanceof String) {
            ret.setDisplayText((String) displayName);
        }

        String description = edge.getProperty(TERM_ASSIGNMENT_ATTR_DESCRIPTION, String.class);
        if (description != null) {
            ret.setDescription(description);
        }

        String expression    = edge.getProperty(TERM_ASSIGNMENT_ATTR_EXPRESSION, String.class);
        if (expression != null) {
            ret.setExpression(expression);
        }

        String status = edge.getProperty(TERM_ASSIGNMENT_ATTR_STATUS, String.class);
        if (status != null) {
            AtlasTermAssignmentStatus assignmentStatus = AtlasTermAssignmentStatus.valueOf(status);
            ret.setStatus(assignmentStatus);
        }

        Integer confidence = edge.getProperty(TERM_ASSIGNMENT_ATTR_CONFIDENCE, Integer.class);
        if (confidence != null) {
            ret.setConfidence(confidence);
        }

        String createdBy = edge.getProperty(TERM_ASSIGNMENT_ATTR_CREATED_BY, String.class);
        if (createdBy != null) {
            ret.setCreatedBy(createdBy);
        }

        String steward = edge.getProperty(TERM_ASSIGNMENT_ATTR_STEWARD, String.class);
        if (steward != null) {
            ret.setSteward(steward);
        }

        String source = edge.getProperty(TERM_ASSIGNMENT_ATTR_SOURCE, String.class);
        if (source != null) {
            ret.setSource(source);
        }

        return ret;
    }

    public void mapClassifications(AtlasVertex entityVertex, AtlasEntity entity) throws AtlasBaseException {
        AtlasPerfMetrics.MetricRecorder metricRecorder = RequestContext.get().startMetricRecord("mapClassifications");
        List<AtlasEdge> edges = getAllClassificationEdges(entityVertex);

        if (CollectionUtils.isNotEmpty(edges)) {
            List<AtlasClassification> allClassifications = new ArrayList<>();

            for (AtlasEdge edge : edges) {
                AtlasVertex         classificationVertex = edge.getInVertex();
                AtlasClassification classification       = toAtlasClassification(classificationVertex);

                if (classification != null) {
                    allClassifications.add(classification);
                }
            }

            entity.setClassifications(allClassifications);
        }
        RequestContext.get().endMetricRecord(metricRecorder);
    }

    private Object mapVertexToAttribute(AtlasVertex entityVertex, AtlasAttribute attribute, AtlasEntityExtInfo entityExtInfo, final boolean isMinExtInfo) throws AtlasBaseException {
        return mapVertexToAttribute(entityVertex, attribute, entityExtInfo, isMinExtInfo, true);
    }

    private Object mapVertexToAttribute(AtlasVertex entityVertex, AtlasAttribute attribute, AtlasEntityExtInfo entityExtInfo, final boolean isMinExtInfo, boolean includeReferences) throws AtlasBaseException {
        return mapVertexToAttribute(entityVertex, attribute, entityExtInfo, isMinExtInfo, includeReferences, false);
    }

    private Object mapVertexToAttribute(AtlasVertex entityVertex, AtlasAttribute attribute, AtlasEntityExtInfo entityExtInfo, final boolean isMinExtInfo, boolean includeReferences, boolean ignoreInactive) throws AtlasBaseException {
        Object    ret                = null;
        AtlasType attrType           = attribute.getAttributeType();
        String    edgeLabel          = attribute.getRelationshipEdgeLabel();
        boolean   isOwnedAttribute   = attribute.isOwnedRef();
        AtlasRelationshipEdgeDirection edgeDirection = attribute.getRelationshipEdgeDirection();

        if (LOG.isDebugEnabled()) {
            LOG.debug("Mapping vertex {} to atlas entity {}.{}", entityVertex, attribute.getDefinedInDef().getName(), attribute.getName());
        }

        switch (attrType.getTypeCategory()) {
            case PRIMITIVE:
                ret = mapVertexToPrimitive(entityVertex, attribute.getVertexPropertyName(), attribute.getAttributeDef());
                break;
            case ENUM:
                ret = AtlasGraphUtilsV2.getEncodedProperty(entityVertex, attribute.getVertexPropertyName(), Object.class);
                break;
            case STRUCT:
                edgeLabel = AtlasGraphUtilsV2.getEdgeLabel(attribute.getName());
                ret = mapVertexToStruct(entityVertex, edgeLabel, null, entityExtInfo, isMinExtInfo);
                break;
            case OBJECT_ID_TYPE:
                if (includeReferences) {
                    if (attribute.getDefinedInType().getTypeCategory() == TypeCategory.STRUCT) {
                        //Struct attribute having ObjectId as type
                        edgeLabel = AtlasGraphUtilsV2.getEdgeLabel(attribute.getName());
                    }
                    ret = attribute.getAttributeDef().isSoftReferenced() ? mapVertexToObjectIdForSoftRef(entityVertex, attribute, entityExtInfo, isMinExtInfo) :
                                                                           mapVertexToObjectId(entityVertex, edgeLabel, null, entityExtInfo, isOwnedAttribute, edgeDirection, isMinExtInfo);
                } else {
                    ret = null;
                }
                break;
            case ARRAY: {
                final boolean skipAttribute;

                if (!includeReferences) {
                    AtlasType elementType = ((AtlasArrayType) attrType).getElementType();

                    skipAttribute = (elementType instanceof AtlasObjectIdType || elementType instanceof AtlasEntityType);
                } else {
                    skipAttribute = false;
                }

                if (skipAttribute) {
                    ret = null;
                } else {
                    if (attribute.getAttributeDef().isSoftReferenced()) {
                        ret = mapVertexToArrayForSoftRef(entityVertex, attribute, entityExtInfo, isMinExtInfo);
                    } else {
                        ret = mapVertexToArray(entityVertex, entityExtInfo, isOwnedAttribute, attribute, isMinExtInfo, includeReferences, ignoreInactive);
                    }
                }
            }
                break;
            case MAP: {
                final boolean skipAttribute;

                if (!includeReferences) {
                    AtlasType valueType = ((AtlasMapType) attrType).getValueType();

                    skipAttribute = (valueType instanceof AtlasObjectIdType || valueType instanceof AtlasEntityType);
                } else {
                    skipAttribute = false;
                }

                if (skipAttribute) {
                    ret = null;
                } else {
                    if (attribute.getAttributeDef().isSoftReferenced()) {
                        ret = mapVertexToMapForSoftRef(entityVertex, attribute, entityExtInfo, isMinExtInfo);
                    } else {
                        ret = mapVertexToMap(entityVertex, entityExtInfo, isOwnedAttribute, attribute, isMinExtInfo, includeReferences);
                    }
                }
            }
                break;
            case CLASSIFICATION:
                // do nothing
                break;
        }

        return ret;
    }

    private Map<String, AtlasObjectId> mapVertexToMapForSoftRef(AtlasVertex entityVertex,  AtlasAttribute attribute, AtlasEntityExtInfo entityExtInfo, final boolean isMinExtInfo) {
        Map<String, AtlasObjectId> ret        = null;
        Map                        softRefVal = entityVertex.getProperty(attribute.getVertexPropertyName(), Map.class);

        if (MapUtils.isEmpty(softRefVal)) {
            return softRefVal;
        } else {
            ret = new HashMap<>();

            for (Object mapKey : softRefVal.keySet()) {
                AtlasObjectId objectId = getAtlasObjectIdFromSoftRefFormat(Objects.toString(softRefVal.get(mapKey)), attribute, entityExtInfo, isMinExtInfo);

                if (objectId != null) {
                    ret.put(Objects.toString(mapKey), objectId);
                }
            }
        }
        return ret;
    }

    private List<AtlasObjectId> mapVertexToArrayForSoftRef(AtlasVertex entityVertex, AtlasAttribute attribute, AtlasEntityExtInfo entityExtInfo, final boolean isMinExtInfo) {
        List<AtlasObjectId> ret        = null;
        List                softRefVal = entityVertex.getListProperty(attribute.getVertexPropertyName(), List.class);

        if (CollectionUtils.isEmpty(softRefVal)) {
            return softRefVal;
        } else {
            ret = new ArrayList<>();

            for (Object o : softRefVal) {
                AtlasObjectId objectId = getAtlasObjectIdFromSoftRefFormat(Objects.toString(o), attribute, entityExtInfo, isMinExtInfo);

                if(objectId != null) {
                    ret.add(objectId);
                }
            }
        }

        return ret;
    }

    private AtlasObjectId mapVertexToObjectIdForSoftRef(AtlasVertex entityVertex, AtlasAttribute attribute, AtlasEntityExtInfo entityExtInfo, final boolean isMinExtInfo) {
        String softRefVal = AtlasGraphUtilsV2.getEncodedProperty(entityVertex, attribute.getVertexPropertyName(), String.class);

        return StringUtils.isNotEmpty(softRefVal) ? getAtlasObjectIdFromSoftRefFormat(softRefVal, attribute, entityExtInfo, isMinExtInfo) : null;
    }

    private AtlasObjectId getAtlasObjectIdFromSoftRefFormat(String softRefVal, AtlasAttribute attribute, AtlasEntityExtInfo entityExtInfo, final boolean isMinExtInfo) {
        AtlasObjectId ret = AtlasEntityUtil.parseSoftRefValue(softRefVal);

        if(ret != null) {
            if (entityExtInfo != null && attribute.isOwnedRef()) {
                try {
                    AtlasVertex referenceVertex = getEntityVertex(ret.getGuid());

                    if (referenceVertex != null) {
                        final AtlasEntity entity;

                        if (isMinExtInfo) {
                            entity = mapVertexToAtlasEntityMin(referenceVertex, entityExtInfo);
                        } else {
                            entity = mapVertexToAtlasEntity(referenceVertex, entityExtInfo);
                        }

                        if (entity != null) {
                            ret = toAtlasObjectId(entity);
                        }
                    }
                } catch (AtlasBaseException excp) {
                    LOG.info("failed to retrieve soft-referenced entity(typeName={}, guid={}); errorCode={}. Ignoring", ret.getTypeName(), ret.getGuid(), excp.getAtlasErrorCode());
                }
            }
        }

        return ret;
    }

    private Map<String, Object> mapVertexToMap(AtlasVertex entityVertex, AtlasEntityExtInfo entityExtInfo,
                                               boolean isOwnedAttribute, AtlasAttribute attribute, final boolean isMinExtInfo, boolean includeReferences) throws AtlasBaseException {

        Map<String, Object> ret          = null;
        AtlasMapType        mapType      = (AtlasMapType) attribute.getAttributeType();
        AtlasType           mapValueType = mapType.getValueType();

        if (LOG.isDebugEnabled()) {
            LOG.debug("Mapping map attribute {} for vertex {}", mapType.getTypeName(), entityVertex);
        }

        if (isReference(mapValueType)) {
            Map<String, Object> currentMap = getReferenceMap(entityVertex, attribute);

            if (MapUtils.isNotEmpty(currentMap)) {
                ret = new HashMap<>();

                for (Map.Entry<String, Object> entry : currentMap.entrySet()) {
                    String mapKey    = entry.getKey();
                    Object keyValue  = entry.getValue();
                    Object mapValue  = mapVertexToCollectionEntry(entityVertex, mapValueType, keyValue, attribute.getRelationshipEdgeLabel(),
                                                                  entityExtInfo, isOwnedAttribute, attribute.getRelationshipEdgeDirection(), isMinExtInfo, includeReferences);
                    if (mapValue != null) {
                        ret.put(mapKey, mapValue);
                    }
                }
            }
        } else {
            ret = getPrimitiveMap(entityVertex, attribute.getVertexPropertyName());
        }

        return ret;
    }

    private List<Object> mapVertexToArray(AtlasVertex entityVertex, AtlasEntityExtInfo entityExtInfo,
                                          boolean isOwnedAttribute, AtlasAttribute attribute, final boolean isMinExtInfo,
                                          boolean includeReferences, boolean ignoreInactive) throws AtlasBaseException {

        AtlasArrayType arrayType        = (AtlasArrayType) attribute.getAttributeType();
        AtlasType      arrayElementType = arrayType.getElementType();
        List<Object>   arrayElements    = getArrayElementsProperty(arrayElementType, entityVertex, attribute);

        if (LOG.isDebugEnabled()) {
            LOG.debug("Mapping array attribute {} for vertex {}", arrayElementType.getTypeName(), entityVertex);
        }

        if (CollectionUtils.isEmpty(arrayElements)) {
            return arrayElements;
        }

        List                           arrValues     = new ArrayList(arrayElements.size());
        String                         edgeLabel     = attribute.getRelationshipEdgeLabel();
        AtlasRelationshipEdgeDirection edgeDirection = attribute.getRelationshipEdgeDirection();

        for (Object element : arrayElements) {
            // When internal types are deleted, sometimes the collection type attribute will contain a null value
            // Graph layer does erroneous mapping of the null element, hence avoiding the processing of the null element
            if (element == null) {
                LOG.debug("Skipping null arrayElement");
                continue;
            }

            if (isInactiveEdge(element, ignoreInactive)) {
                continue;
            }

            Object arrValue = mapVertexToCollectionEntry(entityVertex, arrayElementType, element, edgeLabel,
                                                         entityExtInfo, isOwnedAttribute, edgeDirection, isMinExtInfo, includeReferences);

            if (arrValue != null) {
                arrValues.add(arrValue);
            }
        }

        return arrValues;
    }

    private Object mapVertexToCollectionEntry(AtlasVertex entityVertex, AtlasType arrayElement, Object value,
                                              String edgeLabel, AtlasEntityExtInfo entityExtInfo, boolean isOwnedAttribute,
                                              AtlasRelationshipEdgeDirection edgeDirection, final boolean isMinExtInfo, boolean includeReferences) throws AtlasBaseException {
        Object ret = null;

        switch (arrayElement.getTypeCategory()) {
            case PRIMITIVE:
            case ENUM:
            case ARRAY:
            case MAP:
                ret = value;
                break;

            case CLASSIFICATION:
                break;

            case STRUCT:
                ret = mapVertexToStruct(entityVertex, edgeLabel, (AtlasEdge) value, entityExtInfo, isMinExtInfo);
                break;

            case OBJECT_ID_TYPE:
                ret = includeReferences ? mapVertexToObjectId(entityVertex, edgeLabel, (AtlasEdge) value, entityExtInfo, isOwnedAttribute, edgeDirection, isMinExtInfo) : null;
                break;

            default:
                break;
        }

        return ret;
    }

    public static Object mapVertexToPrimitive(AtlasElement entityVertex, final String vertexPropertyName, AtlasAttributeDef attrDef) {
        Object ret = null;

        if (AtlasGraphUtilsV2.getEncodedProperty(entityVertex, vertexPropertyName, Object.class) == null) {
            return null;
        }

        switch (attrDef.getTypeName().toLowerCase()) {
            case ATLAS_TYPE_STRING:
                ret = AtlasGraphUtilsV2.getEncodedProperty(entityVertex, vertexPropertyName, String.class);
                break;
            case ATLAS_TYPE_SHORT:
                ret = AtlasGraphUtilsV2.getEncodedProperty(entityVertex, vertexPropertyName, Short.class);
                break;
            case ATLAS_TYPE_INT:
                ret = AtlasGraphUtilsV2.getEncodedProperty(entityVertex, vertexPropertyName, Integer.class);
                break;
            case ATLAS_TYPE_BIGINTEGER:
                ret = AtlasGraphUtilsV2.getEncodedProperty(entityVertex, vertexPropertyName, BigInteger.class);
                break;
            case ATLAS_TYPE_BOOLEAN:
                ret = AtlasGraphUtilsV2.getEncodedProperty(entityVertex, vertexPropertyName, Boolean.class);
                break;
            case ATLAS_TYPE_BYTE:
                ret = AtlasGraphUtilsV2.getEncodedProperty(entityVertex, vertexPropertyName, Byte.class);
                break;
            case ATLAS_TYPE_LONG:
                ret = AtlasGraphUtilsV2.getEncodedProperty(entityVertex, vertexPropertyName, Long.class);
                break;
            case ATLAS_TYPE_FLOAT:
                ret = AtlasGraphUtilsV2.getEncodedProperty(entityVertex, vertexPropertyName, Float.class);
                break;
            case ATLAS_TYPE_DOUBLE:
                ret = AtlasGraphUtilsV2.getEncodedProperty(entityVertex, vertexPropertyName, Double.class);
                break;
            case ATLAS_TYPE_BIGDECIMAL:
                ret = AtlasGraphUtilsV2.getEncodedProperty(entityVertex, vertexPropertyName, BigDecimal.class);
                break;
            case ATLAS_TYPE_DATE:
                ret = new Date(AtlasGraphUtilsV2.getEncodedProperty(entityVertex, vertexPropertyName, Long.class));
                break;
            default:
                break;
        }

        return ret;
    }

    private AtlasObjectId mapVertexToObjectId(AtlasVertex entityVertex, String edgeLabel, AtlasEdge edge,
                                              AtlasEntityExtInfo entityExtInfo, boolean isOwnedAttribute,
                                              AtlasRelationshipEdgeDirection edgeDirection, final boolean isMinExtInfo) throws AtlasBaseException {
        AtlasObjectId ret = null;

        if (edge == null) {
            edge = graphHelper.getEdgeForLabel(entityVertex, edgeLabel, edgeDirection);
        }

        if (GraphHelper.elementExists(edge)) {
            if (!RequestContext.get().isAllowDeletedRelationsIndexsearch() && getState(edge) == Id.EntityState.DELETED ) {
                return null;
            }

            AtlasVertex referenceVertex = edge.getInVertex();

            if (StringUtils.equals(getIdFromVertex(referenceVertex), getIdFromVertex(entityVertex))) {
                referenceVertex = edge.getOutVertex();
            }

            if (referenceVertex != null) {
                if (entityExtInfo != null && isOwnedAttribute) {
                    final AtlasEntity entity;

                    if (isMinExtInfo) {
                        entity = mapVertexToAtlasEntityMin(referenceVertex, entityExtInfo);
                    } else {
                        entity = mapVertexToAtlasEntity(referenceVertex, entityExtInfo);
                    }

                    if (entity != null) {
                        ret = AtlasTypeUtil.getAtlasObjectId(entity);
                    }
                } else {
                    ret = toAtlasObjectId(referenceVertex);
                }
            }

            if (RequestContext.get().isIncludeRelationshipAttributes()) {
                String relationshipTypeName = GraphHelper.getTypeName(edge);
                boolean isRelationshipAttribute = typeRegistry.getRelationshipDefByName(relationshipTypeName) != null;
                if (isRelationshipAttribute) {
                    AtlasRelationship relationship = mapEdgeToAtlasRelationship(edge);
                    Map<String, Object> relationshipAttributes = mapOf("typeName", relationshipTypeName);
                    relationshipAttributes.put("attributes", relationship.getAttributes());
                    ret.getAttributes().put("relationshipAttributes", relationshipAttributes);
                }
            }
        }

        return ret;
    }

    private AtlasStruct mapVertexToStruct(AtlasVertex entityVertex, String edgeLabel, AtlasEdge edge, AtlasEntityExtInfo entityExtInfo, final boolean isMinExtInfo) throws AtlasBaseException {
        AtlasStruct ret = null;

        if (edge == null) {
            edge = graphHelper.getEdgeForLabel(entityVertex, edgeLabel);
        }

        if (GraphHelper.elementExists(edge)) {
            final AtlasVertex referenceVertex = edge.getInVertex();

            if (referenceVertex == null) {
                LOG.error("reference vertex not found  on edge {} from vertex {} ", edge.getId(), getGuid(entityVertex));
                return ret;
            }

            String typeName = getTypeName(referenceVertex);

            if (StringUtils.isEmpty(typeName)) {
                LOG.error("typeName not found on edge {} from vertex {} ", edge.getId(), getGuid(entityVertex));
                return ret;
            }

            ret = new AtlasStruct(typeName);

            mapAttributes(referenceVertex, ret, entityExtInfo, isMinExtInfo);
        }

        return ret;
    }

    public Object getVertexAttribute(AtlasVertex vertex, AtlasAttribute attribute) throws AtlasBaseException {
        return vertex != null && attribute != null ? mapVertexToAttribute(vertex, attribute, null, false) : null;
    }

    public Object getVertexAttributePreFetchCache(AtlasVertex vertex, AtlasAttribute attribute, Map<String, Object> properties) throws AtlasBaseException {
        if (vertex == null || attribute == null) {
            return null;
        }


        TypeCategory typeCategory = attribute.getAttributeType().getTypeCategory();
        TypeCategory elementTypeCategory = typeCategory == TypeCategory.ARRAY ? ((AtlasArrayType) attribute.getAttributeType()).getElementType().getTypeCategory() : null;
        boolean isArrayOfPrimitives = typeCategory.equals(TypeCategory.ARRAY) && elementTypeCategory.equals(TypeCategory.PRIMITIVE);
        boolean isPrefetchValueFinal = (typeCategory.equals(TypeCategory.PRIMITIVE) || typeCategory.equals(TypeCategory.ENUM) || typeCategory.equals(TypeCategory.MAP) || isArrayOfPrimitives);
<<<<<<< HEAD
=======
        boolean isMultiValueBusinessAttribute = attribute.getDefinedInType() != null && attribute.getDefinedInType().getTypeCategory() == TypeCategory.BUSINESS_METADATA && isArrayOfPrimitives;
>>>>>>> 291cb2e0

        // value is present and value is not marker (SPACE for further lookup) and type is primitive or array of primitives
        if (properties.get(attribute.getName()) != null && properties.get(attribute.getName()) != StringUtils.SPACE && (isMultiValueBusinessAttribute || isPrefetchValueFinal)) {
            return properties.get(attribute.getName());
        }

        // if value is empty && element is array of primitives, return empty list
        if (properties.get(attribute.getName()) == null && isArrayOfPrimitives) {
            return new ArrayList<>();
        }

        //when value is not present and type is primitive, return null
        if(properties.get(attribute.getName()) == null && isPrefetchValueFinal) {
            return null;
        }

        // value is present as marker, fetch the value from the vertex
        if (ATLAS_INDEXSEARCH_ENABLE_FETCHING_NON_PRIMITIVE_ATTRIBUTES.getBoolean()) {
            //AtlasPerfMetrics.MetricRecorder nonPrimitiveAttributes = RequestContext.get().startMetricRecord("processNonPrimitiveAttributes");
            return mapVertexToAttribute(vertex, attribute, null, false);
            //LOG.debug("capturing excluded property set category and value, mapVertexValue - {}: {} : {} : {}", attribute.getName(), attribute.getAttributeType().getTypeCategory(), properties.get(attribute.getName()), mappedVertex);
            //RequestContext.get().endMetricRecord(nonPrimitiveAttributes);
            //return mappedVertex;
        }

        return null;
    }

    private Object getVertexAttributeIgnoreInactive(AtlasVertex vertex, AtlasAttribute attribute) throws AtlasBaseException {
        return vertex != null && attribute != null ? mapVertexToAttribute(vertex, attribute, null, false, true, true) : null;
    }

    private void mapRelationshipAttributes(AtlasVertex entityVertex, AtlasEntity entity, AtlasEntityExtInfo entityExtInfo, boolean isMinExtInfo) throws AtlasBaseException {
        AtlasEntityType entityType = typeRegistry.getEntityTypeByName(entity.getTypeName());

        if (entityType == null) {
            throw new AtlasBaseException(AtlasErrorCode.TYPE_NAME_INVALID, entity.getTypeName());
        }

        for (String attributeName : entityType.getRelationshipAttributes().keySet()) {
            mapVertexToRelationshipAttribute(entityVertex, entityType, attributeName, entity, entityExtInfo, isMinExtInfo);
        }
    }

    private Object mapVertexToRelationshipAttribute(AtlasVertex entityVertex, AtlasEntityType entityType, String attributeName, AtlasEntity entity, AtlasEntityExtInfo entityExtInfo, boolean isMinExtInfo) throws AtlasBaseException {
        Object                ret                  = null;
        String                relationshipTypeName = graphHelper.getRelationshipTypeName(entityVertex, entityType, attributeName);
        AtlasRelationshipType relationshipType     = relationshipTypeName != null ? typeRegistry.getRelationshipTypeByName(relationshipTypeName) : null;

        if (relationshipType == null) {
            throw new AtlasBaseException(AtlasErrorCode.RELATIONSHIPDEF_INVALID, "relationshipDef is null");
        }

        AtlasAttribute          attribute       = entityType.getRelationshipAttribute(attributeName, relationshipTypeName);
        AtlasRelationshipDef    relationshipDef = relationshipType.getRelationshipDef();
        AtlasRelationshipEndDef endDef1         = relationshipDef.getEndDef1();
        AtlasRelationshipEndDef endDef2         = relationshipDef.getEndDef2();
        AtlasEntityType         endDef1Type     = typeRegistry.getEntityTypeByName(endDef1.getType());
        AtlasEntityType         endDef2Type     = typeRegistry.getEntityTypeByName(endDef2.getType());
        AtlasRelationshipEndDef attributeEndDef = null;

        if (endDef1Type.isTypeOrSuperTypeOf(entityType.getTypeName()) && StringUtils.equals(endDef1.getName(), attributeName)) {
            attributeEndDef = endDef1;
        } else if (endDef2Type.isTypeOrSuperTypeOf(entityType.getTypeName()) && StringUtils.equals(endDef2.getName(), attributeName)) {
            attributeEndDef = endDef2;
        }

        if (attributeEndDef == null) {
            throw new AtlasBaseException(AtlasErrorCode.RELATIONSHIPDEF_INVALID, relationshipDef.toString());
        }

        switch (attributeEndDef.getCardinality()) {
            case SINGLE:
                ret = mapRelatedVertexToObjectId(entityVertex, attribute, entityExtInfo, isMinExtInfo);
                break;

            case LIST:
            case SET:
                ret = mapRelationshipArrayAttribute(entityVertex, attribute, entityExtInfo, isMinExtInfo);
                break;
        }

        // Set Relationship attributes, even if the value is null
        entity.setRelationshipAttribute(attributeName, ret);

        if (attributeEndDef.getIsLegacyAttribute() && !entity.hasAttribute(attributeName)) {
            entity.setAttribute(attributeName, toLegacyAttribute(ret));
        }

        return ret;
    }

    private Object toLegacyAttribute(Object obj) {
        final Object ret;

        if (obj instanceof AtlasRelatedObjectId) {
            ret = toLegacyAttribute((AtlasRelatedObjectId) obj);
        } else if (obj instanceof Collection) {
            ret = toLegacyAttribute((Collection) obj);
        } else if (obj instanceof Map) {
            ret = toLegacyAttribute((Map) obj);
        } else {
            ret = obj;
        }

        return ret;
    }

    private AtlasObjectId toLegacyAttribute(AtlasRelatedObjectId relatedObjId) {
        final AtlasObjectId ret;

        if (relatedObjId.getRelationshipStatus() == DELETED && relatedObjId.getEntityStatus() == AtlasEntity.Status.ACTIVE) {
            ret = null;
        } else {
            ret = new AtlasObjectId(relatedObjId);
        }

        return ret;
    }

    private Collection toLegacyAttribute(Collection collection) {
        final List ret = new ArrayList();

        for (Object elem : collection) {
            Object objId = toLegacyAttribute(elem);

            if (objId != null) {
                ret.add(objId);
            }
        }

        return ret;
    }

    private Map toLegacyAttribute(Map map) {
        final Map ret = new HashMap();

        for (Object key : map.keySet()) {
            Object elem = toLegacyAttribute(map.get(key));

            if (elem != null) {
                ret.put(key, elem);
            }
        }

        return ret;
    }

    private AtlasObjectId mapRelatedVertexToObjectId(AtlasVertex entityVertex, AtlasAttribute attribute, AtlasEntityExtInfo entityExtInfo, boolean isMinExtInfo) throws AtlasBaseException {
        AtlasEdge edge = graphHelper.getEdgeForLabel(entityVertex, attribute.getRelationshipEdgeLabel(), attribute.getRelationshipEdgeDirection());

        return mapVertexToRelatedObjectId(entityVertex, edge, attribute.isOwnedRef(), entityExtInfo, isMinExtInfo);
    }

    private List<AtlasRelatedObjectId> mapRelationshipArrayAttribute(AtlasVertex entityVertex, AtlasAttribute attribute, AtlasEntityExtInfo entityExtInfo, boolean isMinExtInfo) throws AtlasBaseException {
        List<AtlasRelatedObjectId> ret   = new ArrayList<>();
        Iterator<AtlasEdge>        edges = null;

        if (attribute.getRelationshipEdgeDirection() == IN) {
            edges = getIncomingEdgesByLabel(entityVertex, attribute.getRelationshipEdgeLabel());
        } else if (attribute.getRelationshipEdgeDirection() == OUT) {
            edges = getOutGoingEdgesByLabel(entityVertex, attribute.getRelationshipEdgeLabel());
        } else if (attribute.getRelationshipEdgeDirection() == BOTH) {
            edges = getAdjacentEdgesByLabel(entityVertex, AtlasEdgeDirection.BOTH, attribute.getRelationshipEdgeLabel());
        }

        if (edges != null) {
            while (edges.hasNext()) {
                AtlasEdge relationshipEdge = edges.next();

                AtlasRelatedObjectId relatedObjectId = mapVertexToRelatedObjectId(entityVertex, relationshipEdge, attribute.isOwnedRef(), entityExtInfo, isMinExtInfo);

                ret.add(relatedObjectId);
            }
        }

        return ret;
    }

    private AtlasRelatedObjectId mapVertexToRelatedObjectId(AtlasVertex entityVertex, AtlasEdge edge, boolean isOwnedRef, AtlasEntityExtInfo entityExtInfo, boolean isMinExtInfo) throws AtlasBaseException {
        AtlasRelatedObjectId ret = null;

        if (GraphHelper.elementExists(edge)) {
            AtlasVertex referenceVertex = edge.getInVertex();

            if (StringUtils.equals(getIdFromVertex(referenceVertex), getIdFromVertex(entityVertex))) {
                referenceVertex = edge.getOutVertex();
            }

            if (referenceVertex != null) {
                String             entityTypeName = getTypeName(referenceVertex);
                String             entityGuid     = getGuid(referenceVertex);
                AtlasEntity.Status entityStatus   = GraphHelper.getStatus(referenceVertex);
                AtlasRelationship  relationship   = mapEdgeToAtlasRelationship(edge);

                ret = new AtlasRelatedObjectId(entityGuid, entityTypeName, entityStatus,
                                               relationship.getGuid(), relationship.getStatus(),
                                               new AtlasStruct(relationship.getTypeName(), relationship.getAttributes()));

                Object displayText = getDisplayText(referenceVertex, entityTypeName);

                if (displayText != null) {
                    ret.setDisplayText(displayText.toString());
                }

                if (isOwnedRef && entityExtInfo != null) {
                    if (isMinExtInfo) {
                        mapVertexToAtlasEntityMin(referenceVertex, entityExtInfo);
                    } else {
                        mapVertexToAtlasEntity(referenceVertex, entityExtInfo);
                    }
                }

            }
        }

        return ret;
    }

    private Object getDisplayText(AtlasVertex entityVertex, String entityTypeName) throws AtlasBaseException {
        return getDisplayText(entityVertex, typeRegistry.getEntityTypeByName(entityTypeName));
    }

    private Object getDisplayText(AtlasVertex entityVertex, AtlasEntityType entityType) throws AtlasBaseException {
        Object ret = null;

        if (entityType != null) {
            String displayTextAttribute = entityType.getDisplayTextAttribute();

            if (displayTextAttribute != null) {
                ret = getVertexAttribute(entityVertex, entityType.getAttribute(displayTextAttribute));
            }

            if (ret == null) {
                ret = getVertexAttribute(entityVertex, entityType.getAttribute(NAME));

                if (ret == null) {
                    ret = getVertexAttribute(entityVertex, entityType.getAttribute(DISPLAY_NAME));

                    if (ret == null) {
                        ret = getVertexAttribute(entityVertex, entityType.getAttribute(QUALIFIED_NAME));
                    }
                }
            }
        }

        return ret;
    }

    public AtlasRelationship mapEdgeToAtlasRelationship(AtlasEdge edge) throws AtlasBaseException {
        return mapEdgeToAtlasRelationship(edge, false).getRelationship();
    }

    public AtlasRelationshipWithExtInfo mapEdgeToAtlasRelationshipWithExtInfo(AtlasEdge edge) throws AtlasBaseException {
        return mapEdgeToAtlasRelationship(edge, true);
    }

    public AtlasRelationshipWithExtInfo mapEdgeToAtlasRelationship(AtlasEdge edge, boolean extendedInfo) throws AtlasBaseException {
        AtlasRelationshipWithExtInfo ret = new AtlasRelationshipWithExtInfo();

        mapSystemAttributes(edge, ret, extendedInfo);

        mapAttributes(edge, ret);

        return ret;
    }

    private AtlasRelationshipWithExtInfo mapSystemAttributes(AtlasEdge edge, AtlasRelationshipWithExtInfo relationshipWithExtInfo, boolean extendedInfo) throws AtlasBaseException {
        if (LOG.isDebugEnabled()) {
            LOG.debug("Mapping system attributes for relationship");
        }

        AtlasRelationship relationship = relationshipWithExtInfo.getRelationship();

        if (relationship == null) {
            relationship = new AtlasRelationship();

            relationshipWithExtInfo.setRelationship(relationship);
        }

        relationship.setGuid(getRelationshipGuid(edge));
        relationship.setTypeName(getTypeName(edge));

        relationship.setCreatedBy(GraphHelper.getCreatedByAsString(edge));
        relationship.setUpdatedBy(GraphHelper.getModifiedByAsString(edge));

        relationship.setCreateTime(new Date(GraphHelper.getCreatedTime(edge)));
        relationship.setUpdateTime(new Date(GraphHelper.getModifiedTime(edge)));

        Long version = GraphHelper.getVersion(edge);
        if (version == null) {
            version = Long.valueOf(1L);
        }
        relationship.setVersion(version);

        Integer provenanceType = GraphHelper.getProvenanceType(edge);
        if (provenanceType == null) {
            provenanceType = Integer.valueOf(0);
        }
        relationship.setProvenanceType(provenanceType);
        relationship.setHomeId(GraphHelper.getHomeId(edge));

        relationship.setStatus(GraphHelper.getEdgeStatus(edge));

        AtlasVertex end1Vertex = edge.getOutVertex();
        AtlasVertex end2Vertex = edge.getInVertex();

        relationship.setEnd1(new AtlasObjectId(getGuid(end1Vertex), getTypeName(end1Vertex), getEntityUniqueAttribute(end1Vertex)));
        relationship.setEnd2(new AtlasObjectId(getGuid(end2Vertex), getTypeName(end2Vertex), getEntityUniqueAttribute(end2Vertex)));

        relationship.setLabel(edge.getLabel());
        relationship.setPropagateTags(getPropagateTags(edge));

        if (extendedInfo) {
            addToReferredEntities(relationshipWithExtInfo, end1Vertex);
            addToReferredEntities(relationshipWithExtInfo, end2Vertex);
        }

        // set propagated and blocked propagated classifications
        readClassificationsFromEdge(edge, relationshipWithExtInfo, extendedInfo);

        return relationshipWithExtInfo;
    }

    private void readClassificationsFromEdge(AtlasEdge edge, AtlasRelationshipWithExtInfo relationshipWithExtInfo, boolean extendedInfo) throws AtlasBaseException {
        List<AtlasVertex>        classificationVertices    = getPropagatableClassifications(edge);
        List<String>             blockedClassificationIds  = getBlockedClassificationIds(edge);
        AtlasRelationship        relationship              = relationshipWithExtInfo.getRelationship();
        Set<AtlasClassification> propagatedClassifications = new HashSet<>();
        Set<AtlasClassification> blockedClassifications    = new HashSet<>();

        for (AtlasVertex classificationVertex : classificationVertices) {
            String              classificationId = classificationVertex.getIdForDisplay();
            AtlasClassification classification   = toAtlasClassification(classificationVertex);

            if (classification == null) {
                continue;
            }

            if (blockedClassificationIds.contains(classificationId)) {
                blockedClassifications.add(classification);
            } else {
                propagatedClassifications.add(classification);
            }

            // add entity headers to referred entities
            if (extendedInfo) {
                addToReferredEntities(relationshipWithExtInfo, classification.getEntityGuid());
            }
        }

        relationship.setPropagatedClassifications(propagatedClassifications);
        relationship.setBlockedPropagatedClassifications(blockedClassifications);
    }

    private void addToReferredEntities(AtlasRelationshipWithExtInfo relationshipWithExtInfo, String guid) throws AtlasBaseException {
        if (!relationshipWithExtInfo.referredEntitiesContains(guid)) {
            addToReferredEntities(relationshipWithExtInfo, getEntityVertex(guid));
        }
    }

    private void addToReferredEntities(AtlasRelationshipWithExtInfo relationshipWithExtInfo, AtlasVertex entityVertex) throws AtlasBaseException {
        String entityGuid = getGuid(entityVertex);

        if (!relationshipWithExtInfo.referredEntitiesContains(entityGuid)) {
            relationshipWithExtInfo.addReferredEntity(entityGuid, toAtlasEntityHeader(entityVertex));
        }
    }

    private void mapAttributes(AtlasEdge edge, AtlasRelationshipWithExtInfo relationshipWithExtInfo) throws AtlasBaseException {
        AtlasRelationship relationship = relationshipWithExtInfo.getRelationship();
        AtlasType         objType      = typeRegistry.getType(relationship.getTypeName());

        if (!(objType instanceof AtlasRelationshipType)) {
            throw new AtlasBaseException(AtlasErrorCode.TYPE_NAME_INVALID, relationship.getTypeName());
        }

        AtlasRelationshipType relationshipType = (AtlasRelationshipType) objType;

        for (AtlasAttribute attribute : relationshipType.getAllAttributes().values()) {
            // mapping only primitive attributes
            Object attrValue = mapVertexToPrimitive(edge, attribute.getVertexPropertyName(), attribute.getAttributeDef());

            relationship.setAttribute(attribute.getName(), attrValue);
        }
    }

    private Set<String> getPendingTasks(AtlasVertex entityVertex) {
        Collection<String> ret = entityVertex.getPropertyValues(PENDING_TASKS_PROPERTY_KEY, String.class);

        if (CollectionUtils.isEmpty(ret)) {
            return null;
        }

        return new HashSet<>(ret);
    }

    private boolean isInactiveEdge(Object element, boolean ignoreInactive) {
        return ignoreInactive && element instanceof AtlasEdge && getStatus((AtlasEdge) element) != AtlasEntity.Status.ACTIVE;
    }
}<|MERGE_RESOLUTION|>--- conflicted
+++ resolved
@@ -1031,11 +1031,7 @@
                 AtlasAttribute attribute = entityType.getAttribute(property.key());
                 TypeCategory typeCategory = attribute != null ? attribute.getAttributeType().getTypeCategory() : null;
                 TypeCategory elementTypeCategory = attribute != null && attribute.getAttributeType().getTypeCategory() == TypeCategory.ARRAY ? ((AtlasArrayType) attribute.getAttributeType()).getElementType().getTypeCategory() : null;
-<<<<<<< HEAD
-                boolean isBusinessAttribute = attribute == null;
-=======
                 boolean canBeBusinessAttribute = attribute == null;
->>>>>>> 291cb2e0
 
                 if (property.isPresent()) {
                     if (typeCategory == TypeCategory.ARRAY && elementTypeCategory == TypeCategory.PRIMITIVE) {
@@ -1050,11 +1046,7 @@
                     } else {
                         if (propertiesMap.get(property.key()) == null) {
                             propertiesMap.put(property.key(), property.value());
-<<<<<<< HEAD
-                        } else if (isBusinessAttribute) {    // If it is a business attribute, and is a multi-valued attribute
-=======
                         } else if (canBeBusinessAttribute) {    // If it is a business attribute, and is a multi-valued attribute
->>>>>>> 291cb2e0
                             LOG.warn("Duplicate property key {} found for entity vertex: {}", property.key(), entityVertex);
                             List<Object> values = new ArrayList<>();
                             values.add(propertiesMap.get(property.key()));
@@ -1911,10 +1903,7 @@
         TypeCategory elementTypeCategory = typeCategory == TypeCategory.ARRAY ? ((AtlasArrayType) attribute.getAttributeType()).getElementType().getTypeCategory() : null;
         boolean isArrayOfPrimitives = typeCategory.equals(TypeCategory.ARRAY) && elementTypeCategory.equals(TypeCategory.PRIMITIVE);
         boolean isPrefetchValueFinal = (typeCategory.equals(TypeCategory.PRIMITIVE) || typeCategory.equals(TypeCategory.ENUM) || typeCategory.equals(TypeCategory.MAP) || isArrayOfPrimitives);
-<<<<<<< HEAD
-=======
         boolean isMultiValueBusinessAttribute = attribute.getDefinedInType() != null && attribute.getDefinedInType().getTypeCategory() == TypeCategory.BUSINESS_METADATA && isArrayOfPrimitives;
->>>>>>> 291cb2e0
 
         // value is present and value is not marker (SPACE for further lookup) and type is primitive or array of primitives
         if (properties.get(attribute.getName()) != null && properties.get(attribute.getName()) != StringUtils.SPACE && (isMultiValueBusinessAttribute || isPrefetchValueFinal)) {
