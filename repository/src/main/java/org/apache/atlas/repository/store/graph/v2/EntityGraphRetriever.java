--- conflicted
+++ resolved
@@ -142,11 +142,7 @@
     private final AtlasTypeRegistry typeRegistry;
 
     private final boolean ignoreRelationshipAttr;
-<<<<<<< HEAD
-    private final boolean onlyMandatoryRelationshipAttr;
-=======
     private final boolean fetchOnlyMandatoryRelationshipAttr;
->>>>>>> 2da298a1
     private final AtlasGraph graph;
 
     @Inject
@@ -159,26 +155,15 @@
         this.graphHelper            = new GraphHelper(graph);
         this.typeRegistry           = typeRegistry;
         this.ignoreRelationshipAttr = ignoreRelationshipAttr;
-<<<<<<< HEAD
-        this.onlyMandatoryRelationshipAttr = false;
-    }
-
-    public EntityGraphRetriever(AtlasGraph graph, AtlasTypeRegistry typeRegistry, boolean ignoreRelationshipAttr, boolean onlyMandatoryRelationshipAttr) {
-=======
         this.fetchOnlyMandatoryRelationshipAttr = false;
     }
 
     public EntityGraphRetriever(AtlasGraph graph, AtlasTypeRegistry typeRegistry, boolean ignoreRelationshipAttr, boolean fetchOnlyMandatoryRelationshipAttr) {
->>>>>>> 2da298a1
         this.graph                  = graph;
         this.graphHelper            = new GraphHelper(graph);
         this.typeRegistry           = typeRegistry;
         this.ignoreRelationshipAttr = ignoreRelationshipAttr;
-<<<<<<< HEAD
-        this.onlyMandatoryRelationshipAttr = onlyMandatoryRelationshipAttr;
-=======
         this.fetchOnlyMandatoryRelationshipAttr = fetchOnlyMandatoryRelationshipAttr;
->>>>>>> 2da298a1
     }
 
     public AtlasEntity toAtlasEntity(String guid, boolean includeReferences) throws AtlasBaseException {
@@ -1003,11 +988,7 @@
             mapAttributes(entityVertex, entity, entityExtInfo, isMinExtInfo, includeReferences);
 
             if (!ignoreRelationshipAttr) { // only map when really needed
-<<<<<<< HEAD
-                if (onlyMandatoryRelationshipAttr) {
-=======
                 if (fetchOnlyMandatoryRelationshipAttr) {
->>>>>>> 2da298a1
                     // map only mandatory relationships
                     mapMandatoryRelationshipAttributes(entityVertex, entity);
                 } else {
