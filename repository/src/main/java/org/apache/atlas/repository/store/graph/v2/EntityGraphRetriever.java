--- conflicted
+++ resolved
@@ -50,10 +50,9 @@
 import org.apache.atlas.repository.graphdb.AtlasGraph;
 import org.apache.atlas.repository.graphdb.AtlasVertex;
 import org.apache.atlas.repository.graphdb.janus.AtlasJanusEdge;
-<<<<<<< HEAD
-=======
 import org.apache.atlas.repository.graphdb.janus.AtlasJanusVertex;
->>>>>>> aa040f6b
+import org.apache.atlas.repository.util.AccessControlUtils;
+import org.apache.atlas.repository.graphdb.janus.AtlasJanusEdge;
 import org.apache.atlas.repository.util.AccessControlUtils;
 import org.apache.atlas.type.AtlasArrayType;
 import org.apache.atlas.type.AtlasBuiltInTypes.AtlasObjectIdType;
@@ -71,18 +70,9 @@
 import org.apache.atlas.utils.AtlasPerfMetrics;
 import org.apache.atlas.v1.model.instance.Id;
 import org.apache.commons.collections.CollectionUtils;
-import org.apache.commons.collections.IteratorUtils;
 import org.apache.commons.collections.MapUtils;
 import org.apache.commons.lang3.StringUtils;
-<<<<<<< HEAD
-import org.apache.tinkerpop.gremlin.process.traversal.dsl.graph.GraphTraversal;
-import org.apache.tinkerpop.gremlin.structure.Vertex;
 import org.apache.tinkerpop.gremlin.structure.VertexProperty;
-import org.janusgraph.core.Cardinality;
-import org.janusgraph.graphdb.relations.CacheVertexProperty;
-=======
-import org.apache.tinkerpop.gremlin.structure.VertexProperty;
->>>>>>> aa040f6b
 import org.slf4j.Logger;
 import org.slf4j.LoggerFactory;
 import org.springframework.stereotype.Component;
@@ -90,24 +80,7 @@
 import javax.inject.Inject;
 import java.math.BigDecimal;
 import java.math.BigInteger;
-<<<<<<< HEAD
-import java.util.ArrayDeque;
-import java.util.ArrayList;
-import java.util.Arrays;
-import java.util.Collection;
-import java.util.Collections;
-import java.util.Date;
-import java.util.HashMap;
-import java.util.HashSet;
-import java.util.Iterator;
-import java.util.List;
-import java.util.Map;
-import java.util.Objects;
-import java.util.Queue;
-import java.util.Set;
-=======
 import java.util.*;
->>>>>>> aa040f6b
 import java.util.concurrent.*;
 import java.util.stream.Collectors;
 import org.janusgraph.core.Cardinality;
@@ -326,22 +299,13 @@
                 }
             }
 
-<<<<<<< HEAD
-            Map<String, Object> attributes = new HashMap<>();
-            Set<String> relationAttributes = RequestContext.get().getRelationAttrsForSearch();
-
-            // preloadProperties here
             if (CollectionUtils.isNotEmpty(relationAttributes)) {
-                Map<String, Object> referenceVertexProperties =   preloadProperties(entityVertex, entityType, Collections.emptySet());
-=======
-            if (CollectionUtils.isNotEmpty(relationAttributes)) {
->>>>>>> aa040f6b
 
                 for (String attributeName : relationAttributes) {
                     AtlasAttribute attribute = entityType.getAttribute(attributeName);
                     if (attribute != null
                             && !uniqueAttributes.containsKey(attributeName)) {
-                        Object attrValue = getVertexAttributePreFetchCache(entityVertex, attribute, referenceVertexProperties);
+                        Object attrValue = getVertexAttribute(entityVertex, attribute);
                         if (attrValue != null) {
                             attributes.put(attribute.getName(), attrValue);
                         }
@@ -1039,13 +1003,6 @@
         return mapVertexToAtlasEntityHeader(entityVertex, Collections.<String>emptySet());
     }
 
-<<<<<<< HEAD
-    private Map<String, Object> preloadProperties(AtlasVertex entityVertex, AtlasEntityType entityType, Set<String> attributes) {
-        Map<String, Object> propertiesMap = new HashMap<>();
-
-        // Execute the traversal to fetch properties
-        GraphTraversal<Vertex, VertexProperty<Object>> traversal = graph.V(entityVertex.getId()).properties();
-=======
     private Map<String, Object> preloadProperties(AtlasVertex entityVertex, AtlasEntityType entityType, Set<String> attributes) throws AtlasBaseException {
         Map<String, Object> propertiesMap = new HashMap<>();
 
@@ -1053,18 +1010,13 @@
         Iterator<VertexProperty<Object>> traversal = ((AtlasJanusVertex)entityVertex).getWrappedElement().properties();
         // Fetch edges in both directions
         retrieveEdgeLabels(entityVertex, AtlasEdgeDirection.BOTH, attributes, propertiesMap);
->>>>>>> aa040f6b
 
         // Iterate through the resulting VertexProperty objects
         while (traversal.hasNext()) {
             try {
                 VertexProperty<Object> property = traversal.next();
 
-<<<<<<< HEAD
-                AtlasAttribute attribute = entityType.getAttribute(property.key());
-=======
                 AtlasAttribute attribute = entityType.getAttribute(property.key()) != null ? entityType.getAttribute(property.key()) : null;
->>>>>>> aa040f6b
                 TypeCategory typeCategory = attribute != null ? attribute.getAttributeType().getTypeCategory() : null;
                 TypeCategory elementTypeCategory = attribute != null && attribute.getAttributeType().getTypeCategory() == TypeCategory.ARRAY ? ((AtlasArrayType) attribute.getAttributeType()).getElementType().getTypeCategory() : null;
 
@@ -1083,19 +1035,13 @@
                     }
                 }
             } catch (RuntimeException e) {
-<<<<<<< HEAD
-                LOG.error("Error preloading properties for entity vertex: {}", entityVertex, e);
-=======
                 LOG.error("Error preloading properties for entity vertex: {}", entityVertex.getId(), e);
->>>>>>> aa040f6b
                 throw e; // Re-throw the exception after logging it
             }
         }
         return propertiesMap;
     }
 
-<<<<<<< HEAD
-=======
     private void retrieveEdgeLabels(AtlasVertex entityVertex, AtlasEdgeDirection edgeDirection, Set<String> attributes, Map<String, Object> propertiesMap) throws AtlasBaseException {
         Iterator<AtlasJanusEdge> edges = GraphHelper.getOnlyActiveEdges(entityVertex, edgeDirection);
 
@@ -1117,7 +1063,6 @@
         edgeLabels.stream().forEach(e -> propertiesMap.put(e, StringUtils.SPACE));
     }
 
->>>>>>> aa040f6b
     private void updateAttrValue( Map<String, Object> propertiesMap, VertexProperty<Object> property){
         Object value = propertiesMap.get(property.key());
         if (value instanceof List) {
@@ -1129,10 +1074,7 @@
         }
     }
 
-<<<<<<< HEAD
-=======
-
->>>>>>> aa040f6b
+
     private boolean isPolicyAttribute(Set<String> attributes) {
         Set<String> exclusionSet = new HashSet<>(Arrays.asList(AccessControlUtils.ATTR_POLICY_TYPE,
                 AccessControlUtils.ATTR_POLICY_USERS,
@@ -1150,12 +1092,7 @@
                 AccessControlUtils.ATTR_SERVICE_SERVICE_TYPE,
                 AccessControlUtils.ATTR_SERVICE_TAG_SERVICE,
                 AccessControlUtils.ATTR_SERVICE_IS_ENABLED,
-<<<<<<< HEAD
-                AccessControlUtils.ATTR_SERVICE_LAST_SYNC)
-        );
-=======
                 AccessControlUtils.ATTR_SERVICE_LAST_SYNC));
->>>>>>> aa040f6b
 
         return exclusionSet.stream().anyMatch(attributes::contains);
     }
@@ -1286,11 +1223,7 @@
                 ret.setClassificationNames(getAllTraitNamesFromAttribute(entityVertex));
             }
             ret.setIsIncomplete(isIncomplete);
-<<<<<<< HEAD
-            ret.setLabels(getLabels(entityVertex));
-=======
             ret.setLabels(getLabels((String)properties.get(Constants.LABELS_PROPERTY_KEY)));
->>>>>>> aa040f6b
 
             ret.setCreatedBy(properties.get(CREATED_BY_KEY) != null ? (String) properties.get(CREATED_BY_KEY) : null);
             ret.setUpdatedBy(properties.get(MODIFIED_BY_KEY) != null ? (String) properties.get(MODIFIED_BY_KEY) : null);
@@ -1980,10 +1913,6 @@
             return null;
         }
 
-<<<<<<< HEAD
-
-=======
->>>>>>> aa040f6b
         TypeCategory typeCategory = attribute.getAttributeType().getTypeCategory();
         TypeCategory elementTypeCategory = typeCategory == TypeCategory.ARRAY ? ((AtlasArrayType) attribute.getAttributeType()).getElementType().getTypeCategory() : null;
         boolean isArrayOfPrimitives = typeCategory.equals(TypeCategory.ARRAY) && elementTypeCategory.equals(TypeCategory.PRIMITIVE);
@@ -1995,13 +1924,8 @@
             return properties.get(attribute.getName());
         }
 
-<<<<<<< HEAD
-        // if value is empty && element is array of primitives, return empty list
-        if (properties.get(attribute.getName()) == null && isArrayOfPrimitives) {
-=======
         // if value is empty && element is array and not inward relation, return empty list
         if (properties.get(attribute.getName()) == null && typeCategory.equals(TypeCategory.ARRAY) && !AtlasRelationshipEdgeDirection.IN.equals(attribute.getRelationshipEdgeDirection())) {
->>>>>>> aa040f6b
             return new ArrayList<>();
         }
 
@@ -2010,14 +1934,9 @@
             return null;
         }
 
-<<<<<<< HEAD
-        // value is present as marker, fetch the value from the vertex
-        if (ATLAS_INDEXSEARCH_ENABLE_FETCHING_NON_PRIMITIVE_ATTRIBUTES.getBoolean()) {
-=======
         // value is present as marker or is inward relation, fetch the value from the vertex
         if (properties.get(attribute.getName()) == StringUtils.SPACE || AtlasRelationshipEdgeDirection.IN.equals(attribute.getRelationshipEdgeDirection())
         ||  AtlasRelationshipEdgeDirection.OUT.equals(attribute.getRelationshipEdgeDirection())) {
->>>>>>> aa040f6b
             return mapVertexToAttribute(vertex, attribute, null, false);
         }
 
