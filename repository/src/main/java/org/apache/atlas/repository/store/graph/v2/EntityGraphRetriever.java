--- conflicted
+++ resolved
@@ -2073,17 +2073,8 @@
     }
 
     public List<AtlasClassification> handleGetAllClassifications(AtlasVertex entityVertex) throws AtlasBaseException {
-<<<<<<< HEAD
-        if(FeatureFlagStore.isTagV2Enabled()) {
-            if (!RequestContext.get().isSkipAuthorizationCheck()) {
-                return getAllClassifications_V2(entityVertex);
-            } else {
-                return Collections.EMPTY_LIST;
-            }
-=======
         if(!RequestContext.get().isSkipAuthorizationCheck() && FeatureFlagStore.isTagV2Enabled()) {
             return getAllClassifications_V2(entityVertex);
->>>>>>> 3ddfbbfa
         } else {
             return getAllClassifications_V1(entityVertex);
         }
