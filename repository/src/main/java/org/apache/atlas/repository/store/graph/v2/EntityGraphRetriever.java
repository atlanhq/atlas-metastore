--- conflicted
+++ resolved
@@ -1135,18 +1135,12 @@
         if (shouldPrefetch) {
             try {
                 return mapVertexToAtlasEntityHeaderWithPrefetch(entityVertex, attributes);
-<<<<<<< HEAD
-            } catch (Throwable e) {
-                LOG.error("Error mapping vertex to AtlasEntityHeader with prefetch, falling back to without prefetch", e);
-                return mapVertexToAtlasEntityHeaderWithoutPrefetch(entityVertex, attributes);
-=======
             } catch (AtlasBaseException e) {
                 if (isPolicyAttribute(attributes)) {
                     LOG.error("Error fetching properties for entity vertex: {}. Retrying without prefetch", entityVertex.getId(), e);
                     return mapVertexToAtlasEntityHeaderWithoutPrefetch(entityVertex, attributes);
                 }
                 throw e;
->>>>>>> 6b8211c4
             }
         } else {
             return mapVertexToAtlasEntityHeaderWithoutPrefetch(entityVertex, attributes);
