/**
 * Licensed to the Apache Software Foundation (ASF) under one
 * or more contributor license agreements.  See the NOTICE file
 * distributed with this work for additional information
 * regarding copyright ownership.  The ASF licenses this file
 * to you under the Apache License, Version 2.0 (the
 * "License"); you may not use this file except in compliance
 * with the License.  You may obtain a copy of the License at
 *
 *     http://www.apache.org/licenses/LICENSE-2.0
 *
 * Unless required by applicable law or agreed to in writing, software
 * distributed under the License is distributed on an "AS IS" BASIS,
 * WITHOUT WARRANTIES OR CONDITIONS OF ANY KIND, either express or implied.
 * See the License for the specific language governing permissions and
 * limitations under the License.
 */
package org.apache.atlas.repository.store.graph.v2;

import com.fasterxml.jackson.core.type.TypeReference;
import com.google.common.util.concurrent.ThreadFactoryBuilder;
import org.apache.atlas.AtlasConfiguration;
import org.apache.atlas.AtlasErrorCode;
import org.apache.atlas.RequestContext;
import org.apache.atlas.exception.AtlasBaseException;
import org.apache.atlas.model.Tag;
import org.apache.atlas.model.TimeBoundary;
import org.apache.atlas.model.TypeCategory;
import org.apache.atlas.model.glossary.enums.AtlasTermAssignmentStatus;
import org.apache.atlas.model.glossary.relations.AtlasTermAssignmentHeader;
import org.apache.atlas.model.instance.AtlasClassification;
import org.apache.atlas.model.instance.AtlasEntity;
import org.apache.atlas.model.instance.AtlasEntity.AtlasEntitiesWithExtInfo;
import org.apache.atlas.model.instance.AtlasEntity.AtlasEntityExtInfo;
import org.apache.atlas.model.instance.AtlasEntity.AtlasEntityWithExtInfo;
import org.apache.atlas.model.instance.AtlasEntityHeader;
import org.apache.atlas.model.instance.AtlasObjectId;
import org.apache.atlas.model.instance.AtlasRelatedObjectId;
import org.apache.atlas.model.instance.AtlasRelationship;
import org.apache.atlas.model.instance.AtlasRelationship.AtlasRelationshipWithExtInfo;
import org.apache.atlas.model.instance.AtlasStruct;
import org.apache.atlas.model.typedef.AtlasRelationshipDef;
import org.apache.atlas.model.typedef.AtlasRelationshipDef.PropagateTags;
import org.apache.atlas.model.typedef.AtlasRelationshipEndDef;
import org.apache.atlas.model.typedef.AtlasStructDef.AtlasAttributeDef;
import org.apache.atlas.repository.Constants;
import org.apache.atlas.repository.graph.GraphHelper;
import org.apache.atlas.repository.graphdb.AtlasEdge;
import org.apache.atlas.repository.graphdb.AtlasEdgeDirection;
import org.apache.atlas.repository.graphdb.AtlasElement;
import org.apache.atlas.repository.graphdb.AtlasGraph;
import org.apache.atlas.repository.graphdb.AtlasVertex;
import org.apache.atlas.repository.graphdb.janus.*;
import org.apache.atlas.repository.store.graph.v2.tags.TagDAO;
import org.apache.atlas.repository.store.graph.v2.tags.TagDAOCassandraImpl;
import org.apache.atlas.repository.store.graph.v2.utils.TagAttributeMapper;
import org.apache.atlas.repository.util.AccessControlUtils;
import org.apache.atlas.type.AtlasArrayType;
import org.apache.atlas.type.AtlasBuiltInTypes.AtlasObjectIdType;
import org.apache.atlas.type.AtlasBusinessMetadataType.AtlasBusinessAttribute;
import org.apache.atlas.type.AtlasEntityType;
import org.apache.atlas.type.AtlasMapType;
import org.apache.atlas.type.AtlasRelationshipType;
import org.apache.atlas.type.AtlasStructType;
import org.apache.atlas.type.AtlasStructType.AtlasAttribute;
import org.apache.atlas.type.AtlasType;
import org.apache.atlas.type.AtlasTypeRegistry;
import org.apache.atlas.type.AtlasTypeUtil;
import org.apache.atlas.utils.AtlasEntityUtil;
import org.apache.atlas.utils.AtlasJson;
import org.apache.atlas.utils.AtlasPerfMetrics;
import org.apache.atlas.v1.model.instance.Id;
import org.apache.commons.collections.CollectionUtils;
import org.apache.commons.collections.MapUtils;
import org.apache.commons.lang3.StringUtils;
import org.apache.tinkerpop.gremlin.process.traversal.dsl.graph.__;
import org.apache.tinkerpop.gremlin.structure.*;
import org.janusgraph.core.Cardinality;
import org.janusgraph.graphdb.relations.CacheVertexProperty;
import org.slf4j.Logger;
import org.slf4j.LoggerFactory;
import org.springframework.stereotype.Component;

import javax.inject.Inject;
import java.math.BigDecimal;
import java.math.BigInteger;
import java.util.*;
import java.util.concurrent.CompletableFuture;
import java.util.concurrent.ExecutorService;
import java.util.concurrent.Executors;
import java.util.concurrent.ThreadFactory;
import java.util.stream.Collectors;

import static org.apache.atlas.AtlasConfiguration.ATLAS_INDEXSEARCH_ENABLE_JANUS_OPTIMISATION_FOR_CLASSIFICATIONS;
import static org.apache.atlas.glossary.GlossaryUtils.TERM_ASSIGNMENT_ATTR_CONFIDENCE;
import static org.apache.atlas.glossary.GlossaryUtils.TERM_ASSIGNMENT_ATTR_CREATED_BY;
import static org.apache.atlas.glossary.GlossaryUtils.TERM_ASSIGNMENT_ATTR_DESCRIPTION;
import static org.apache.atlas.glossary.GlossaryUtils.TERM_ASSIGNMENT_ATTR_EXPRESSION;
import static org.apache.atlas.glossary.GlossaryUtils.TERM_ASSIGNMENT_ATTR_SOURCE;
import static org.apache.atlas.glossary.GlossaryUtils.TERM_ASSIGNMENT_ATTR_STATUS;
import static org.apache.atlas.glossary.GlossaryUtils.TERM_ASSIGNMENT_ATTR_STEWARD;
import static org.apache.atlas.model.instance.AtlasRelationship.Status.ACTIVE;
import static org.apache.atlas.model.instance.AtlasRelationship.Status.DELETED;
import static org.apache.atlas.model.typedef.AtlasBaseTypeDef.ATLAS_TYPE_BIGDECIMAL;
import static org.apache.atlas.model.typedef.AtlasBaseTypeDef.ATLAS_TYPE_BIGINTEGER;
import static org.apache.atlas.model.typedef.AtlasBaseTypeDef.ATLAS_TYPE_BOOLEAN;
import static org.apache.atlas.model.typedef.AtlasBaseTypeDef.ATLAS_TYPE_BYTE;
import static org.apache.atlas.model.typedef.AtlasBaseTypeDef.ATLAS_TYPE_DATE;
import static org.apache.atlas.model.typedef.AtlasBaseTypeDef.ATLAS_TYPE_DOUBLE;
import static org.apache.atlas.model.typedef.AtlasBaseTypeDef.ATLAS_TYPE_FLOAT;
import static org.apache.atlas.model.typedef.AtlasBaseTypeDef.ATLAS_TYPE_INT;
import static org.apache.atlas.model.typedef.AtlasBaseTypeDef.ATLAS_TYPE_LONG;
import static org.apache.atlas.model.typedef.AtlasBaseTypeDef.ATLAS_TYPE_SHORT;
import static org.apache.atlas.model.typedef.AtlasBaseTypeDef.ATLAS_TYPE_STRING;
import static org.apache.atlas.model.typedef.AtlasRelationshipDef.PropagateTags.NONE;
import static org.apache.atlas.model.typedef.AtlasRelationshipDef.PropagateTags.ONE_TO_TWO;
import static org.apache.atlas.model.typedef.AtlasRelationshipDef.PropagateTags.TWO_TO_ONE;
import static org.apache.atlas.repository.Constants.*;
import static org.apache.atlas.repository.graph.GraphHelper.*;
import static org.apache.atlas.repository.store.graph.v2.AtlasGraphUtilsV2.getIdFromVertex;
import static org.apache.atlas.repository.store.graph.v2.AtlasGraphUtilsV2.isReference;
import static org.apache.atlas.repository.util.AtlasEntityUtils.mapOf;
import static org.apache.atlas.type.AtlasStructType.AtlasAttribute.AtlasRelationshipEdgeDirection;
import static org.apache.atlas.type.AtlasStructType.AtlasAttribute.AtlasRelationshipEdgeDirection.BOTH;
import static org.apache.atlas.type.AtlasStructType.AtlasAttribute.AtlasRelationshipEdgeDirection.IN;
import static org.apache.atlas.type.AtlasStructType.AtlasAttribute.AtlasRelationshipEdgeDirection.OUT;
import static org.apache.atlas.type.Constants.PENDING_TASKS_PROPERTY_KEY;

@Component
public class EntityGraphRetriever {
    private static final Logger LOG = LoggerFactory.getLogger(EntityGraphRetriever.class);

    private static final String GLOSSARY_TERM_DISPLAY_NAME_ATTR = "name";
    public  static final String TERM_RELATION_NAME              = "AtlasGlossarySemanticAssignment";

    public static final String NAME           = "name";
    public static final String DISPLAY_NAME   = "displayName";
    public static final String DESCRIPTION    = "description";
    public static final String OWNER          = "owner";
    public static final String CREATE_TIME    = "createTime";
    public static final String QUALIFIED_NAME = "qualifiedName";

    private static final TypeReference<List<TimeBoundary>> TIME_BOUNDARIES_LIST_TYPE = new TypeReference<List<TimeBoundary>>() {};
    private final GraphHelper graphHelper;

    private final AtlasTypeRegistry typeRegistry;

    private final boolean ignoreRelationshipAttr;
    private final boolean fetchOnlyMandatoryRelationshipAttr;
    private final AtlasGraph graph;
    private TagDAO tagDAO;

    @Inject
    public EntityGraphRetriever(AtlasGraph graph, AtlasTypeRegistry typeRegistry) {
        this(graph, typeRegistry, false);
    }

    public EntityGraphRetriever(EntityGraphRetriever retriever, boolean ignoreRelationshipAttr) {
        this.tagDAO                 = retriever.tagDAO;
        this.graph                  = retriever.graph;
        this.graphHelper            = retriever.graphHelper;
        this.typeRegistry           = retriever.typeRegistry;
        this.ignoreRelationshipAttr = ignoreRelationshipAttr;
    }

    public EntityGraphRetriever(AtlasGraph graph, AtlasTypeRegistry typeRegistry, boolean ignoreRelationshipAttr) {
        this.graph                  = graph;
        this.graphHelper            = new GraphHelper(graph);
        this.typeRegistry           = typeRegistry;
        this.ignoreRelationshipAttr = ignoreRelationshipAttr;
<<<<<<< HEAD
        this.tagDAO                 = TagDAOCassandraImpl.getInstance();
=======
        this.fetchOnlyMandatoryRelationshipAttr = false;
    }

    public EntityGraphRetriever(AtlasGraph graph, AtlasTypeRegistry typeRegistry, boolean ignoreRelationshipAttr, boolean fetchOnlyMandatoryRelationshipAttr) {
        this.graph                  = graph;
        this.graphHelper            = new GraphHelper(graph);
        this.typeRegistry           = typeRegistry;
        this.ignoreRelationshipAttr = ignoreRelationshipAttr;
        this.fetchOnlyMandatoryRelationshipAttr = fetchOnlyMandatoryRelationshipAttr;
>>>>>>> 45ce473f
    }

    public AtlasEntity toAtlasEntity(String guid, boolean includeReferences) throws AtlasBaseException {
        return mapVertexToAtlasEntity(getEntityVertex(guid), null, false, includeReferences);
    }

    public AtlasEntity toAtlasEntity(String guid) throws AtlasBaseException {
        return toAtlasEntity(getEntityVertex(guid));
    }

    public AtlasEntity toAtlasEntity(AtlasObjectId objId) throws AtlasBaseException {
        return toAtlasEntity(getEntityVertex(objId));
    }

    public AtlasEntity toAtlasEntity(AtlasVertex entityVertex) throws AtlasBaseException {
        return mapVertexToAtlasEntity(entityVertex, null);
    }

    public AtlasEntityWithExtInfo toAtlasEntityWithExtInfo(String guid) throws AtlasBaseException {
        return toAtlasEntityWithExtInfo(getEntityVertex(guid));
    }

    public AtlasEntityWithExtInfo toAtlasEntityWithExtInfo(String guid, boolean isMinExtInfo) throws AtlasBaseException {
        return toAtlasEntityWithExtInfo(getEntityVertex(guid), isMinExtInfo);
    }

    public AtlasEntityWithExtInfo toAtlasEntityWithExtInfo(AtlasObjectId objId) throws AtlasBaseException {
        return toAtlasEntityWithExtInfo(getEntityVertex(objId));
    }

    public AtlasEntityWithExtInfo toAtlasEntityWithExtInfo(AtlasVertex entityVertex) throws AtlasBaseException {
        return toAtlasEntityWithExtInfo(entityVertex, false);
    }

    public AtlasEntityWithExtInfo toAtlasEntityWithExtInfo(AtlasVertex entityVertex, boolean isMinExtInfo) throws AtlasBaseException {
        AtlasEntityExtInfo     entityExtInfo = new AtlasEntityExtInfo();
        AtlasEntity            entity        = mapVertexToAtlasEntity(entityVertex, entityExtInfo, isMinExtInfo);
        AtlasEntityWithExtInfo ret           = new AtlasEntityWithExtInfo(entity, entityExtInfo);

        ret.compact();

        return ret;
    }

    public AtlasEntitiesWithExtInfo toAtlasEntitiesWithExtInfo(List<String> guids) throws AtlasBaseException {
        return toAtlasEntitiesWithExtInfo(guids, false);
    }

    public AtlasEntityHeader toAtlasEntityHeader(String guid) throws AtlasBaseException {
        return toAtlasEntityHeader(getEntityVertex(guid));
    }

    public AtlasEntityHeader toAtlasEntityHeader(String guid, Set<String> attributes) throws AtlasBaseException {
        return toAtlasEntityHeader(getEntityVertex(guid), attributes);
    }

    public AtlasEntityHeader toAtlasEntityHeader(AtlasVertex entityVertex) throws AtlasBaseException {
        return toAtlasEntityHeader(entityVertex, Collections.<String>emptySet());
    }

    public AtlasEntityHeader toAtlasEntityHeader(AtlasVertex atlasVertex, Set<String> attributes) throws AtlasBaseException {
        return atlasVertex != null ? mapVertexToAtlasEntityHeader(atlasVertex, attributes) : null;
    }

    public AtlasEntityHeader toAtlasEntityHeaderWithClassifications(String guid) throws AtlasBaseException {
        return toAtlasEntityHeaderWithClassifications(getEntityVertex(guid), Collections.emptySet());
    }

    public AtlasEntityHeader toAtlasEntityHeaderWithClassifications(AtlasVertex entityVertex) throws AtlasBaseException {
        return toAtlasEntityHeaderWithClassifications(entityVertex, Collections.emptySet());
    }

    public AtlasEntityHeader toAtlasEntityHeaderWithClassifications(AtlasVertex entityVertex, Set<String> attributes) throws AtlasBaseException {
        AtlasEntityHeader ret = toAtlasEntityHeader(entityVertex, attributes);

        ret.setClassifications(handleGetAllClassifications(entityVertex));

        return ret;
    }

    public Map<String, Map<String, Object>> getBusinessMetadata(AtlasVertex entityVertex) throws AtlasBaseException {
        Map<String, Map<String, Object>>                         ret             = null;
        String                                                   entityTypeName  = getTypeName(entityVertex);
        AtlasEntityType                                          entityType      = typeRegistry.getEntityTypeByName(entityTypeName);
        Map<String, Map<String, AtlasBusinessAttribute>> entityTypeBm    = entityType != null ? entityType.getBusinessAttributes() : null;

        if (MapUtils.isNotEmpty(entityTypeBm)) {
            for (Map.Entry<String, Map<String, AtlasBusinessAttribute>> entry : entityTypeBm.entrySet()) {
                String                                      bmName        = entry.getKey();
                Map<String, AtlasBusinessAttribute> bmAttributes  = entry.getValue();
                Map<String, Object>                         entityBmAttrs = null;

                for (AtlasBusinessAttribute bmAttribute : bmAttributes.values()) {
                    Object bmAttrValue = mapVertexToAttribute(entityVertex, bmAttribute, null, false, false);

                    if (bmAttrValue != null) {
                        if (ret == null) {
                            ret = new HashMap<>();
                        }

                        if (entityBmAttrs == null) {
                            entityBmAttrs = new HashMap<>();

                            ret.put(bmName, entityBmAttrs);
                        }

                        entityBmAttrs.put(bmAttribute.getName(), bmAttrValue);
                    }
                }
            }
        }

        return ret;
    }

    public Object getEntityAttribute(AtlasVertex entityVertex, AtlasAttribute attribute) {
        Object ret = null;

        try {
            ret = getVertexAttributeIgnoreInactive(entityVertex, attribute);
        } catch (AtlasBaseException excp) {
            // ignore
        }

        return ret;
    }

    public AtlasObjectId toAtlasObjectId(AtlasVertex entityVertex) throws AtlasBaseException {
        AtlasObjectId   ret        = null;
        String          typeName   = entityVertex.getProperty(Constants.TYPE_NAME_PROPERTY_KEY, String.class);
        AtlasEntityType entityType = typeRegistry.getEntityTypeByName(typeName);
        boolean enableJanusOptimisation =
                AtlasConfiguration.ATLAS_INDEXSEARCH_ENABLE_JANUS_OPTIMISATION_FOR_RELATIONS.getBoolean()
                         && RequestContext.get().isInvokedByIndexSearch();
        Map<String, Object> referenceVertexProperties  = null;
        if (entityType != null) {
            Map<String, Object> uniqueAttributes = new HashMap<>();
            Set<String> relationAttributes = RequestContext.get().getRelationAttrsForSearch();
            if (enableJanusOptimisation) {
                //don't fetch edge labels for a relation attribute
                referenceVertexProperties  = preloadProperties(entityVertex, entityType, relationAttributes, false);
            }
            for (AtlasAttribute attribute : entityType.getUniqAttributes().values()) {
                Object attrValue = getVertexAttribute(entityVertex, attribute);

                if (attrValue != null) {
                    uniqueAttributes.put(attribute.getName(), attrValue);
                }
            }

            Map<String, Object> attributes = new HashMap<>();
            if (CollectionUtils.isNotEmpty(relationAttributes)) {
                for (String attributeName : relationAttributes) {
                    AtlasAttribute attribute = entityType.getAttribute(attributeName);
                    if (attribute != null
                            && !uniqueAttributes.containsKey(attributeName)) {
                        Object attrValue = null;
                        if (enableJanusOptimisation) {
                            attrValue = getVertexAttributePreFetchCache(entityVertex, attribute, referenceVertexProperties);
                        } else {
                            attrValue = getVertexAttribute(entityVertex, attribute);
                        }

                        if (attrValue != null) {
                            attributes.put(attribute.getName(), attrValue);
                        }
                    }
                }
            }
            ret = new AtlasObjectId(entityVertex.getProperty(Constants.GUID_PROPERTY_KEY, String.class), typeName, uniqueAttributes, attributes);
        }

        return ret;
    }

    public AtlasObjectId toAtlasObjectId(AtlasEntity entity) {
        AtlasObjectId   ret        = null;
        AtlasEntityType entityType = typeRegistry.getEntityTypeByName(entity.getTypeName());

        if (entityType != null) {
            Map<String, Object> uniqueAttributes = new HashMap<>();

            for (String attributeName : entityType.getUniqAttributes().keySet()) {
                Object attrValue = entity.getAttribute(attributeName);

                if (attrValue != null) {
                    uniqueAttributes.put(attributeName, attrValue);
                }
            }

            Map<String, Object> attributes = new HashMap<>();
            Set<String> relationAttributes = RequestContext.get().getRelationAttrsForSearch();
            if (CollectionUtils.isNotEmpty(relationAttributes)) {
                for (String attributeName : relationAttributes) {
                    AtlasAttribute attribute = entityType.getAttribute(attributeName);
                    if (attribute != null
                            && !uniqueAttributes.containsKey(attributeName)) {
                        Object attrValue = entity.getAttribute(attributeName);
                        if (attrValue != null) {
                            attributes.put(attribute.getName(), attrValue);
                        }
                    }
                }
            }

            ret = new AtlasObjectId(entity.getGuid(), entity.getTypeName(), uniqueAttributes, attributes);
        }

        return ret;
    }

    public AtlasObjectId toAtlasObjectIdWithoutGuid(AtlasEntity entity) {
        AtlasObjectId objectId = toAtlasObjectId(entity);
        objectId.setGuid(null);

        return objectId;
    }

    public AtlasClassification toAtlasClassification(AtlasVertex classificationVertex) throws AtlasBaseException {
        AtlasClassification ret                = null;
        String              classificationName = getTypeName(classificationVertex);

        if (StringUtils.isEmpty(classificationName)) {
            LOG.warn("Ignoring invalid classification vertex: {}", AtlasGraphUtilsV2.toString(classificationVertex));
        } else {
            ret = new AtlasClassification(classificationName);
            Map<String, Object> referenceProperties = Collections.emptyMap();
            boolean enableJanusOptimisation = AtlasConfiguration.ATLAS_INDEXSEARCH_ENABLE_JANUS_OPTIMISATION_EXTENDED.getBoolean()
                    && RequestContext.get().isInvokedByIndexSearch();
            String strValidityPeriods;

            if (enableJanusOptimisation) {
                referenceProperties = preloadProperties(classificationVertex, typeRegistry.getClassificationTypeByName(classificationName), Collections.emptySet(), false);
                ret.setEntityGuid((String) referenceProperties.get(Constants.CLASSIFICATION_ENTITY_GUID));
                ret.setEntityStatus(referenceProperties.get(Constants.CLASSIFICATION_ENTITY_STATUS) != null ?
                        AtlasEntity.Status.valueOf((String) referenceProperties.get(Constants.CLASSIFICATION_ENTITY_STATUS)) : null);
                ret.setPropagate(referenceProperties.get(CLASSIFICATION_VERTEX_PROPAGATE_KEY) != null ? (Boolean) referenceProperties.get(CLASSIFICATION_VERTEX_PROPAGATE_KEY) : true);
                ret.setRemovePropagationsOnEntityDelete(referenceProperties.get(CLASSIFICATION_VERTEX_REMOVE_PROPAGATIONS_KEY) != null ? (Boolean) referenceProperties.get(CLASSIFICATION_VERTEX_REMOVE_PROPAGATIONS_KEY) : true);
                ret.setRestrictPropagationThroughLineage(referenceProperties.get(CLASSIFICATION_VERTEX_RESTRICT_PROPAGATE_THROUGH_LINEAGE) != null ? (Boolean) referenceProperties.get(CLASSIFICATION_VERTEX_RESTRICT_PROPAGATE_THROUGH_LINEAGE) : false);
                ret.setRestrictPropagationThroughHierarchy(referenceProperties.get(CLASSIFICATION_VERTEX_RESTRICT_PROPAGATE_THROUGH_HIERARCHY) != null ? (Boolean) referenceProperties.get(CLASSIFICATION_VERTEX_RESTRICT_PROPAGATE_THROUGH_HIERARCHY) : false);
                strValidityPeriods = referenceProperties.get(CLASSIFICATION_VALIDITY_PERIODS_KEY)!=null ? (String) referenceProperties.get(CLASSIFICATION_VALIDITY_PERIODS_KEY) : null;
            } else {
                ret.setEntityGuid(AtlasGraphUtilsV2.getEncodedProperty(classificationVertex, CLASSIFICATION_ENTITY_GUID, String.class));
                ret.setEntityStatus(getClassificationEntityStatus(classificationVertex));
                ret.setPropagate(isPropagationEnabled(classificationVertex));
                ret.setRemovePropagationsOnEntityDelete(getRemovePropagations(classificationVertex));
                ret.setRestrictPropagationThroughLineage(getRestrictPropagationThroughLineage(classificationVertex));
                ret.setRestrictPropagationThroughHierarchy(getRestrictPropagationThroughHierarchy(classificationVertex));
                strValidityPeriods = AtlasGraphUtilsV2.getEncodedProperty(classificationVertex, CLASSIFICATION_VALIDITY_PERIODS_KEY, String.class);
            }

            ret.setValidityPeriods(AtlasJson.fromJson(strValidityPeriods, TIME_BOUNDARIES_LIST_TYPE));
            mapAttributes(classificationVertex, ret, null);
        }

        return ret;
    }

    public AtlasClassification toAtlasClassification(Tag tag) throws AtlasBaseException {
        AtlasClassification classification = TagDAOCassandraImpl.toAtlasClassification(tag.getTagMetaJson());
        return classification;
    }

    public AtlasVertex getReferencedEntityVertex(AtlasEdge edge, AtlasRelationshipEdgeDirection relationshipDirection, AtlasVertex parentVertex) throws AtlasBaseException {
        AtlasVertex entityVertex = null;

        if (relationshipDirection == OUT) {
            entityVertex = edge.getInVertex();
        } else if (relationshipDirection == IN) {
            entityVertex = edge.getOutVertex();
        } else if (relationshipDirection == BOTH){
            // since relationship direction is BOTH, edge direction can be inward or outward
            // compare with parent entity vertex and pick the right reference vertex
            if (StringUtils.equals(GraphHelper.getGuid(parentVertex), GraphHelper.getGuid(edge.getOutVertex()))) {
                entityVertex = edge.getInVertex();
            } else {
                entityVertex = edge.getOutVertex();
            }
        }

        return entityVertex;
    }

    public AtlasVertex getEntityVertex(String guid) throws AtlasBaseException {
        AtlasVertex ret = AtlasGraphUtilsV2.findByGuid(this.graph, guid);

        if (ret == null) {
            throw new AtlasBaseException(AtlasErrorCode.INSTANCE_GUID_NOT_FOUND, guid);
        }

        if (StringUtils.isEmpty(GraphHelper.getTypeName(ret))) {
            throw new AtlasBaseException(AtlasErrorCode.NO_TYPE_NAME_ON_VERTEX, guid);
        }

        return ret;
    }

    public AtlasEntitiesWithExtInfo toAtlasEntitiesWithExtInfo(List<String> guids, boolean isMinExtInfo) throws AtlasBaseException {
        AtlasEntitiesWithExtInfo ret = new AtlasEntitiesWithExtInfo();

        for (String guid : guids) {
            AtlasVertex vertex = getEntityVertex(guid);

            AtlasEntity entity = mapVertexToAtlasEntity(vertex, ret, isMinExtInfo);

            ret.addEntity(entity);
        }

        ret.compact();

        return ret;
    }

    public Map<String, Object> getEntityUniqueAttribute(AtlasVertex entityVertex) throws AtlasBaseException {
        Map<String, Object> ret        = null;
        String              typeName   = AtlasGraphUtilsV2.getTypeName(entityVertex);
        AtlasEntityType     entityType = typeRegistry.getEntityTypeByName(typeName);

        if (entityType != null && MapUtils.isNotEmpty(entityType.getUniqAttributes())) {
            for (AtlasAttribute attribute : entityType.getUniqAttributes().values()) {
                Object val = mapVertexToAttribute(entityVertex, attribute, null, false);

                if (val != null) {
                    if (ret == null) {
                        ret = new HashMap<>();
                    }

                    ret.put(attribute.getName(), val);
                }
            }
        }

        return ret;
    }

    public AtlasEntitiesWithExtInfo getEntitiesByUniqueAttributes(String typeName, List<Map<String, Object>> uniqueAttributesList, boolean isMinExtInfo) throws AtlasBaseException {
        AtlasEntitiesWithExtInfo ret        = new AtlasEntitiesWithExtInfo();
        AtlasEntityType          entityType = typeRegistry.getEntityTypeByName(typeName);

        if (entityType != null) {
            for (Map<String, Object> uniqAttributes : uniqueAttributesList) {
                try {
                    AtlasVertex vertex = AtlasGraphUtilsV2.getVertexByUniqueAttributes(this.graph, entityType, uniqAttributes);

                    if (vertex != null) {
                        AtlasEntity entity = mapVertexToAtlasEntity(vertex, ret, isMinExtInfo);

                        ret.addEntity(entity);
                    }
                } catch(AtlasBaseException e) {
                    if (e.getAtlasErrorCode() != AtlasErrorCode.INSTANCE_BY_UNIQUE_ATTRIBUTE_NOT_FOUND) {
                        throw e;
                    }
                }
            }
        }

        ret.compact();

        return ret;
    }

    public void evaluateClassificationPropagation(AtlasVertex classificationVertex, List<AtlasVertex> entitiesToAddPropagation, List<AtlasVertex> entitiesToRemovePropagation) {
        if (classificationVertex != null) {
            String            entityGuid         = getClassificationEntityGuid(classificationVertex);
            AtlasVertex       entityVertex       = AtlasGraphUtilsV2.findByGuid(this.graph, entityGuid);
            String            classificationId   = classificationVertex.getIdForDisplay();
            List<AtlasVertex> propagatedEntities = getAllPropagatedEntityVertices(classificationVertex);
            List<AtlasVertex> impactedEntities   = getImpactedVerticesV2(entityVertex, null, classificationId);

            List<AtlasVertex> entityVertices = (List<AtlasVertex>) CollectionUtils.subtract(propagatedEntities, impactedEntities);

            if (CollectionUtils.isNotEmpty(entityVertices)) {
                entitiesToRemovePropagation.addAll(entityVertices);
            }

            entityVertices = (List<AtlasVertex>) CollectionUtils.subtract(impactedEntities, propagatedEntities);

            if (CollectionUtils.isNotEmpty(entityVertices)) {
                entitiesToAddPropagation.addAll(entityVertices);
            }
        }
    }

    public Map<AtlasVertex, List<AtlasVertex>> getClassificationPropagatedEntitiesMapping(List<AtlasVertex> classificationVertices) throws AtlasBaseException{
        return getClassificationPropagatedEntitiesMapping(classificationVertices, null);
    }

    public Map<AtlasVertex, List<AtlasVertex>> getClassificationPropagatedEntitiesMapping(List<AtlasVertex> classificationVertices, String relationshipGuidToExclude) throws AtlasBaseException {
        AtlasPerfMetrics.MetricRecorder metricRecorder = RequestContext.get().startMetricRecord("getClassificationPropagatedEntitiesMapping");
        Map<AtlasVertex, List<AtlasVertex>> ret = new HashMap<>();

        if (CollectionUtils.isNotEmpty(classificationVertices)) {
            for (AtlasVertex classificationVertex : classificationVertices) {
                String            classificationId      = classificationVertex.getIdForDisplay();
                String            sourceEntityId        = getClassificationEntityGuid(classificationVertex);
                AtlasVertex       sourceEntityVertex    = AtlasGraphUtilsV2.findByGuid(this.graph, sourceEntityId);
                String propagationMode;

                Boolean restrictPropagationThroughLineage = AtlasGraphUtilsV2.getProperty(classificationVertex, CLASSIFICATION_VERTEX_RESTRICT_PROPAGATE_THROUGH_LINEAGE, Boolean.class);
                Boolean restrictPropagationThroughHierarchy = AtlasGraphUtilsV2.getProperty(classificationVertex, CLASSIFICATION_VERTEX_RESTRICT_PROPAGATE_THROUGH_HIERARCHY, Boolean.class);
                propagationMode = determinePropagationMode(restrictPropagationThroughLineage,restrictPropagationThroughHierarchy);
                Boolean toExclude = propagationMode == CLASSIFICATION_PROPAGATION_MODE_RESTRICT_LINEAGE ? true : false;
                List<AtlasVertex> entitiesPropagatingTo = getImpactedVerticesV2(sourceEntityVertex, relationshipGuidToExclude,
                        classificationId, CLASSIFICATION_PROPAGATION_MODE_LABELS_MAP.get(propagationMode),toExclude);

                LOG.info("Traversed {} vertices for Classification vertex id {} excluding RelationShip GUID {}", entitiesPropagatingTo.size(), classificationId, relationshipGuidToExclude);

                ret.put(classificationVertex, entitiesPropagatingTo);
            }
        }

        RequestContext.get().endMetricRecord(metricRecorder);
        return ret;
    }
    /**
     * Checks for if the AtlasClassification has valid config of restrict flags
     * Both Restrict flags can't be true with propagate flag allowed
     */
    public void verifyClassificationsPropagationMode(List<AtlasClassification> incomingClassifications) throws AtlasBaseException {
        for(AtlasClassification incomingClassification : incomingClassifications){
            if(Boolean.TRUE.equals(incomingClassification.isPropagate()))
                determinePropagationMode(incomingClassification.getRestrictPropagationThroughLineage(),incomingClassification.getRestrictPropagationThroughHierarchy());
        }
    }

    public String determinePropagationMode(Boolean currentRestrictPropagationThroughLineage, Boolean currentRestrictPropagationThroughHierarchy) throws AtlasBaseException {
        String propagationMode;

        validatePropagationRestrictionOptions(currentRestrictPropagationThroughLineage, currentRestrictPropagationThroughHierarchy);

        if (Boolean.TRUE.equals(currentRestrictPropagationThroughLineage)) {
            propagationMode = CLASSIFICATION_PROPAGATION_MODE_RESTRICT_LINEAGE;
        } else if (Boolean.TRUE.equals(currentRestrictPropagationThroughHierarchy)) {
            propagationMode = CLASSIFICATION_PROPAGATION_MODE_RESTRICT_HIERARCHY;
        } else {
            propagationMode = CLASSIFICATION_PROPAGATION_MODE_DEFAULT;
        }

        return propagationMode;
    }

    public void validatePropagationRestrictionOptions(Boolean currentRestrictPropagationThroughLineage, Boolean currentRestrictPropagationThroughHierarchy) throws AtlasBaseException {
        if (Boolean.TRUE.equals(currentRestrictPropagationThroughLineage) && Boolean.TRUE.equals(currentRestrictPropagationThroughHierarchy))
            throw new AtlasBaseException("Both restrictPropagationThroughLineage and restrictPropagationThroughHierarchy cannot be true simultaneously.");
    }

    public List<AtlasVertex> getImpactedVerticesV2(AtlasVertex entityVertex) {
        return getImpactedVerticesV2(entityVertex, (List<String>) null,false);
    }

    public List<AtlasVertex> getImpactedVerticesV2(AtlasVertex entityVertex,  List<String> edgeLabelsToCheck,Boolean toExclude){
        List<AtlasVertex> ret = new ArrayList<>();
        traverseImpactedVertices(entityVertex, null, null, ret, edgeLabelsToCheck,toExclude);

        return ret;
    }

    public List<AtlasVertex> getImpactedVerticesV2(AtlasVertex entityVertex, String relationshipGuidToExclude) {
        List<AtlasVertex> ret = new ArrayList<>();

        traverseImpactedVertices(entityVertex, relationshipGuidToExclude, null, ret, null,false);

        return ret;
    }

    public List<AtlasVertex> getIncludedImpactedVerticesV2(AtlasVertex entityVertex, String relationshipGuidToExclude) {
        return getIncludedImpactedVerticesV2(entityVertex, relationshipGuidToExclude, null);
    }

    public List<AtlasVertex> getIncludedImpactedVerticesV2(AtlasVertex entityVertex, String relationshipGuidToExclude, String classificationId) {
        List<AtlasVertex> ret = new ArrayList<>(Arrays.asList(entityVertex));

        traverseImpactedVertices(entityVertex, relationshipGuidToExclude, classificationId, ret, null,false);

        return ret;
    }
    public List<AtlasVertex> getIncludedImpactedVerticesV2(AtlasVertex entityVertex, String relationshipGuidToExclude, List<String> edgeLabelsToCheck,Boolean toExclude) {
        List<String> vertexIds = new ArrayList<>();
        traverseImpactedVerticesByLevel(entityVertex, relationshipGuidToExclude, null, vertexIds, edgeLabelsToCheck,toExclude, null);

        List<AtlasVertex> ret = vertexIds.stream().map(x -> graph.getVertex(x))
                .filter(vertex -> vertex != null)
                .collect(Collectors.toList());
        ret.add(entityVertex);

        return ret;
    }

    public List<AtlasVertex> getImpactedVerticesV2(AtlasVertex entityVertex, String relationshipGuidToExclude, String classificationId) {
        List<AtlasVertex> ret = new ArrayList<>();

        traverseImpactedVertices(entityVertex, relationshipGuidToExclude, classificationId, ret, null,false);

        return ret;
    }

    public List<AtlasVertex> getImpactedVerticesV2(AtlasVertex entityVertex, String relationshipGuidToExclude, String classificationId, List<String> edgeLabelsToCheck,Boolean toExclude) {
        List<AtlasVertex> ret = new ArrayList<>();

        traverseImpactedVertices(entityVertex, relationshipGuidToExclude, classificationId, ret, edgeLabelsToCheck,toExclude);

        return ret;
    }


    public List<String> getImpactedVerticesIds(AtlasVertex entityVertex, String relationshipGuidToExclude, String classificationId, List<String> edgeLabelsToCheck,Boolean toExclude) {
        List<String> ret = new ArrayList<>();

        traverseImpactedVerticesByLevel(entityVertex, relationshipGuidToExclude, classificationId, ret, edgeLabelsToCheck,toExclude, null);

        return ret;
    }

    public List<String> getImpactedVerticesIdsClassificationAttached(AtlasVertex entityVertex, String classificationId, List<String> edgeLabelsToCheck,Boolean toExclude, List<String> verticesWithoutClassification) {
        List<String> ret = new ArrayList<>();

        GraphHelper.getClassificationEdges(entityVertex).forEach(classificationEdge -> {
            AtlasVertex classificationVertex = classificationEdge.getInVertex();
            if (classificationVertex != null && classificationId.equals(classificationVertex.getIdForDisplay())) {
                traverseImpactedVerticesByLevel(entityVertex, null, classificationId, ret, edgeLabelsToCheck, toExclude, verticesWithoutClassification);
            }
        });

        return ret;
    }



    private void traverseImpactedVertices(final AtlasVertex entityVertexStart, final String relationshipGuidToExclude,
                                          final String classificationId, final List<AtlasVertex> result, List<String> edgeLabelsToCheck,Boolean toExclude) {
        AtlasPerfMetrics.MetricRecorder metricRecorder = RequestContext.get().startMetricRecord("traverseImpactedVertices");
        Set<String>              visitedVertices = new HashSet<>();
        Queue<AtlasVertex>       queue           = new ArrayDeque<>();
        Map<String, AtlasVertex> resultsMap      = new HashMap<>();
        RequestContext requestContext = RequestContext.get();

        if (entityVertexStart != null) {
            queue.add(entityVertexStart);
        }

        while (!queue.isEmpty()) {
            AtlasVertex entityVertex   = queue.poll();
            String      entityVertexId = entityVertex.getIdForDisplay();

            if (visitedVertices.contains(entityVertexId)) {
                LOG.info("Already visited: {}", entityVertexId);

                continue;
            }

            visitedVertices.add(entityVertexId);

            AtlasEntityType entityType          = typeRegistry.getEntityTypeByName(getTypeName(entityVertex));
            String[]        tagPropagationEdges = entityType != null ? entityType.getTagPropagationEdgesArray() : null;

            if (tagPropagationEdges == null) {
                continue;
            }
            // Main Crux of toExclude over here
            if (edgeLabelsToCheck != null && !edgeLabelsToCheck.isEmpty()) {
                if (toExclude) {
                    tagPropagationEdges = Arrays.stream(tagPropagationEdges)
                            .filter(x -> !edgeLabelsToCheck.contains(x))
                            .toArray(String[]::new);
                } else {
                    tagPropagationEdges = Arrays.stream(tagPropagationEdges)
                            .filter(edgeLabelsToCheck::contains)
                            .toArray(String[]::new);
                }
            }


            Iterator<AtlasEdge> propagationEdges = entityVertex.getEdges(AtlasEdgeDirection.BOTH, tagPropagationEdges).iterator();

            while (propagationEdges.hasNext()) {
                AtlasEdge propagationEdge = propagationEdges.next();

                if (getEdgeStatus(propagationEdge) != ACTIVE && !(requestContext.getCurrentTask() != null && requestContext.getDeletedEdgesIds().contains(propagationEdge.getIdForDisplay())) ) {
                    continue;
                }

                PropagateTags tagPropagation = getPropagateTags(propagationEdge);

                if (tagPropagation == null || tagPropagation == NONE) {
                    continue;
                } else if (tagPropagation == TWO_TO_ONE) {
                    if (isOutVertex(entityVertex, propagationEdge)) {
                        continue;
                    }
                } else if (tagPropagation == ONE_TO_TWO) {
                    if (!isOutVertex(entityVertex, propagationEdge)) {
                        continue;
                    }
                }

                if (relationshipGuidToExclude != null) {
                    if (StringUtils.equals(getRelationshipGuid(propagationEdge), relationshipGuidToExclude)) {
                        continue;
                    }
                }

                if (classificationId != null) {
                    List<String> blockedClassificationIds = getBlockedClassificationIds(propagationEdge);

                    if (CollectionUtils.isNotEmpty(blockedClassificationIds) && blockedClassificationIds.contains(classificationId)) {
                        continue;
                    }
                }

                AtlasVertex adjacentVertex             = getOtherVertex(propagationEdge, entityVertex);
                String      adjacentVertexIdForDisplay = adjacentVertex.getIdForDisplay();

                if (!visitedVertices.contains(adjacentVertexIdForDisplay) && !resultsMap.containsKey(adjacentVertexIdForDisplay)) {
                    resultsMap.put(adjacentVertexIdForDisplay, adjacentVertex);

                    queue.add(adjacentVertex);
                }
            }
        }

        result.addAll(resultsMap.values());
        RequestContext.get().endMetricRecord(metricRecorder);
    }

    private void traverseImpactedVerticesByLevel(final AtlasVertex entityVertexStart, final String relationshipGuidToExclude,
                                          final String classificationId, final List<String> result, List<String> edgeLabelsToCheck,Boolean toExclude, List<String> verticesWithoutClassification) {
        AtlasPerfMetrics.MetricRecorder metricRecorder                          = RequestContext.get().startMetricRecord("traverseImpactedVerticesByLevel");
        Set<String>                 visitedVerticesIds                          = new HashSet<>();
        Set<String>                 verticesAtCurrentLevel                      = new HashSet<>();
        Set<String>                 traversedVerticesIds                        = new HashSet<>();
        Set<String>                 verticesWithOutClassification               = new HashSet<>();
        RequestContext              requestContext                              = RequestContext.get();
        AtlasVertex                 classificationVertex                        = graph.getVertex(classificationId);
        boolean                     storeVerticesWithoutClassification          = verticesWithoutClassification == null ? false : true;

        final ThreadFactory threadFactory = new ThreadFactoryBuilder()
                .setNameFormat("Tasks-BFS-%d")
                .setDaemon(true)
                .build();

        ExecutorService executorService = Executors.newFixedThreadPool(AtlasConfiguration.GRAPH_TRAVERSAL_PARALLELISM.getInt(), threadFactory);

        //Add Source vertex to level 1
        if (entityVertexStart != null) {
            verticesAtCurrentLevel.add(entityVertexStart.getIdForDisplay());
        }
        /*
            Steps in each level:
                1. Add vertices to Visited Vertices set
                2. Then fetch adjacent vertices of that vertex using getAdjacentVerticesIds
                3. Use future to fetch it later as it is a Blocking call,so we want to execute it asynchronously
                4. Then fetch the result from futures
                5. It will return the adjacent vertices of the current level
            After processing current level:
                1. Add the adjacent vertices of current level to verticesToVisitNextLevel
                2. Clear the processed vertices of current level
                3. After that insert verticesToVisitNextLevel into current level
           Continue the steps until all vertices are processed by checking if verticesAtCurrentLevel is empty
         */
        try {
            while (!verticesAtCurrentLevel.isEmpty()) {
                Set<String> verticesToVisitNextLevel = new HashSet<>();
                List<CompletableFuture<Set<String>>> futures = verticesAtCurrentLevel.stream()
                        .map(t -> {
                            AtlasVertex entityVertex = graph.getVertex(t);
                            visitedVerticesIds.add(entityVertex.getIdForDisplay());
                            // If we want to store vertices without classification attached
                            // Check if vertices has classification attached or not using function isClassificationAttached

                            if(storeVerticesWithoutClassification && !GraphHelper.isClassificationAttached(entityVertex, classificationVertex)) {
                                verticesWithOutClassification.add(entityVertex.getIdForDisplay());
                            }

                            return CompletableFuture.supplyAsync(() -> getAdjacentVerticesIds(entityVertex, classificationId,
                                    relationshipGuidToExclude, edgeLabelsToCheck,toExclude, visitedVerticesIds), executorService);
                        }).collect(Collectors.toList());

                futures.stream().map(CompletableFuture::join).forEach(x -> {
                    verticesToVisitNextLevel.addAll(x);
                    traversedVerticesIds.addAll(x);
                });

                verticesAtCurrentLevel.clear();
                verticesAtCurrentLevel.addAll(verticesToVisitNextLevel);
            }
        } finally {
            executorService.shutdown();
        }
        result.addAll(traversedVerticesIds);

        if(storeVerticesWithoutClassification)
            verticesWithoutClassification.addAll(verticesWithOutClassification);

        requestContext.endMetricRecord(metricRecorder);
    }

    public void traverseImpactedVerticesByLevelV2(final AtlasVertex entityVertexStart, final String relationshipGuidToExclude,
                                                 final String classificationId, final Set<String> result, List<String> edgeLabelsToCheck,Boolean toExclude, Set<String> verticesWithClassification) {
        AtlasPerfMetrics.MetricRecorder metricRecorder                          = RequestContext.get().startMetricRecord("traverseImpactedVerticesByLevel");
        Set<String>                 visitedVerticesIds                          = new HashSet<>();
        Set<String>                 verticesAtCurrentLevel                      = new HashSet<>();
        Set<String>                 traversedVerticesIds                        = new HashSet<>();
        Set<String>                 verticesToPropagateTo               = new HashSet<>();
        RequestContext              requestContext                              = RequestContext.get();
        boolean                     storeVerticesWithoutClassification          = verticesWithClassification == null ? false : true;

        final ThreadFactory threadFactory = new ThreadFactoryBuilder()
                .setNameFormat("Tasks-BFS-%d")
                .setDaemon(true)
                .build();

        ExecutorService executorService = Executors.newFixedThreadPool(AtlasConfiguration.GRAPH_TRAVERSAL_PARALLELISM.getInt(), threadFactory);

        //Add Source vertex to level 1
        if (entityVertexStart != null) {
            verticesAtCurrentLevel.add(entityVertexStart.getIdForDisplay());
        }
        /*
            Steps in each level:
                1. Add vertices to Visited Vertices set
                2. Then fetch adjacent vertices of that vertex using getAdjacentVerticesIds
                3. Use future to fetch it later as it is a Blocking call,so we want to execute it asynchronously
                4. Then fetch the result from futures
                5. It will return the adjacent vertices of the current level
            After processing current level:
                1. Add the adjacent vertices of current level to verticesToVisitNextLevel
                2. Clear the processed vertices of current level
                3. After that insert verticesToVisitNextLevel into current level
           Continue the steps until all vertices are processed by checking if verticesAtCurrentLevel is empty
         */
        try {
            while (!verticesAtCurrentLevel.isEmpty()) {
                Set<String> verticesToVisitNextLevel = new HashSet<>();
                List<CompletableFuture<Set<String>>> futures = verticesAtCurrentLevel.stream()
                        .map(t -> {
                            AtlasVertex entityVertex = graph.getVertex(t);
                            visitedVerticesIds.add(entityVertex.getIdForDisplay());
                            // If we want to store vertices without classification attached
                            // Check if vertices has classification attached or not using function isClassificationAttached

                            if(storeVerticesWithoutClassification && !verticesWithClassification.contains(entityVertex.getIdForDisplay())) {
                                verticesToPropagateTo.add(entityVertex.getIdForDisplay());
                            }

                            return CompletableFuture.supplyAsync(() -> getAdjacentVerticesIds(entityVertex, classificationId,
                                    relationshipGuidToExclude, edgeLabelsToCheck,toExclude, visitedVerticesIds), executorService);
                        }).collect(Collectors.toList());

                futures.stream().map(CompletableFuture::join).forEach(x -> {
                    verticesToVisitNextLevel.addAll(x);
                    traversedVerticesIds.addAll(x);
                });

                verticesAtCurrentLevel.clear();
                verticesAtCurrentLevel.addAll(verticesToVisitNextLevel);
            }
        } finally {
            executorService.shutdown();
        }
        result.addAll(traversedVerticesIds);

        if(storeVerticesWithoutClassification) {
            verticesWithClassification.clear();
            verticesWithClassification.addAll(verticesToPropagateTo);
        }

        requestContext.endMetricRecord(metricRecorder);
    }

    private Set<String> getAdjacentVerticesIds(AtlasVertex entityVertex,final String classificationId, final String relationshipGuidToExclude
            ,List<String> edgeLabelsToCheck,Boolean toExclude, Set<String> visitedVerticesIds) {

        AtlasEntityType         entityType          = typeRegistry.getEntityTypeByName(getTypeName(entityVertex));
        String[]                tagPropagationEdges = entityType != null ? entityType.getTagPropagationEdgesArray() : null;
        Set<String>             ret                 = new HashSet<>();
        RequestContext          requestContext      = RequestContext.get();

        if (tagPropagationEdges == null) {
            return null;
        }

        if (edgeLabelsToCheck != null && !edgeLabelsToCheck.isEmpty()) {
            if (toExclude) {
                tagPropagationEdges = Arrays.stream(tagPropagationEdges)
                        .filter(x -> !edgeLabelsToCheck.contains(x))
                        .collect(Collectors.toList())
                        .toArray(new String[0]);
            } else{
                tagPropagationEdges = Arrays.stream(tagPropagationEdges)
                        .filter(x -> edgeLabelsToCheck.contains(x))
                        .collect(Collectors.toList())
                        .toArray(new String[0]);
            }
        }

        Iterator<AtlasEdge> propagationEdges = entityVertex.getEdges(AtlasEdgeDirection.BOTH, tagPropagationEdges).iterator();

        while (propagationEdges.hasNext()) {
            AtlasEdge propagationEdge = propagationEdges.next();

            if (getEdgeStatus(propagationEdge) != ACTIVE && !(requestContext.getCurrentTask() != null && requestContext.getDeletedEdgesIds().contains(propagationEdge.getIdForDisplay())) ) {
                continue;
            }

            PropagateTags tagPropagation = getPropagateTags(propagationEdge);

            if (tagPropagation == null || tagPropagation == NONE) {
                continue;
            } else if (tagPropagation == TWO_TO_ONE) {
                if (isOutVertex(entityVertex, propagationEdge)) {
                    continue;
                }
            } else if (tagPropagation == ONE_TO_TWO) {
                if (!isOutVertex(entityVertex, propagationEdge)) {
                    continue;
                }
            }

            if (relationshipGuidToExclude != null) {
                if (StringUtils.equals(getRelationshipGuid(propagationEdge), relationshipGuidToExclude)) {
                    continue;
                }
            }

            if (classificationId != null) {
                List<String> blockedClassificationIds = getBlockedClassificationIds(propagationEdge);

                if (CollectionUtils.isNotEmpty(blockedClassificationIds) && blockedClassificationIds.contains(classificationId)) {
                    continue;
                }
            }

            AtlasVertex adjacentVertex             = getOtherVertex(propagationEdge, entityVertex);
            String      adjacentVertexIdForDisplay = adjacentVertex.getIdForDisplay();

            if (!visitedVerticesIds.contains(adjacentVertexIdForDisplay)) {
                ret.add(adjacentVertexIdForDisplay);
            }
        }

        return ret;
    }

    private boolean isOutVertex(AtlasVertex vertex, AtlasEdge edge) {
        return StringUtils.equals(vertex.getIdForDisplay(), edge.getOutVertex().getIdForDisplay());
    }

    private AtlasVertex getOtherVertex(AtlasEdge edge, AtlasVertex vertex) {
        AtlasVertex outVertex = edge.getOutVertex();
        AtlasVertex inVertex  = edge.getInVertex();

        return StringUtils.equals(outVertex.getIdForDisplay(), vertex.getIdForDisplay()) ? inVertex : outVertex;
    }

    public AtlasVertex getEntityVertex(AtlasObjectId objId) throws AtlasBaseException {
        AtlasVertex ret = null;

        if (! AtlasTypeUtil.isValid(objId)) {
            throw new AtlasBaseException(AtlasErrorCode.INVALID_OBJECT_ID, objId.toString());
        }

        if (AtlasTypeUtil.isAssignedGuid(objId)) {
            ret = AtlasGraphUtilsV2.findByGuid(this.graph, objId.getGuid());
        } else {
            AtlasEntityType     entityType     = typeRegistry.getEntityTypeByName(objId.getTypeName());
            Map<String, Object> uniqAttributes = objId.getUniqueAttributes();

            ret = AtlasGraphUtilsV2.getVertexByUniqueAttributes(this.graph, entityType, uniqAttributes);
        }

        if (ret == null) {
            throw new AtlasBaseException(AtlasErrorCode.INSTANCE_GUID_NOT_FOUND, objId.toString());
        }

        return ret;
    }

    private AtlasEntity mapVertexToAtlasEntity(AtlasVertex entityVertex, AtlasEntityExtInfo entityExtInfo) throws AtlasBaseException {
        return mapVertexToAtlasEntity(entityVertex, entityExtInfo, false);
    }

    private AtlasEntity mapVertexToAtlasEntity(AtlasVertex entityVertex, AtlasEntityExtInfo entityExtInfo, boolean isMinExtInfo) throws AtlasBaseException {
        return mapVertexToAtlasEntity(entityVertex, entityExtInfo, isMinExtInfo, true);
    }

    private AtlasEntity mapVertexToAtlasEntity(AtlasVertex entityVertex, AtlasEntityExtInfo entityExtInfo, boolean isMinExtInfo, boolean includeReferences) throws AtlasBaseException {
        String      guid   = GraphHelper.getGuid(entityVertex);
        AtlasEntity entity = entityExtInfo != null ? entityExtInfo.getEntity(guid) : null;

        if (entity == null) {
            if (LOG.isDebugEnabled()) {
                LOG.debug("Mapping graph vertex to atlas entity for guid {}", guid);
            }

            entity = new AtlasEntity();

            if (entityExtInfo != null) {
                entityExtInfo.addReferredEntity(guid, entity);
            }

            mapSystemAttributes(entityVertex, entity);

            mapBusinessAttributes(entityVertex, entity);

            mapAttributes(entityVertex, entity, entityExtInfo, isMinExtInfo, includeReferences);

            if (!ignoreRelationshipAttr) { // only map when really needed
                if (fetchOnlyMandatoryRelationshipAttr) {
                    // map only mandatory relationships
                    mapMandatoryRelationshipAttributes(entityVertex, entity);
                } else {
                    // map all relationships
                    mapRelationshipAttributes(entityVertex, entity, entityExtInfo, isMinExtInfo);
                }
            }

            if(getJanusOptimisationEnabled()) {
                entity.setClassifications(tagDAO.getAllClassificationsForVertex(entityVertex.getIdForDisplay()));
            } else {
                mapClassifications(entityVertex, entity);
            }
        }

        return entity;
    }

    private AtlasEntity mapVertexToAtlasEntityMin(AtlasVertex entityVertex, AtlasEntityExtInfo entityExtInfo) throws AtlasBaseException {
        return mapVertexToAtlasEntityMin(entityVertex, entityExtInfo, null);
    }

    private AtlasEntity mapVertexToAtlasEntityMin(AtlasVertex entityVertex, AtlasEntityExtInfo entityExtInfo, Set<String> attributes) throws AtlasBaseException {
        String      guid   = GraphHelper.getGuid(entityVertex);
        AtlasEntity entity = entityExtInfo != null ? entityExtInfo.getEntity(guid) : null;

        if (entity == null) {
            entity = new AtlasEntity();

            if (entityExtInfo != null) {
                entityExtInfo.addReferredEntity(guid, entity);
            }

            mapSystemAttributes(entityVertex, entity);

            mapClassifications(entityVertex, entity);

            AtlasEntityType entityType = typeRegistry.getEntityTypeByName(entity.getTypeName());

            if (entityType != null) {
                for (AtlasAttribute attribute : entityType.getMinInfoAttributes().values()) {
                    Object attrValue = getVertexAttribute(entityVertex, attribute);

                    if (attrValue != null) {
                        entity.setAttribute(attribute.getName(), attrValue);
                    }
                }
            }
        }

        return entity;
    }

    private AtlasEntityHeader mapVertexToAtlasEntityHeader(AtlasVertex entityVertex) throws AtlasBaseException {
        return mapVertexToAtlasEntityHeader(entityVertex, Collections.<String>emptySet());
    }

    private Map<String, Object> preloadProperties(AtlasVertex entityVertex,  AtlasStructType structType, Set<String> attributes, boolean fetchEdgeLabels) throws AtlasBaseException {
        AtlasPerfMetrics.MetricRecorder metricRecorder = RequestContext.get().startMetricRecord("preloadProperties");

        try {
            if (structType == null) {
                return new HashMap<>();
            }

            // Execute the traversal to fetch properties
            Iterator<VertexProperty<Object>> traversal = ((AtlasJanusVertex)entityVertex).getWrappedElement().properties();
            Map<String, Object> propertiesMap = new HashMap<>();

            // Fetch edges in both directions
            // if the vertex in scope is root then call below otherwise skip
            // we don't support relation attributes of a relation
            if (fetchEdgeLabels && structType instanceof AtlasEntityType) {
                //  retrieve all the valid relationships for this entityType
                Map<String, Set<String>> relationshipsLookup = fetchEdgeNames((AtlasEntityType) structType);
                retrieveEdgeLabels(entityVertex, attributes, relationshipsLookup, propertiesMap);
            }

            // for attributes that are complexType and passed by BE, set them to empty string
            if (!fetchEdgeLabels){
                attributes.forEach(attribute -> {
                    propertiesMap.putIfAbsent(attribute, StringUtils.SPACE);
                });

            }

            // Iterate through the resulting VertexProperty objects
            while (traversal.hasNext()) {
                try {
                    VertexProperty<Object> property = traversal.next();

                    AtlasAttribute attribute = structType.getAttribute(property.key()) != null ? structType.getAttribute(property.key()) : null;
                    TypeCategory typeCategory = attribute != null ? attribute.getAttributeType().getTypeCategory() : null;
                    TypeCategory elementTypeCategory = attribute != null && attribute.getAttributeType().getTypeCategory() == TypeCategory.ARRAY ? ((AtlasArrayType) attribute.getAttributeType()).getElementType().getTypeCategory() : null;

                    if (property.isPresent()) {

                        // If the attribute is not known (null)
                        // validate if prefetched property is multi-valued
                        boolean isMultiValuedProperty = (property instanceof CacheVertexProperty && ((CacheVertexProperty) property).propertyKey().cardinality().equals(Cardinality.SET));
                        if (typeCategory == TypeCategory.ARRAY && (elementTypeCategory == TypeCategory.PRIMITIVE|| elementTypeCategory == TypeCategory.ENUM)) {
                            updateAttrValue(propertiesMap, property);
                        } else if (attribute == null && isMultiValuedProperty) {
                            updateAttrValue(propertiesMap, property);
                        } else if (propertiesMap.get(property.key()) == null) {
                            propertiesMap.put(property.key(), property.value());
                        }
                    }
                } catch (RuntimeException e) {
                    LOG.error("Error preloading properties for entityVertex: {}", entityVertex.getId(), e);
                    throw e; // Re-throw the exception after logging it
                }
            }
            return propertiesMap;
        } finally {
            RequestContext.get().endMetricRecord(metricRecorder);
        }
    }

    private Map<String, Set<String>> fetchEdgeNames(AtlasEntityType entityType){
        Map<String, Map<String, AtlasAttribute>> relationships = entityType.getRelationshipAttributes();
        Map<String, Set<String>> edgeNames = new HashMap<>();
        relationships.forEach((k,v) -> {
            v.forEach((k1,v1) -> {
                edgeNames.putIfAbsent(k1, new HashSet<>());
                edgeNames.get(k1).add(k);
            });
        });
        return edgeNames;
    }

    private void retrieveEdgeLabels(AtlasVertex entityVertex, Set<String> attributes, Map<String, Set<String>> relationshipsLookup,Map<String, Object> propertiesMap) throws AtlasBaseException {
        AtlasPerfMetrics.MetricRecorder metricRecorder = RequestContext.get().startMetricRecord("retrieveEdgeLabels");
        try {
            Set<AbstractMap.SimpleEntry<String, String>> edgeLabelAndTypeName = graphHelper.retrieveEdgeLabelsAndTypeName(entityVertex);

            Set<String> edgeLabels = new HashSet<>();
            edgeLabelAndTypeName.stream().filter(Objects::nonNull).forEach(edgeLabelMap -> attributes.forEach(attribute->{

                if (edgeLabelMap.getKey().contains(attribute)){
                    edgeLabels.add(attribute);
                    return;
                }

                String edgeTypeName = edgeLabelMap.getValue();

                if (MapUtils.isNotEmpty(relationshipsLookup) && relationshipsLookup.containsKey(edgeTypeName) && relationshipsLookup.get(edgeTypeName).contains(attribute)) {
                    edgeLabels.add(attribute);
                }
            }));

            edgeLabels.stream().forEach(e -> propertiesMap.put(e, StringUtils.SPACE));
        } finally {
            RequestContext.get().endMetricRecord(metricRecorder);
        }

    }
    private void updateAttrValue( Map<String, Object> propertiesMap, VertexProperty<Object> property){
        Object value = propertiesMap.get(property.key());
        if (value instanceof List) {
            ((List) value).add(property.value());
        } else {
            List<Object> values = new ArrayList<>();
            values.add(property.value());
            propertiesMap.put(property.key(), values);
        }
    }

    private boolean isPolicyAttribute(Set<String> attributes) {
        Set<String> exclusionSet = new HashSet<>(Arrays.asList(AccessControlUtils.ATTR_POLICY_TYPE,
                AccessControlUtils.ATTR_POLICY_USERS,
                AccessControlUtils.ATTR_POLICY_GROUPS,
                AccessControlUtils.ATTR_POLICY_ROLES,
                AccessControlUtils.ATTR_POLICY_ACTIONS,
                AccessControlUtils.ATTR_POLICY_CATEGORY,
                AccessControlUtils.ATTR_POLICY_SUB_CATEGORY,
                AccessControlUtils.ATTR_POLICY_RESOURCES,
                AccessControlUtils.ATTR_POLICY_IS_ENABLED,
                AccessControlUtils.ATTR_POLICY_RESOURCES_CATEGORY,
                AccessControlUtils.ATTR_POLICY_SERVICE_NAME,
                AccessControlUtils.ATTR_POLICY_PRIORITY,
                AccessControlUtils.REL_ATTR_POLICIES,
                AccessControlUtils.ATTR_SERVICE_SERVICE_TYPE,
                AccessControlUtils.ATTR_SERVICE_TAG_SERVICE,
                AccessControlUtils.ATTR_SERVICE_IS_ENABLED,
                AccessControlUtils.ATTR_SERVICE_LAST_SYNC)
        );

        return exclusionSet.stream().anyMatch(attributes::contains);
    }

    private AtlasEntityHeader mapVertexToAtlasEntityHeader(AtlasVertex entityVertex, Set<String> attributes) throws AtlasBaseException {
        String typeName = entityVertex.getProperty(Constants.TYPE_NAME_PROPERTY_KEY, String.class);
        boolean isS3Bucket = StringUtils.isNotEmpty(typeName)
                && typeName.equals("S3Bucket");

        boolean shouldPrefetch = (RequestContext.get().isInvokedByIndexSearch()
                || (RequestContext.get().isInvokedByLineage()
                && AtlasConfiguration.ATLAS_INDEXSEARCH_ENABLE_JANUS_OPTIMISATION_FOR_LINEAGE.getBoolean()))
                && !isS3Bucket
                && AtlasConfiguration.ATLAS_INDEXSEARCH_ENABLE_JANUS_OPTIMISATION.getBoolean();

        // remove isPolicyAttribute from shouldPrefetch check
        // prefetch properties for policies
        // if there is some exception in fetching properties,
        // then we will fetch properties again without prefetch

        if (shouldPrefetch) {
            try {
                return mapVertexToAtlasEntityHeaderWithPrefetch(entityVertex, attributes);
            } catch (AtlasBaseException e) {
                if (isPolicyAttribute(attributes)) {
                    RequestContext.get().endMetricRecord(RequestContext.get().startMetricRecord("policiesPrefetchFailed"));
                    LOG.error("Error fetching properties for entity vertex: {}. Retrying without prefetch", entityVertex.getId(), e);
                    return mapVertexToAtlasEntityHeaderWithoutPrefetch(entityVertex, attributes);
                }
                throw e;
            }
        } else {
            return mapVertexToAtlasEntityHeaderWithoutPrefetch(entityVertex, attributes);
        }
    }

    private AtlasEntityHeader mapVertexToAtlasEntityHeaderWithoutPrefetch(AtlasVertex entityVertex, Set<String> attributes) throws AtlasBaseException {
        AtlasPerfMetrics.MetricRecorder metricRecorder = RequestContext.get().startMetricRecord("mapVertexToAtlasEntityHeaderWithoutPrefetch");
        AtlasEntityHeader ret = new AtlasEntityHeader();
        try {
            String  typeName     = entityVertex.getProperty(Constants.TYPE_NAME_PROPERTY_KEY, String.class);
            String  guid         = entityVertex.getProperty(Constants.GUID_PROPERTY_KEY, String.class);
            Boolean isIncomplete = isEntityIncomplete(entityVertex);

            ret.setTypeName(typeName);
            ret.setGuid(guid);
            ret.setStatus(GraphHelper.getStatus(entityVertex));
            RequestContext context = RequestContext.get();
            boolean includeClassifications = context.includeClassifications();
            boolean includeClassificationNames = context.isIncludeClassificationNames();

            if(includeClassifications || includeClassificationNames){
                List<AtlasClassification> tags = handleGetAllClassifications(entityVertex);

                if(includeClassifications){
                    ret.setClassifications(tags);
                }
                ret.setClassificationNames(getAllTagNames(tags));
            }

            ret.setIsIncomplete(isIncomplete);
            ret.setLabels(getLabels(entityVertex));

            ret.setCreatedBy(GraphHelper.getCreatedByAsString(entityVertex));
            ret.setUpdatedBy(GraphHelper.getModifiedByAsString(entityVertex));

            // Set entity creation time if available
            Long createdTime = GraphHelper.getCreatedTime(entityVertex);
            if (createdTime != null) {
                ret.setCreateTime(new Date(createdTime));
            }

            // Set entity last update time if available
            Long updatedTime = GraphHelper.getModifiedTime(entityVertex);
            if (updatedTime != null) {
                ret.setUpdateTime(new Date(updatedTime));
            }

            if(RequestContext.get().includeMeanings()) {
                List<AtlasTermAssignmentHeader> termAssignmentHeaders = mapAssignedTerms(entityVertex);
                ret.setMeanings(termAssignmentHeaders);
                ret.setMeaningNames(
                        termAssignmentHeaders.stream().map(AtlasTermAssignmentHeader::getDisplayText)
                                .collect(Collectors.toList()));
            }
            AtlasEntityType entityType = typeRegistry.getEntityTypeByName(typeName);

            if (entityType != null) {
                for (AtlasAttribute headerAttribute : entityType.getHeaderAttributes().values()) {
                    Object attrValue = getVertexAttribute(entityVertex, headerAttribute);

                    if (attrValue != null) {
                        ret.setAttribute(headerAttribute.getName(), attrValue);
                    }
                }

                Object displayText = getDisplayText(entityVertex, entityType);

                if (displayText != null) {
                    ret.setDisplayText(displayText.toString());
                }

                if (CollectionUtils.isNotEmpty(attributes)) {
                    for (String attrName : attributes) {
                        AtlasAttribute attribute = entityType.getAttribute(attrName);

                        if (attribute == null) {
                            attrName = toNonQualifiedName(attrName);

                            if (ret.hasAttribute(attrName)) {
                                continue;
                            }

                            attribute = entityType.getAttribute(attrName);

                            if (attribute == null) {
                                attribute = entityType.getRelationshipAttribute(attrName, null);
                            }
                        }


                        Object attrValue = getVertexAttribute(entityVertex, attribute);

                        if (attrValue != null) {
                            ret.setAttribute(attrName, attrValue);
                        }
                    }
                }
            }
        }
        finally {
            RequestContext.get().endMetricRecord(metricRecorder);
        }
        return ret;
    }

    public AtlasEntityHeader mapVertexToAtlasEntityHeaderWithPrefetch(AtlasVertex entityVertex, Set<String> attributes) throws AtlasBaseException {
        AtlasPerfMetrics.MetricRecorder metricRecorder = RequestContext.get().startMetricRecord("mapVertexToAtlasEntityHeaderWithPrefetch");
        AtlasEntityHeader ret = new AtlasEntityHeader();
        try {
            //pre-fetching the properties
            String typeName = entityVertex.getProperty(Constants.TYPE_NAME_PROPERTY_KEY, String.class); //properties.get returns null
            AtlasEntityType entityType = typeRegistry.getEntityTypeByName(typeName); // this is not costly
            Map<String, Object> properties = preloadProperties(entityVertex, entityType, attributes, true);

            String guid = (String) properties.get(Constants.GUID_PROPERTY_KEY);

            Integer value = (Integer)properties.get(Constants.IS_INCOMPLETE_PROPERTY_KEY);
            Boolean isIncomplete = value != null && value.equals(INCOMPLETE_ENTITY_VALUE) ? Boolean.TRUE : Boolean.FALSE;

            ret.setTypeName(typeName);
            ret.setGuid(guid);

            String state = (String)properties.get(Constants.STATE_PROPERTY_KEY);
            Id.EntityState entityState = state == null ? null : Id.EntityState.valueOf(state);
            ret.setStatus((entityState == Id.EntityState.DELETED) ? AtlasEntity.Status.DELETED : AtlasEntity.Status.ACTIVE);

            RequestContext context = RequestContext.get();
            boolean includeClassifications = context.includeClassifications();
            boolean includeClassificationNames = context.isIncludeClassificationNames();

            if(includeClassifications || includeClassificationNames){
                List<AtlasClassification> tags = handleGetAllClassifications(entityVertex);

                if (includeClassifications) {
                    ret.setClassifications(tags);
                }
                ret.setClassificationNames(getAllTagNames(tags));
            }

            ret.setIsIncomplete(isIncomplete);
            ret.setLabels(getLabels(entityVertex));

            ret.setCreatedBy(properties.get(CREATED_BY_KEY) != null ? (String) properties.get(CREATED_BY_KEY) : null);
            ret.setUpdatedBy(properties.get(MODIFIED_BY_KEY) != null ? (String) properties.get(MODIFIED_BY_KEY) : null);
            ret.setCreateTime(properties.get(TIMESTAMP_PROPERTY_KEY) != null ? new Date((Long)properties.get(TIMESTAMP_PROPERTY_KEY)) : null);
            ret.setUpdateTime(properties.get(MODIFICATION_TIMESTAMP_PROPERTY_KEY) != null ? new Date((Long)properties.get(MODIFICATION_TIMESTAMP_PROPERTY_KEY)) : null);

            if(RequestContext.get().includeMeanings()) {
                List<AtlasTermAssignmentHeader> termAssignmentHeaders = mapAssignedTerms(entityVertex);
                ret.setMeanings(termAssignmentHeaders);
                ret.setMeaningNames(
                        termAssignmentHeaders.stream().map(AtlasTermAssignmentHeader::getDisplayText)
                                .collect(Collectors.toList()));
            }

            if (entityType != null) {
                for (AtlasAttribute headerAttribute : entityType.getHeaderAttributes().values()) {
                    Object attrValue = getVertexAttributePreFetchCache(entityVertex, headerAttribute, properties);

                    if (attrValue != null) {
                        ret.setAttribute(headerAttribute.getName(), attrValue);
                    }
                }

                if(properties.get(NAME) != null){
                    ret.setDisplayText(properties.get(NAME).toString());
                } else if(properties.get(DISPLAY_NAME) != null) {
                    ret.setDisplayText(properties.get(DISPLAY_NAME).toString());
                } else if(properties.get(QUALIFIED_NAME) != null) {
                    ret.setDisplayText(properties.get(QUALIFIED_NAME).toString());
                }



                //attributes = only the attributes of entityType
                if (CollectionUtils.isNotEmpty(attributes)) {
                    for (String attrName : attributes) {
                        AtlasAttribute attribute = entityType.getAttribute(attrName);

                        if (attribute == null) {
                            attrName = toNonQualifiedName(attrName);

                            if (ret.hasAttribute(attrName)) {
                                continue;
                            }

                            attribute = entityType.getAttribute(attrName);

                            if (attribute == null) {
                                // dataContractLatest, meanings, links
                                attribute = entityType.getRelationshipAttribute(attrName, null);
                            }
                        }

                        //this is a call to cassandra
                        Object attrValue = getVertexAttributePreFetchCache(entityVertex, attribute, properties); //use prefetch cache

                        if (attrValue != null) {
                            ret.setAttribute(attrName, attrValue);
                        }
                    }
                }
            }
        } finally {
            RequestContext.get().endMetricRecord(metricRecorder);
        }
        return ret;
    }

    private String toNonQualifiedName(String attrName) {
        String ret;
        if (attrName.contains(".")) {
            String[] attributeParts = attrName.split("\\.");
            ret = attributeParts[attributeParts.length - 1];
        } else {
            ret = attrName;
        }
        return ret;
    }

    public AtlasEntity mapSystemAttributes(AtlasVertex entityVertex, AtlasEntity entity) {
        AtlasPerfMetrics.MetricRecorder metricRecorder = RequestContext.get().startMetricRecord("mapSystemAttributes");

        if (LOG.isDebugEnabled()) {
            LOG.debug("Mapping system attributes for type {}", entity.getTypeName());
        }

        boolean enableJanusOptimization = AtlasConfiguration.ATLAS_INDEXSEARCH_ENABLE_JANUS_OPTIMISATION_EXTENDED.getBoolean() && RequestContext.get().isInvokedByIndexSearch();

        try {

            if (entityVertex != null) {
                if (enableJanusOptimization) {
                    String typeName = entityVertex.getProperty(Constants.TYPE_NAME_PROPERTY_KEY, String.class);
                    AtlasEntityType entityType = typeRegistry.getEntityTypeByName(typeName);
                    Map<String, Object> properties = preloadProperties(entityVertex, entityType, Collections.emptySet(), false);

                    entity.setGuid((String) properties.get(GUID_PROPERTY_KEY));
                    entity.setTypeName(typeName);
                    String state = (String) properties.get(Constants.STATE_PROPERTY_KEY);
                    Id.EntityState entityState = state == null ? null : Id.EntityState.valueOf(state);
                    entity.setStatus((entityState == Id.EntityState.DELETED) ? AtlasEntity.Status.DELETED : AtlasEntity.Status.ACTIVE);
                    entity.setVersion(properties.get(VERSION_PROPERTY_KEY) != null ? (Long) properties.get(VERSION_PROPERTY_KEY) : 0);

                    entity.setCreatedBy(properties.get(CREATED_BY_KEY) != null ? (String) properties.get(CREATED_BY_KEY) : null);
                    entity.setUpdatedBy(properties.get(MODIFIED_BY_KEY) != null ? (String) properties.get(MODIFIED_BY_KEY) : null);

                    entity.setCreateTime(properties.get(TIMESTAMP_PROPERTY_KEY) != null ? new Date((Long) properties.get(TIMESTAMP_PROPERTY_KEY)) : null);
                    entity.setUpdateTime(properties.get(MODIFICATION_TIMESTAMP_PROPERTY_KEY) != null ? new Date((Long) properties.get(MODIFICATION_TIMESTAMP_PROPERTY_KEY)) : null);


                    entity.setHomeId(properties.get(HOME_ID_KEY) != null ? (String) properties.get(HOME_ID_KEY) : null);

                    entity.setIsProxy(properties.get(IS_PROXY_KEY) != null ? (Boolean) properties.get(IS_PROXY_KEY) : false);
                    Integer value = properties.get(Constants.IS_INCOMPLETE_PROPERTY_KEY) != null ? (Integer) properties.get(Constants.IS_INCOMPLETE_PROPERTY_KEY) : 0;
                    Boolean isIncomplete = value.equals(INCOMPLETE_ENTITY_VALUE) ? Boolean.TRUE : Boolean.FALSE;
                    entity.setIsIncomplete(isIncomplete);

                    entity.setProvenanceType(properties.get(PROVENANCE_TYPE_KEY) != null ? (int) properties.get(PROVENANCE_TYPE_KEY) : 0);
                    String customAttrsString = properties.get(CUSTOM_ATTRIBUTES_PROPERTY_KEY) != null ? (String) properties.get(CUSTOM_ATTRIBUTES_PROPERTY_KEY) : null;
                    entity.setCustomAttributes(StringUtils.isNotEmpty(customAttrsString) ? AtlasType.fromJson(customAttrsString, Map.class) : null);

                    String labels = properties.get(LABELS_PROPERTY_KEY) != null ? (String) properties.get(LABELS_PROPERTY_KEY) : null;
                    entity.setLabels(GraphHelper.parseLabelsString(labels));
                    Object pendingTasks = properties.get(PENDING_TASKS_PROPERTY_KEY);
                    if (pendingTasks instanceof List) {
                        entity.setPendingTasks(new HashSet<>((List<String>) pendingTasks));
                    }

                } else {
                    entity.setGuid(getGuid(entityVertex));
                    entity.setTypeName(getTypeName(entityVertex));
                    entity.setStatus(GraphHelper.getStatus(entityVertex));
                    entity.setVersion(GraphHelper.getVersion(entityVertex));

                    entity.setCreatedBy(GraphHelper.getCreatedByAsString(entityVertex));
                    entity.setUpdatedBy(GraphHelper.getModifiedByAsString(entityVertex));

                    entity.setCreateTime(new Date(GraphHelper.getCreatedTime(entityVertex)));
                    entity.setUpdateTime(new Date(GraphHelper.getModifiedTime(entityVertex)));

                    entity.setHomeId(GraphHelper.getHomeId(entityVertex));

                    entity.setIsProxy(GraphHelper.isProxy(entityVertex));
                    entity.setIsIncomplete(isEntityIncomplete(entityVertex));

                    entity.setProvenanceType(GraphHelper.getProvenanceType(entityVertex));
                    entity.setCustomAttributes(getCustomAttributes(entityVertex));
                    entity.setLabels(getLabels(entityVertex));
                    entity.setPendingTasks(getPendingTasks(entityVertex));
                }
            }
        } catch (Throwable t) {
            LOG.warn("Got exception while mapping system attributes for type {} : ", entity.getTypeName(), t);
        }

        RequestContext.get().endMetricRecord(metricRecorder);
        return entity;
    }

    private void mapAttributes(AtlasVertex entityVertex, AtlasStruct struct, AtlasEntityExtInfo entityExtInfo) throws AtlasBaseException {
        mapAttributes(entityVertex, struct, entityExtInfo, false);
    }

    private void mapAttributes(AtlasVertex entityVertex, AtlasStruct struct, AtlasEntityExtInfo entityExtInfo, boolean isMinExtInfo) throws AtlasBaseException {
        mapAttributes(entityVertex, struct, entityExtInfo, isMinExtInfo, true);
    }

    private void mapAttributes(AtlasVertex entityVertex, AtlasStruct struct, AtlasEntityExtInfo entityExtInfo, boolean isMinExtInfo, boolean includeReferences) throws AtlasBaseException {
        AtlasPerfMetrics.MetricRecorder metricRecorder = RequestContext.get().startMetricRecord("mapAttributes");
        AtlasType objType = typeRegistry.getType(struct.getTypeName());

        if (!(objType instanceof AtlasStructType)) {
            throw new AtlasBaseException(AtlasErrorCode.TYPE_NAME_INVALID, struct.getTypeName());
        }

        AtlasStructType structType = (AtlasStructType) objType;
        Map<String,Object> referenceProperties = Collections.emptyMap();
        boolean enableJanusOptimisation = AtlasConfiguration.ATLAS_INDEXSEARCH_ENABLE_JANUS_OPTIMISATION_EXTENDED.getBoolean() && RequestContext.get().isInvokedByIndexSearch();

        if (enableJanusOptimisation){
            referenceProperties = preloadProperties(entityVertex, structType, structType.getAllAttributes().keySet(), false);
        }

        for (AtlasAttribute attribute : structType.getAllAttributes().values()) {
            Object attrValue;
            if (enableJanusOptimisation) {
                attrValue = getVertexAttributePreFetchCache(entityVertex, attribute, referenceProperties, entityExtInfo, isMinExtInfo, includeReferences);
            } else {
                attrValue = mapVertexToAttribute(entityVertex, attribute, entityExtInfo, isMinExtInfo, includeReferences);
            }

            struct.setAttribute(attribute.getName(), attrValue);
        }
        RequestContext.get().endMetricRecord(metricRecorder);
    }

    private void mapBusinessAttributes(AtlasVertex entityVertex, AtlasEntity entity) throws AtlasBaseException {
        entity.setBusinessAttributes(getBusinessMetadata(entityVertex));
    }

    public List<AtlasClassification> handleGetAllClassifications(AtlasVertex entityVertex) throws AtlasBaseException {
        if(getJanusOptimisationEnabled()) {
            return getAllClassifications_V2(entityVertex);
        } else {
            return getAllClassifications_V1(entityVertex);
        }
    }

    public List<AtlasClassification> getAllClassifications_V2(AtlasVertex entityVertex) throws AtlasBaseException {
        AtlasPerfMetrics.MetricRecorder metricRecorder = RequestContext.get().startMetricRecord("getAllClassifications");
        try {
            if (LOG.isDebugEnabled())
                LOG.debug("Performing getAllClassifications_V2");

            List<AtlasClassification> classifications = tagDAO.getAllClassificationsForVertex(entityVertex.getIdForDisplay());

            // Map each classification's attributes with defaults
            if (CollectionUtils.isNotEmpty(classifications)) {
                classifications = classifications.stream()
                        .map(classification -> {
                            try {
                                return TagAttributeMapper.mapClassificationAttributesWithDefaults(classification, typeRegistry);
                            } catch (AtlasBaseException e) {
                                LOG.error("Error mapping classification attributes with defaults for classification: {}", classification.getTypeName(), e);
                                return classification;
                            }
                        })
                        .collect(Collectors.toList());
            }
            return classifications;
        } catch (Exception e) {
            LOG.error("Error while getting all classifications", e);
            throw new AtlasBaseException(AtlasErrorCode.INTERNAL_ERROR, e);
        } finally {
            RequestContext.get().endMetricRecord(metricRecorder);
        }
    }


    public List<AtlasClassification> getAllClassifications_V1(AtlasVertex entityVertex) throws AtlasBaseException {
        AtlasPerfMetrics.MetricRecorder metricRecorder = RequestContext.get().startMetricRecord("getAllClassifications");
        try {
            if (LOG.isDebugEnabled()) {
                LOG.debug("Performing getAllClassifications");
            }

            // use optimised path only for indexsearch and when flag is enabled!
            if (ATLAS_INDEXSEARCH_ENABLE_JANUS_OPTIMISATION_FOR_CLASSIFICATIONS.getBoolean() && RequestContext.get().isInvokedByIndexSearch()) {
                // Fetch classification vertices directly
                List<Map<String, Object>> classificationProperties = new ArrayList<>();
                List<AtlasClassification> ret = new ArrayList<>();
                ((AtlasJanusGraph) graph).getGraph().traversal()
                        .V(entityVertex.getId())  // Start from the entity vertex
                        .outE(CLASSIFICATION_LABEL) // Get outgoing classification edges
                        .inV() // Move to classification vertex
                        .project(TYPE_NAME_PROPERTY_KEY, CLASSIFICATION_ENTITY_GUID, CLASSIFICATION_ENTITY_STATUS,
                                CLASSIFICATION_VERTEX_PROPAGATE_KEY, CLASSIFICATION_VERTEX_REMOVE_PROPAGATIONS_KEY, CLASSIFICATION_VERTEX_RESTRICT_PROPAGATE_THROUGH_LINEAGE,
                                CLASSIFICATION_VERTEX_RESTRICT_PROPAGATE_THROUGH_HIERARCHY) // Fetch only needed properties
                        .by(__.values(TYPE_NAME_PROPERTY_KEY))
                        .by(__.values(CLASSIFICATION_ENTITY_GUID))
                        .by(__.values(CLASSIFICATION_ENTITY_STATUS))
                        .by(__.values(CLASSIFICATION_VERTEX_PROPAGATE_KEY))
                        .by(__.values(CLASSIFICATION_VERTEX_REMOVE_PROPAGATIONS_KEY))
                        .by(__.values(CLASSIFICATION_VERTEX_RESTRICT_PROPAGATE_THROUGH_LINEAGE))
                        .by(__.values(CLASSIFICATION_VERTEX_RESTRICT_PROPAGATE_THROUGH_HIERARCHY))
                        .toList()
                        .forEach(obj -> {
                            if (obj instanceof Map) {
                                classificationProperties.add((Map<String, Object>) obj);
                            }
                        });
                classificationProperties.forEach(classificationProperty -> {
                    if (classificationProperty != null) {
                        AtlasClassification atlasClassification = new AtlasClassification();
                        atlasClassification.setTypeName(classificationProperty.get(TYPE_NAME_PROPERTY_KEY) != null ? (String) classificationProperty.get(TYPE_NAME_PROPERTY_KEY) : "");
                        atlasClassification.setEntityGuid(classificationProperty.get(CLASSIFICATION_ENTITY_GUID) != null ? (String) classificationProperty.get(CLASSIFICATION_ENTITY_GUID) : "");
                        atlasClassification.setEntityStatus(classificationProperty.get(CLASSIFICATION_ENTITY_STATUS) != null ? AtlasEntity.Status.valueOf((String) classificationProperty.get(CLASSIFICATION_ENTITY_STATUS)) : null);
                        atlasClassification.setPropagate(classificationProperty.get(CLASSIFICATION_VERTEX_PROPAGATE_KEY) != null ? (Boolean) classificationProperty.get(CLASSIFICATION_VERTEX_PROPAGATE_KEY) : null);
                        atlasClassification.setRemovePropagationsOnEntityDelete(classificationProperty.get(CLASSIFICATION_VERTEX_REMOVE_PROPAGATIONS_KEY) != null ? (Boolean) classificationProperty.get(CLASSIFICATION_VERTEX_REMOVE_PROPAGATIONS_KEY) : null);
                        atlasClassification.setRestrictPropagationThroughLineage(classificationProperty.get(CLASSIFICATION_VERTEX_RESTRICT_PROPAGATE_THROUGH_LINEAGE) != null ? (Boolean) classificationProperty.get(CLASSIFICATION_VERTEX_RESTRICT_PROPAGATE_THROUGH_LINEAGE) : null);
                        atlasClassification.setRestrictPropagationThroughHierarchy(classificationProperty.get(CLASSIFICATION_VERTEX_RESTRICT_PROPAGATE_THROUGH_HIERARCHY) != null ? (Boolean) classificationProperty.get(CLASSIFICATION_VERTEX_RESTRICT_PROPAGATE_THROUGH_HIERARCHY) : null);
                        ret.add(atlasClassification);
                    }
                });
                return ret;
            } else {
                List<AtlasClassification> ret = new ArrayList<>();
                Iterable edges = entityVertex.query().direction(AtlasEdgeDirection.OUT).label(CLASSIFICATION_LABEL).edges();

                if (edges != null) {
                    Iterator<AtlasEdge> iterator = edges.iterator();

                    while (iterator.hasNext()) {
                        AtlasEdge classificationEdge = iterator.next();
                        AtlasVertex classificationVertex = classificationEdge != null ? classificationEdge.getInVertex() : null;
                        AtlasClassification classification = toAtlasClassification(classificationVertex);

                        if (classification != null) {
                            ret.add(classification);
                        }
                    }
                }

                RequestContext.get().endMetricRecord(metricRecorder);
                return ret;
            }
        } catch (Exception e) {
            LOG.error("Error while getting all classifications", e);
            throw new AtlasBaseException(AtlasErrorCode.INTERNAL_ERROR, e);
        } finally {
            RequestContext.get().endMetricRecord(metricRecorder);
        }
    }
    public List<AtlasClassification> getDirectClassifications(AtlasVertex entityVertex) throws AtlasBaseException {
        AtlasPerfMetrics.MetricRecorder metricRecorder = RequestContext.get().startMetricRecord("getDirectClassifications");
        try {
            if (LOG.isDebugEnabled()) {
                LOG.debug("Performing getDirectClassifications");
            }

            return tagDAO.getAllDirectClassificationsForVertex(entityVertex.getIdForDisplay());

        } catch (Exception e) {
            LOG.error("Error while getting direct classifications", e);
            throw new AtlasBaseException(AtlasErrorCode.INTERNAL_ERROR, e);
        } finally {
            RequestContext.get().endMetricRecord(metricRecorder);
        }
    }

    public List<AtlasTermAssignmentHeader> mapAssignedTerms(AtlasVertex entityVertex) {
        List<AtlasTermAssignmentHeader> ret = new ArrayList<>();

        Iterable edges = entityVertex.query().direction(AtlasEdgeDirection.IN).label(TERM_ASSIGNMENT_LABEL).edges();

        if (edges != null) {
            for (final AtlasEdge edge : (Iterable<AtlasEdge>) edges) {
                if (edge != null && GraphHelper.getStatus(edge) != AtlasEntity.Status.DELETED) {
                    ret.add(toTermAssignmentHeader(edge));
                }
            }
        }

        return ret;
    }
    private AtlasTermAssignmentHeader toTermAssignmentHeader(final AtlasEdge edge) {
        AtlasTermAssignmentHeader ret = new AtlasTermAssignmentHeader();

        AtlasVertex termVertex = edge.getOutVertex();

        String guid = GraphHelper.getGuid(termVertex);
        if (guid != null) {
            ret.setTermGuid(guid);
        }

        String relationGuid = edge.getProperty(Constants.RELATIONSHIP_GUID_PROPERTY_KEY, String.class);
        if (relationGuid != null) {
            ret.setRelationGuid(relationGuid);
        }

        Object displayName = AtlasGraphUtilsV2.getEncodedProperty(termVertex, GLOSSARY_TERM_DISPLAY_NAME_ATTR, Object.class);
        if (displayName instanceof String) {
            ret.setDisplayText((String) displayName);
        }

        String description = edge.getProperty(TERM_ASSIGNMENT_ATTR_DESCRIPTION, String.class);
        if (description != null) {
            ret.setDescription(description);
        }

        String expression    = edge.getProperty(TERM_ASSIGNMENT_ATTR_EXPRESSION, String.class);
        if (expression != null) {
            ret.setExpression(expression);
        }

        String status = edge.getProperty(TERM_ASSIGNMENT_ATTR_STATUS, String.class);
        if (status != null) {
            AtlasTermAssignmentStatus assignmentStatus = AtlasTermAssignmentStatus.valueOf(status);
            ret.setStatus(assignmentStatus);
        }

        Integer confidence = edge.getProperty(TERM_ASSIGNMENT_ATTR_CONFIDENCE, Integer.class);
        if (confidence != null) {
            ret.setConfidence(confidence);
        }

        String createdBy = edge.getProperty(TERM_ASSIGNMENT_ATTR_CREATED_BY, String.class);
        if (createdBy != null) {
            ret.setCreatedBy(createdBy);
        }

        String steward = edge.getProperty(TERM_ASSIGNMENT_ATTR_STEWARD, String.class);
        if (steward != null) {
            ret.setSteward(steward);
        }

        String source = edge.getProperty(TERM_ASSIGNMENT_ATTR_SOURCE, String.class);
        if (source != null) {
            ret.setSource(source);
        }

        return ret;
    }

    public void mapClassifications(AtlasVertex entityVertex, AtlasEntity entity) throws AtlasBaseException {
        AtlasPerfMetrics.MetricRecorder metricRecorder = RequestContext.get().startMetricRecord("mapClassifications");
        List<AtlasEdge> edges = getAllClassificationEdges(entityVertex);

        if (CollectionUtils.isNotEmpty(edges)) {
            List<AtlasClassification> allClassifications = new ArrayList<>();

            for (AtlasEdge edge : edges) {
                AtlasVertex         classificationVertex = edge.getInVertex();
                AtlasClassification classification       = toAtlasClassification(classificationVertex);

                if (classification != null) {
                    allClassifications.add(classification);
                }
            }

            entity.setClassifications(allClassifications);
        }
        RequestContext.get().endMetricRecord(metricRecorder);
    }

    private Object mapVertexToAttribute(AtlasVertex entityVertex, AtlasAttribute attribute, AtlasEntityExtInfo entityExtInfo, final boolean isMinExtInfo) throws AtlasBaseException {
        return mapVertexToAttribute(entityVertex, attribute, entityExtInfo, isMinExtInfo, true);
    }

    private Object mapVertexToAttribute(AtlasVertex entityVertex, AtlasAttribute attribute, AtlasEntityExtInfo entityExtInfo, final boolean isMinExtInfo, boolean includeReferences) throws AtlasBaseException {
        return mapVertexToAttribute(entityVertex, attribute, entityExtInfo, isMinExtInfo, includeReferences, false);
    }

    private Object mapVertexToAttribute(AtlasVertex entityVertex, AtlasAttribute attribute, AtlasEntityExtInfo entityExtInfo, final boolean isMinExtInfo, boolean includeReferences, boolean ignoreInactive) throws AtlasBaseException {
        AtlasPerfMetrics.MetricRecorder metricRecorder = RequestContext.get().startMetricRecord("mapVertexToAttribute");
        try {
            Object    ret                = null;
            AtlasType attrType           = attribute.getAttributeType();
            String    edgeLabel          = attribute.getRelationshipEdgeLabel();
            boolean   isOwnedAttribute   = attribute.isOwnedRef();
            AtlasRelationshipEdgeDirection edgeDirection = attribute.getRelationshipEdgeDirection();

            if (LOG.isDebugEnabled()) {
                LOG.debug("Mapping vertex {} to atlas entity {}.{}", entityVertex, attribute.getDefinedInDef().getName(), attribute.getName());
            }

            switch (attrType.getTypeCategory()) {
                case PRIMITIVE:
                    ret = mapVertexToPrimitive(entityVertex, attribute.getVertexPropertyName(), attribute.getAttributeDef());
                    break;
                case ENUM:
                    ret = AtlasGraphUtilsV2.getEncodedProperty(entityVertex, attribute.getVertexPropertyName(), Object.class);
                    break;
                case STRUCT:
                    edgeLabel = AtlasGraphUtilsV2.getEdgeLabel(attribute.getName());
                    ret = mapVertexToStruct(entityVertex, edgeLabel, null, entityExtInfo, isMinExtInfo);
                    break;
                case OBJECT_ID_TYPE:
                    if (includeReferences) {
                        if (attribute.getDefinedInType().getTypeCategory() == TypeCategory.STRUCT) {
                            //Struct attribute having ObjectId as type
                            edgeLabel = AtlasGraphUtilsV2.getEdgeLabel(attribute.getName());
                        }
                        ret = attribute.getAttributeDef().isSoftReferenced() ? mapVertexToObjectIdForSoftRef(entityVertex, attribute, entityExtInfo, isMinExtInfo) :
                                mapVertexToObjectId(entityVertex, edgeLabel, null, entityExtInfo, isOwnedAttribute, edgeDirection, isMinExtInfo);
                    } else {
                        ret = null;
                    }
                    break;
                case ARRAY: {
                    final boolean skipAttribute;

                    if (!includeReferences) {
                        AtlasType elementType = ((AtlasArrayType) attrType).getElementType();

                        skipAttribute = (elementType instanceof AtlasObjectIdType || elementType instanceof AtlasEntityType);
                    } else {
                        skipAttribute = false;
                    }

                    if (skipAttribute) {
                        ret = null;
                    } else {
                        if (attribute.getAttributeDef().isSoftReferenced()) {
                            ret = mapVertexToArrayForSoftRef(entityVertex, attribute, entityExtInfo, isMinExtInfo);
                        } else {
                            ret = mapVertexToArray(entityVertex, entityExtInfo, isOwnedAttribute, attribute, isMinExtInfo, includeReferences, ignoreInactive);
                        }
                    }
                }
                break;
                case MAP: {
                    final boolean skipAttribute;

                    if (!includeReferences) {
                        AtlasType valueType = ((AtlasMapType) attrType).getValueType();

                        skipAttribute = (valueType instanceof AtlasObjectIdType || valueType instanceof AtlasEntityType);
                    } else {
                        skipAttribute = false;
                    }

                    if (skipAttribute) {
                        ret = null;
                    } else {
                        if (attribute.getAttributeDef().isSoftReferenced()) {
                            ret = mapVertexToMapForSoftRef(entityVertex, attribute, entityExtInfo, isMinExtInfo);
                        } else {
                            ret = mapVertexToMap(entityVertex, entityExtInfo, isOwnedAttribute, attribute, isMinExtInfo, includeReferences);
                        }
                    }
                }
                break;
                case CLASSIFICATION:
                    // do nothing
                    break;
            }

            return ret;
        } finally {
            RequestContext.get().endMetricRecord(metricRecorder);
        }
    }

    private Map<String, AtlasObjectId> mapVertexToMapForSoftRef(AtlasVertex entityVertex,  AtlasAttribute attribute, AtlasEntityExtInfo entityExtInfo, final boolean isMinExtInfo) {
        Map<String, AtlasObjectId> ret        = null;
        Map                        softRefVal = entityVertex.getProperty(attribute.getVertexPropertyName(), Map.class);

        if (MapUtils.isEmpty(softRefVal)) {
            return softRefVal;
        } else {
            ret = new HashMap<>();

            for (Object mapKey : softRefVal.keySet()) {
                AtlasObjectId objectId = getAtlasObjectIdFromSoftRefFormat(Objects.toString(softRefVal.get(mapKey)), attribute, entityExtInfo, isMinExtInfo);

                if (objectId != null) {
                    ret.put(Objects.toString(mapKey), objectId);
                }
            }
        }
        return ret;
    }

    private List<AtlasObjectId> mapVertexToArrayForSoftRef(AtlasVertex entityVertex, AtlasAttribute attribute, AtlasEntityExtInfo entityExtInfo, final boolean isMinExtInfo) {
        List<AtlasObjectId> ret        = null;
        List                softRefVal = entityVertex.getListProperty(attribute.getVertexPropertyName(), List.class);

        if (CollectionUtils.isEmpty(softRefVal)) {
            return softRefVal;
        } else {
            ret = new ArrayList<>();

            for (Object o : softRefVal) {
                AtlasObjectId objectId = getAtlasObjectIdFromSoftRefFormat(Objects.toString(o), attribute, entityExtInfo, isMinExtInfo);

                if(objectId != null) {
                    ret.add(objectId);
                }
            }
        }

        return ret;
    }

    private AtlasObjectId mapVertexToObjectIdForSoftRef(AtlasVertex entityVertex, AtlasAttribute attribute, AtlasEntityExtInfo entityExtInfo, final boolean isMinExtInfo) {
        String softRefVal = AtlasGraphUtilsV2.getEncodedProperty(entityVertex, attribute.getVertexPropertyName(), String.class);

        return StringUtils.isNotEmpty(softRefVal) ? getAtlasObjectIdFromSoftRefFormat(softRefVal, attribute, entityExtInfo, isMinExtInfo) : null;
    }

    private AtlasObjectId getAtlasObjectIdFromSoftRefFormat(String softRefVal, AtlasAttribute attribute, AtlasEntityExtInfo entityExtInfo, final boolean isMinExtInfo) {
        AtlasObjectId ret = AtlasEntityUtil.parseSoftRefValue(softRefVal);

        if(ret != null) {
            if (entityExtInfo != null && attribute.isOwnedRef()) {
                try {
                    AtlasVertex referenceVertex = getEntityVertex(ret.getGuid());

                    if (referenceVertex != null) {
                        final AtlasEntity entity;

                        if (isMinExtInfo) {
                            entity = mapVertexToAtlasEntityMin(referenceVertex, entityExtInfo);
                        } else {
                            entity = mapVertexToAtlasEntity(referenceVertex, entityExtInfo);
                        }

                        if (entity != null) {
                            ret = toAtlasObjectId(entity);
                        }
                    }
                } catch (AtlasBaseException excp) {
                    LOG.info("failed to retrieve soft-referenced entity(typeName={}, guid={}); errorCode={}. Ignoring", ret.getTypeName(), ret.getGuid(), excp.getAtlasErrorCode());
                }
            }
        }

        return ret;
    }

    private Map<String, Object> mapVertexToMap(AtlasVertex entityVertex, AtlasEntityExtInfo entityExtInfo,
                                               boolean isOwnedAttribute, AtlasAttribute attribute, final boolean isMinExtInfo, boolean includeReferences) throws AtlasBaseException {

        Map<String, Object> ret          = null;
        AtlasMapType        mapType      = (AtlasMapType) attribute.getAttributeType();
        AtlasType           mapValueType = mapType.getValueType();

        if (LOG.isDebugEnabled()) {
            LOG.debug("Mapping map attribute {} for vertex {}", mapType.getTypeName(), entityVertex);
        }

        if (isReference(mapValueType)) {
            Map<String, Object> currentMap = getReferenceMap(entityVertex, attribute);

            if (MapUtils.isNotEmpty(currentMap)) {
                ret = new HashMap<>();

                for (Map.Entry<String, Object> entry : currentMap.entrySet()) {
                    String mapKey    = entry.getKey();
                    Object keyValue  = entry.getValue();
                    Object mapValue  = mapVertexToCollectionEntry(entityVertex, mapValueType, keyValue, attribute.getRelationshipEdgeLabel(),
                                                                  entityExtInfo, isOwnedAttribute, attribute.getRelationshipEdgeDirection(), isMinExtInfo, includeReferences);
                    if (mapValue != null) {
                        ret.put(mapKey, mapValue);
                    }
                }
            }
        } else {
            ret = getPrimitiveMap(entityVertex, attribute.getVertexPropertyName());
        }

        return ret;
    }

    private List<Object> mapVertexToArray(AtlasVertex entityVertex, AtlasEntityExtInfo entityExtInfo,
                                          boolean isOwnedAttribute, AtlasAttribute attribute, final boolean isMinExtInfo,
                                          boolean includeReferences, boolean ignoreInactive) throws AtlasBaseException {

        AtlasArrayType arrayType        = (AtlasArrayType) attribute.getAttributeType();
        AtlasType      arrayElementType = arrayType.getElementType();
        List<Object>   arrayElements    = getArrayElementsProperty(arrayElementType, entityVertex, attribute);

        if (LOG.isDebugEnabled()) {
            LOG.debug("Mapping array attribute {} for vertex {}", arrayElementType.getTypeName(), entityVertex);
        }

        if (CollectionUtils.isEmpty(arrayElements)) {
            return arrayElements;
        }

        List                           arrValues     = new ArrayList(arrayElements.size());
        String                         edgeLabel     = attribute.getRelationshipEdgeLabel();
        AtlasRelationshipEdgeDirection edgeDirection = attribute.getRelationshipEdgeDirection();

        for (Object element : arrayElements) {
            // When internal types are deleted, sometimes the collection type attribute will contain a null value
            // Graph layer does erroneous mapping of the null element, hence avoiding the processing of the null element
            if (element == null) {
                LOG.debug("Skipping null arrayElement");
                continue;
            }

            if (isInactiveEdge(element, ignoreInactive)) {
                continue;
            }

            Object arrValue = mapVertexToCollectionEntry(entityVertex, arrayElementType, element, edgeLabel,
                                                         entityExtInfo, isOwnedAttribute, edgeDirection, isMinExtInfo, includeReferences);

            if (arrValue != null) {
                arrValues.add(arrValue);
            }
        }

        return arrValues;
    }

    private Object mapVertexToCollectionEntry(AtlasVertex entityVertex, AtlasType arrayElement, Object value,
                                              String edgeLabel, AtlasEntityExtInfo entityExtInfo, boolean isOwnedAttribute,
                                              AtlasRelationshipEdgeDirection edgeDirection, final boolean isMinExtInfo, boolean includeReferences) throws AtlasBaseException {
        Object ret = null;

        switch (arrayElement.getTypeCategory()) {
            case PRIMITIVE:
            case ENUM:
            case ARRAY:
            case MAP:
                ret = value;
                break;

            case CLASSIFICATION:
                break;

            case STRUCT:
                ret = mapVertexToStruct(entityVertex, edgeLabel, (AtlasEdge) value, entityExtInfo, isMinExtInfo);
                break;

            case OBJECT_ID_TYPE:
                ret = includeReferences ? mapVertexToObjectId(entityVertex, edgeLabel, (AtlasEdge) value, entityExtInfo, isOwnedAttribute, edgeDirection, isMinExtInfo) : null;
                break;

            default:
                break;
        }

        return ret;
    }

    public static Object mapVertexToPrimitive(AtlasElement entityVertex, final String vertexPropertyName, AtlasAttributeDef attrDef) {
        Object ret = null;

        if (AtlasGraphUtilsV2.getEncodedProperty(entityVertex, vertexPropertyName, Object.class) == null) {
            return null;
        }

        switch (attrDef.getTypeName().toLowerCase()) {
            case ATLAS_TYPE_STRING:
                ret = AtlasGraphUtilsV2.getEncodedProperty(entityVertex, vertexPropertyName, String.class);
                break;
            case ATLAS_TYPE_SHORT:
                ret = AtlasGraphUtilsV2.getEncodedProperty(entityVertex, vertexPropertyName, Short.class);
                break;
            case ATLAS_TYPE_INT:
                ret = AtlasGraphUtilsV2.getEncodedProperty(entityVertex, vertexPropertyName, Integer.class);
                break;
            case ATLAS_TYPE_BIGINTEGER:
                ret = AtlasGraphUtilsV2.getEncodedProperty(entityVertex, vertexPropertyName, BigInteger.class);
                break;
            case ATLAS_TYPE_BOOLEAN:
                ret = AtlasGraphUtilsV2.getEncodedProperty(entityVertex, vertexPropertyName, Boolean.class);
                break;
            case ATLAS_TYPE_BYTE:
                ret = AtlasGraphUtilsV2.getEncodedProperty(entityVertex, vertexPropertyName, Byte.class);
                break;
            case ATLAS_TYPE_LONG:
                ret = AtlasGraphUtilsV2.getEncodedProperty(entityVertex, vertexPropertyName, Long.class);
                break;
            case ATLAS_TYPE_FLOAT:
                ret = AtlasGraphUtilsV2.getEncodedProperty(entityVertex, vertexPropertyName, Float.class);
                break;
            case ATLAS_TYPE_DOUBLE:
                ret = AtlasGraphUtilsV2.getEncodedProperty(entityVertex, vertexPropertyName, Double.class);
                break;
            case ATLAS_TYPE_BIGDECIMAL:
                ret = AtlasGraphUtilsV2.getEncodedProperty(entityVertex, vertexPropertyName, BigDecimal.class);
                break;
            case ATLAS_TYPE_DATE:
                ret = new Date(AtlasGraphUtilsV2.getEncodedProperty(entityVertex, vertexPropertyName, Long.class));
                break;
            default:
                break;
        }

        return ret;
    }

    private AtlasObjectId mapVertexToObjectId(AtlasVertex entityVertex, String edgeLabel, AtlasEdge edge,
                                              AtlasEntityExtInfo entityExtInfo, boolean isOwnedAttribute,
                                              AtlasRelationshipEdgeDirection edgeDirection, final boolean isMinExtInfo) throws AtlasBaseException {
        AtlasObjectId ret = null;

        if (edge == null) {
            edge = graphHelper.getEdgeForLabel(entityVertex, edgeLabel, edgeDirection);
        }

        if (GraphHelper.elementExists(edge)) {
            if (!RequestContext.get().isAllowDeletedRelationsIndexsearch() && getState(edge) == Id.EntityState.DELETED ) {
                return null;
            }

            AtlasVertex referenceVertex = edge.getInVertex();

            if (StringUtils.equals(getIdFromVertex(referenceVertex), getIdFromVertex(entityVertex))) {
                referenceVertex = edge.getOutVertex();
            }

            if (referenceVertex != null) {
                if (entityExtInfo != null && isOwnedAttribute) {
                    final AtlasEntity entity;

                    if (isMinExtInfo) {
                        entity = mapVertexToAtlasEntityMin(referenceVertex, entityExtInfo);
                    } else {
                        entity = mapVertexToAtlasEntity(referenceVertex, entityExtInfo);
                    }

                    if (entity != null) {
                        ret = AtlasTypeUtil.getAtlasObjectId(entity);
                    }
                } else {
                    ret = toAtlasObjectId(referenceVertex);
                }

                if (ret == null) {
                    LOG.warn("Found corrupted vertex with Id: {}", referenceVertex.getIdForDisplay());
                }
            }

            if (ret != null && RequestContext.get().isIncludeRelationshipAttributes()) {
                String relationshipTypeName = GraphHelper.getTypeName(edge);
                boolean isRelationshipAttribute = typeRegistry.getRelationshipDefByName(relationshipTypeName) != null;
                if (isRelationshipAttribute) {
                    AtlasRelationship relationship = mapEdgeToAtlasRelationship(edge);
                    Map<String, Object> relationshipAttributes = mapOf("typeName", relationshipTypeName);
                    relationshipAttributes.put("attributes", relationship.getAttributes());

                    if (ret.getAttributes() == null) {
                        ret.setAttributes(mapOf("relationshipAttributes", relationshipAttributes));
                    } else {
                        ret.getAttributes().put("relationshipAttributes", relationshipAttributes);
                    }
                }
            }
        }

        return ret;
    }

    private AtlasStruct mapVertexToStruct(AtlasVertex entityVertex, String edgeLabel, AtlasEdge edge, AtlasEntityExtInfo entityExtInfo, final boolean isMinExtInfo) throws AtlasBaseException {
        AtlasPerfMetrics.MetricRecorder metricRecorder = RequestContext.get().startMetricRecord("mapVertexToStruct");
        try {
            AtlasStruct ret = null;

            if (edge == null) {
                edge = graphHelper.getEdgeForLabel(entityVertex, edgeLabel);
            }

            if (GraphHelper.elementExists(edge)) {
                final AtlasVertex referenceVertex = edge.getInVertex();

                if (referenceVertex == null) {
                    LOG.error("reference vertex not found  on edge {} from vertex {} ", edge.getId(), getGuid(entityVertex));
                    return ret;
                }

                String typeName = getTypeName(referenceVertex);

                if (StringUtils.isEmpty(typeName)) {
                    LOG.error("typeName not found on edge {} from vertex {} ", edge.getId(), getGuid(entityVertex));
                    return ret;
                }

                ret = new AtlasStruct(typeName);

                mapAttributes(referenceVertex, ret, entityExtInfo, isMinExtInfo);
            }

            return ret;
        } finally {
            RequestContext.get().endMetricRecord(metricRecorder);
        }
    }

    public Object getVertexAttribute(AtlasVertex vertex, AtlasAttribute attribute) throws AtlasBaseException {
        return vertex != null && attribute != null ? mapVertexToAttribute(vertex, attribute, null, false) : null;
    }

    public Object getVertexAttributePreFetchCache(AtlasVertex vertex, AtlasAttribute attribute, Map<String, Object> properties,  AtlasEntityExtInfo entityExtInfo, final boolean isMinExtInfo, final boolean includeReferences) throws AtlasBaseException {
        AtlasPerfMetrics.MetricRecorder metricRecorder = RequestContext.get().startMetricRecord("getVertexAttributePreFetchCache");

        try{
            if (vertex == null || attribute == null) {
                return null;
            }

            TypeCategory typeCategory = attribute.getAttributeType().getTypeCategory();
            TypeCategory elementTypeCategory = typeCategory == TypeCategory.ARRAY ? ((AtlasArrayType) attribute.getAttributeType()).getElementType().getTypeCategory() : null;
            boolean isArrayOfPrimitives = typeCategory.equals(TypeCategory.ARRAY) && elementTypeCategory.equals(TypeCategory.PRIMITIVE);
            boolean isArrayOfMap = typeCategory.equals(TypeCategory.ARRAY) && elementTypeCategory.equals(TypeCategory.MAP);
            boolean isArrayOfEnum = typeCategory.equals(TypeCategory.ARRAY) && elementTypeCategory.equals(TypeCategory.ENUM);
            boolean isPrefetchValueFinal = (typeCategory.equals(TypeCategory.PRIMITIVE) || typeCategory.equals(TypeCategory.ENUM) || typeCategory.equals(TypeCategory.MAP) || isArrayOfPrimitives || isArrayOfMap || isArrayOfEnum);
            boolean isMultiValueBusinessAttribute = attribute.getDefinedInType() != null && attribute.getDefinedInType().getTypeCategory() == TypeCategory.BUSINESS_METADATA && (isArrayOfPrimitives || isArrayOfEnum);


            // value is present and value is not marker (SPACE for further lookup) and type is primitive or array of primitives
            if (properties.get(attribute.getName()) != null && properties.get(attribute.getName()) != StringUtils.SPACE && (isMultiValueBusinessAttribute || isPrefetchValueFinal)) {
                return properties.get(attribute.getName());
            }

            // if value is empty && element is array and not inward relation, return empty list
            if (properties.get(attribute.getName()) == null && typeCategory.equals(TypeCategory.ARRAY)) {
                return new ArrayList<>();
            }

            //when value is not present and type is primitive, return null
            if(properties.get(attribute.getName()) == null && isPrefetchValueFinal) {
                return null;
            }

            // value is present as marker , fetch the value from the vertex
            if (properties.get(attribute.getName()) != null && properties.get(attribute.getName()).equals(StringUtils.SPACE)) {
                return mapVertexToAttribute(vertex, attribute, entityExtInfo , isMinExtInfo, includeReferences);
            }

            return null;
        } finally {
            RequestContext.get().endMetricRecord(metricRecorder);
        }
    }

    public Object getVertexAttributePreFetchCache(AtlasVertex vertex, AtlasAttribute attribute, Map<String, Object> properties) throws AtlasBaseException {
        return getVertexAttributePreFetchCache(vertex, attribute, properties, null, false, true);
    }


    private Object getVertexAttributeIgnoreInactive(AtlasVertex vertex, AtlasAttribute attribute) throws AtlasBaseException {
        return vertex != null && attribute != null ? mapVertexToAttribute(vertex, attribute, null, false, true, true) : null;
    }

    private void mapRelationshipAttributes(AtlasVertex entityVertex, AtlasEntity entity, AtlasEntityExtInfo entityExtInfo, boolean isMinExtInfo) throws AtlasBaseException {
        AtlasPerfMetrics.MetricRecorder metricRecorder = RequestContext.get().startMetricRecord("EntityGraphRetriever.mapRelationshipAttributes");

        try {
            AtlasEntityType entityType = typeRegistry.getEntityTypeByName(entity.getTypeName());

            if (entityType == null) {
                throw new AtlasBaseException(AtlasErrorCode.TYPE_NAME_INVALID, entity.getTypeName());
            }

            for (String attributeName : entityType.getRelationshipAttributes().keySet()) {
                mapVertexToRelationshipAttribute(entityVertex, entityType, attributeName, entity, entityExtInfo, isMinExtInfo);
            }
        } finally {
            RequestContext.get().endMetricRecord(metricRecorder);
        }
    }

    private void mapMandatoryRelationshipAttributes(AtlasVertex entityVertex, AtlasEntity entity) throws AtlasBaseException {
        AtlasPerfMetrics.MetricRecorder metricRecorder = RequestContext.get().startMetricRecord("EntityGraphRetriever.mapMandatoryRelationshipAttributes");

        try {
            AtlasEntityType entityType = typeRegistry.getEntityTypeByName(entity.getTypeName());

            if (entityType == null) {
                throw new AtlasBaseException(AtlasErrorCode.TYPE_NAME_INVALID, entity.getTypeName());
            }

            for (Map<String, AtlasAttribute> attrs : entityType.getRelationshipAttributes().values()) {
                for (AtlasAttribute attr : attrs.values()) {
                    if (!attr.getAttributeDef().getIsOptional()) {
                        String attrName = attr.getAttributeDef().getName();
                        mapVertexToRelationshipAttribute(entityVertex, entityType, attrName, entity, null, false);
                    }
                }
            }
        } finally {
            RequestContext.get().endMetricRecord(metricRecorder);
        }
    }

    private Object mapVertexToRelationshipAttribute(AtlasVertex entityVertex, AtlasEntityType entityType, String attributeName, AtlasEntity entity, AtlasEntityExtInfo entityExtInfo, boolean isMinExtInfo) throws AtlasBaseException {
        AtlasPerfMetrics.MetricRecorder metricRecorder = RequestContext.get().startMetricRecord("mapVertexToRelationshipAttribute");

        try {
            Object                ret                  = null;
            String                relationshipTypeName = graphHelper.getRelationshipTypeName(entityVertex, entityType, attributeName);
            AtlasRelationshipType relationshipType     = relationshipTypeName != null ? typeRegistry.getRelationshipTypeByName(relationshipTypeName) : null;

            if (relationshipType == null) {
                throw new AtlasBaseException(AtlasErrorCode.RELATIONSHIPDEF_INVALID, "relationshipDef is null");
            }

            AtlasAttribute          attribute       = entityType.getRelationshipAttribute(attributeName, relationshipTypeName);
            AtlasRelationshipDef    relationshipDef = relationshipType.getRelationshipDef();
            AtlasRelationshipEndDef endDef1         = relationshipDef.getEndDef1();
            AtlasRelationshipEndDef endDef2         = relationshipDef.getEndDef2();
            AtlasEntityType         endDef1Type     = typeRegistry.getEntityTypeByName(endDef1.getType());
            AtlasEntityType         endDef2Type     = typeRegistry.getEntityTypeByName(endDef2.getType());
            AtlasRelationshipEndDef attributeEndDef = null;

            if (endDef1Type.isTypeOrSuperTypeOf(entityType.getTypeName()) && StringUtils.equals(endDef1.getName(), attributeName)) {
                attributeEndDef = endDef1;
            } else if (endDef2Type.isTypeOrSuperTypeOf(entityType.getTypeName()) && StringUtils.equals(endDef2.getName(), attributeName)) {
                attributeEndDef = endDef2;
            }

            if (attributeEndDef == null) {
                throw new AtlasBaseException(AtlasErrorCode.RELATIONSHIPDEF_INVALID, relationshipDef.toString());
            }

            switch (attributeEndDef.getCardinality()) {
                case SINGLE:
                    ret = mapRelatedVertexToObjectId(entityVertex, attribute, entityExtInfo, isMinExtInfo);
                    break;

                case LIST:
                case SET:
                    ret = mapRelationshipArrayAttribute(entityVertex, attribute, entityExtInfo, isMinExtInfo);
                    break;
            }

            // Set Relationship attributes, even if the value is null
            entity.setRelationshipAttribute(attributeName, ret);

            if (attributeEndDef.getIsLegacyAttribute() && !entity.hasAttribute(attributeName)) {
                entity.setAttribute(attributeName, toLegacyAttribute(ret));
            }

            return ret;
        } finally {
            RequestContext.get().endMetricRecord(metricRecorder);
        }
    }

    private Object toLegacyAttribute(Object obj) {
        final Object ret;

        if (obj instanceof AtlasRelatedObjectId) {
            ret = toLegacyAttribute((AtlasRelatedObjectId) obj);
        } else if (obj instanceof Collection) {
            ret = toLegacyAttribute((Collection) obj);
        } else if (obj instanceof Map) {
            ret = toLegacyAttribute((Map) obj);
        } else {
            ret = obj;
        }

        return ret;
    }

    private AtlasObjectId toLegacyAttribute(AtlasRelatedObjectId relatedObjId) {
        final AtlasObjectId ret;

        if (relatedObjId.getRelationshipStatus() == DELETED && relatedObjId.getEntityStatus() == AtlasEntity.Status.ACTIVE) {
            ret = null;
        } else {
            ret = new AtlasObjectId(relatedObjId);
        }

        return ret;
    }

    private Collection toLegacyAttribute(Collection collection) {
        final List ret = new ArrayList();

        for (Object elem : collection) {
            Object objId = toLegacyAttribute(elem);

            if (objId != null) {
                ret.add(objId);
            }
        }

        return ret;
    }

    private Map toLegacyAttribute(Map map) {
        final Map ret = new HashMap();

        for (Object key : map.keySet()) {
            Object elem = toLegacyAttribute(map.get(key));

            if (elem != null) {
                ret.put(key, elem);
            }
        }

        return ret;
    }

    private AtlasObjectId mapRelatedVertexToObjectId(AtlasVertex entityVertex, AtlasAttribute attribute, AtlasEntityExtInfo entityExtInfo, boolean isMinExtInfo) throws AtlasBaseException {
        AtlasEdge edge = graphHelper.getEdgeForLabel(entityVertex, attribute.getRelationshipEdgeLabel(), attribute.getRelationshipEdgeDirection());

        return mapVertexToRelatedObjectId(entityVertex, edge, attribute.isOwnedRef(), entityExtInfo, isMinExtInfo);
    }

    private List<AtlasRelatedObjectId> mapRelationshipArrayAttribute(AtlasVertex entityVertex, AtlasAttribute attribute, AtlasEntityExtInfo entityExtInfo, boolean isMinExtInfo) throws AtlasBaseException {
        List<AtlasRelatedObjectId> ret   = new ArrayList<>();
        Iterator<AtlasEdge>        edges = null;

        if (attribute.getRelationshipEdgeDirection() == IN) {
            edges = getIncomingEdgesByLabel(entityVertex, attribute.getRelationshipEdgeLabel());
        } else if (attribute.getRelationshipEdgeDirection() == OUT) {
            edges = getOutGoingEdgesByLabel(entityVertex, attribute.getRelationshipEdgeLabel());
        } else if (attribute.getRelationshipEdgeDirection() == BOTH) {
            edges = getAdjacentEdgesByLabel(entityVertex, AtlasEdgeDirection.BOTH, attribute.getRelationshipEdgeLabel());
        }

        if (edges != null) {
            while (edges.hasNext()) {
                AtlasEdge relationshipEdge = edges.next();

                AtlasRelatedObjectId relatedObjectId = mapVertexToRelatedObjectId(entityVertex, relationshipEdge, attribute.isOwnedRef(), entityExtInfo, isMinExtInfo);

                ret.add(relatedObjectId);
            }
        }

        return ret;
    }

    private AtlasRelatedObjectId mapVertexToRelatedObjectId(AtlasVertex entityVertex, AtlasEdge edge, boolean isOwnedRef, AtlasEntityExtInfo entityExtInfo, boolean isMinExtInfo) throws AtlasBaseException {
        AtlasRelatedObjectId ret = null;

        if (GraphHelper.elementExists(edge)) {
            AtlasVertex referenceVertex = edge.getInVertex();

            if (StringUtils.equals(getIdFromVertex(referenceVertex), getIdFromVertex(entityVertex))) {
                referenceVertex = edge.getOutVertex();
            }

            if (referenceVertex != null) {
                String             entityTypeName = getTypeName(referenceVertex);
                String             entityGuid     = getGuid(referenceVertex);
                AtlasEntity.Status entityStatus   = GraphHelper.getStatus(referenceVertex);
                AtlasRelationship  relationship   = mapEdgeToAtlasRelationship(edge);

                ret = new AtlasRelatedObjectId(entityGuid, entityTypeName, entityStatus,
                                               relationship.getGuid(), relationship.getStatus(),
                                               new AtlasStruct(relationship.getTypeName(), relationship.getAttributes()));

                Object displayText = getDisplayText(referenceVertex, entityTypeName);

                if (displayText != null) {
                    ret.setDisplayText(displayText.toString());
                }

                if (isOwnedRef && entityExtInfo != null) {
                    if (isMinExtInfo) {
                        mapVertexToAtlasEntityMin(referenceVertex, entityExtInfo);
                    } else {
                        mapVertexToAtlasEntity(referenceVertex, entityExtInfo);
                    }
                }

            }
        }

        return ret;
    }

    private Object getDisplayText(AtlasVertex entityVertex, String entityTypeName) throws AtlasBaseException {
        return getDisplayText(entityVertex, typeRegistry.getEntityTypeByName(entityTypeName));
    }

    private Object getDisplayText(AtlasVertex entityVertex, AtlasEntityType entityType) throws AtlasBaseException {
        Object ret = null;

        if (entityType != null) {
            String displayTextAttribute = entityType.getDisplayTextAttribute();

            if (displayTextAttribute != null) {
                ret = getVertexAttribute(entityVertex, entityType.getAttribute(displayTextAttribute));
            }

            if (ret == null) {
                ret = getVertexAttribute(entityVertex, entityType.getAttribute(NAME));

                if (ret == null) {
                    ret = getVertexAttribute(entityVertex, entityType.getAttribute(DISPLAY_NAME));

                    if (ret == null) {
                        ret = getVertexAttribute(entityVertex, entityType.getAttribute(QUALIFIED_NAME));
                    }
                }
            }
        }

        return ret;
    }

    public AtlasRelationship mapEdgeToAtlasRelationship(AtlasEdge edge) throws AtlasBaseException {
        return mapEdgeToAtlasRelationship(edge, false).getRelationship();
    }

    public AtlasRelationshipWithExtInfo mapEdgeToAtlasRelationshipWithExtInfo(AtlasEdge edge) throws AtlasBaseException {
        return mapEdgeToAtlasRelationship(edge, true);
    }

    public AtlasRelationshipWithExtInfo mapEdgeToAtlasRelationship(AtlasEdge edge, boolean extendedInfo) throws AtlasBaseException {
        AtlasRelationshipWithExtInfo ret = new AtlasRelationshipWithExtInfo();

        mapSystemAttributes(edge, ret, extendedInfo);

        mapAttributes(edge, ret);

        return ret;
    }

    private AtlasRelationshipWithExtInfo mapSystemAttributes(AtlasEdge edge, AtlasRelationshipWithExtInfo relationshipWithExtInfo, boolean extendedInfo) throws AtlasBaseException {
        if (LOG.isDebugEnabled()) {
            LOG.debug("Mapping system attributes for relationship");
        }

        AtlasRelationship relationship = relationshipWithExtInfo.getRelationship();

        if (relationship == null) {
            relationship = new AtlasRelationship();

            relationshipWithExtInfo.setRelationship(relationship);
        }

        relationship.setGuid(getRelationshipGuid(edge));
        relationship.setTypeName(getTypeName(edge));

        relationship.setCreatedBy(GraphHelper.getCreatedByAsString(edge));
        relationship.setUpdatedBy(GraphHelper.getModifiedByAsString(edge));

        relationship.setCreateTime(new Date(GraphHelper.getCreatedTime(edge)));
        relationship.setUpdateTime(new Date(GraphHelper.getModifiedTime(edge)));

        Long version = GraphHelper.getVersion(edge);
        if (version == null) {
            version = Long.valueOf(1L);
        }
        relationship.setVersion(version);

        Integer provenanceType = GraphHelper.getProvenanceType(edge);
        if (provenanceType == null) {
            provenanceType = Integer.valueOf(0);
        }
        relationship.setProvenanceType(provenanceType);
        relationship.setHomeId(GraphHelper.getHomeId(edge));

        relationship.setStatus(GraphHelper.getEdgeStatus(edge));

        AtlasVertex end1Vertex = edge.getOutVertex();
        AtlasVertex end2Vertex = edge.getInVertex();

        relationship.setEnd1(new AtlasObjectId(getGuid(end1Vertex), getTypeName(end1Vertex), getEntityUniqueAttribute(end1Vertex)));
        relationship.setEnd2(new AtlasObjectId(getGuid(end2Vertex), getTypeName(end2Vertex), getEntityUniqueAttribute(end2Vertex)));

        relationship.setLabel(edge.getLabel());
        relationship.setPropagateTags(getPropagateTags(edge));

        if (extendedInfo) {
            addToReferredEntities(relationshipWithExtInfo, end1Vertex);
            addToReferredEntities(relationshipWithExtInfo, end2Vertex);
        }

        // set propagated and blocked propagated classifications
        readClassificationsFromEdge(edge, relationshipWithExtInfo, extendedInfo);

        return relationshipWithExtInfo;
    }

    private void readClassificationsFromEdge(AtlasEdge edge, AtlasRelationshipWithExtInfo relationshipWithExtInfo, boolean extendedInfo) throws AtlasBaseException {
        List<AtlasVertex>        classificationVertices    = getPropagatableClassifications(edge);
        List<String>             blockedClassificationIds  = getBlockedClassificationIds(edge);
        AtlasRelationship        relationship              = relationshipWithExtInfo.getRelationship();
        Set<AtlasClassification> propagatedClassifications = new HashSet<>();
        Set<AtlasClassification> blockedClassifications    = new HashSet<>();

        for (AtlasVertex classificationVertex : classificationVertices) {
            String              classificationId = classificationVertex.getIdForDisplay();
            AtlasClassification classification   = toAtlasClassification(classificationVertex);

            if (classification == null) {
                continue;
            }

            if (blockedClassificationIds.contains(classificationId)) {
                blockedClassifications.add(classification);
            } else {
                propagatedClassifications.add(classification);
            }

            // add entity headers to referred entities
            if (extendedInfo) {
                addToReferredEntities(relationshipWithExtInfo, classification.getEntityGuid());
            }
        }

        relationship.setPropagatedClassifications(propagatedClassifications);
        relationship.setBlockedPropagatedClassifications(blockedClassifications);
    }

    private void addToReferredEntities(AtlasRelationshipWithExtInfo relationshipWithExtInfo, String guid) throws AtlasBaseException {
        if (!relationshipWithExtInfo.referredEntitiesContains(guid)) {
            addToReferredEntities(relationshipWithExtInfo, getEntityVertex(guid));
        }
    }

    private void addToReferredEntities(AtlasRelationshipWithExtInfo relationshipWithExtInfo, AtlasVertex entityVertex) throws AtlasBaseException {
        String entityGuid = getGuid(entityVertex);

        if (!relationshipWithExtInfo.referredEntitiesContains(entityGuid)) {
            relationshipWithExtInfo.addReferredEntity(entityGuid, toAtlasEntityHeader(entityVertex));
        }
    }

    private void mapAttributes(AtlasEdge edge, AtlasRelationshipWithExtInfo relationshipWithExtInfo) throws AtlasBaseException {
        AtlasRelationship relationship = relationshipWithExtInfo.getRelationship();
        AtlasType         objType      = typeRegistry.getType(relationship.getTypeName());

        if (!(objType instanceof AtlasRelationshipType)) {
            throw new AtlasBaseException(AtlasErrorCode.TYPE_NAME_INVALID, relationship.getTypeName());
        }

        AtlasRelationshipType relationshipType = (AtlasRelationshipType) objType;

        for (AtlasAttribute attribute : relationshipType.getAllAttributes().values()) {
            // mapping only primitive attributes
            Object attrValue = mapVertexToPrimitive(edge, attribute.getVertexPropertyName(), attribute.getAttributeDef());

            relationship.setAttribute(attribute.getName(), attrValue);
        }
    }

    private Set<String> getPendingTasks(AtlasVertex entityVertex) {
        Collection<String> ret = entityVertex.getPropertyValues(PENDING_TASKS_PROPERTY_KEY, String.class);

        if (CollectionUtils.isEmpty(ret)) {
            return null;
        }

        return new HashSet<>(ret);
    }

    private boolean isInactiveEdge(Object element, boolean ignoreInactive) {
        return ignoreInactive && element instanceof AtlasEdge && getStatus((AtlasEdge) element) != AtlasEntity.Status.ACTIVE;
    }
}<|MERGE_RESOLUTION|>--- conflicted
+++ resolved
@@ -161,6 +161,7 @@
         this.graphHelper            = retriever.graphHelper;
         this.typeRegistry           = retriever.typeRegistry;
         this.ignoreRelationshipAttr = ignoreRelationshipAttr;
+        this.fetchOnlyMandatoryRelationshipAttr = false;
     }
 
     public EntityGraphRetriever(AtlasGraph graph, AtlasTypeRegistry typeRegistry, boolean ignoreRelationshipAttr) {
@@ -168,9 +169,7 @@
         this.graphHelper            = new GraphHelper(graph);
         this.typeRegistry           = typeRegistry;
         this.ignoreRelationshipAttr = ignoreRelationshipAttr;
-<<<<<<< HEAD
         this.tagDAO                 = TagDAOCassandraImpl.getInstance();
-=======
         this.fetchOnlyMandatoryRelationshipAttr = false;
     }
 
@@ -179,8 +178,8 @@
         this.graphHelper            = new GraphHelper(graph);
         this.typeRegistry           = typeRegistry;
         this.ignoreRelationshipAttr = ignoreRelationshipAttr;
+        this.tagDAO                 = TagDAOCassandraImpl.getInstance();
         this.fetchOnlyMandatoryRelationshipAttr = fetchOnlyMandatoryRelationshipAttr;
->>>>>>> 45ce473f
     }
 
     public AtlasEntity toAtlasEntity(String guid, boolean includeReferences) throws AtlasBaseException {
