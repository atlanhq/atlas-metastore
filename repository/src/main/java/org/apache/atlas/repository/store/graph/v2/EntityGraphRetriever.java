--- conflicted
+++ resolved
@@ -17,7 +17,6 @@
  */
 package org.apache.atlas.repository.store.graph.v2;
 
-import com.google.common.collect.Sets;
 import com.fasterxml.jackson.core.type.TypeReference;
 import com.google.common.util.concurrent.ThreadFactoryBuilder;
 import org.apache.atlas.AtlasConfiguration;
@@ -50,12 +49,7 @@
 import org.apache.atlas.repository.graphdb.AtlasElement;
 import org.apache.atlas.repository.graphdb.AtlasGraph;
 import org.apache.atlas.repository.graphdb.AtlasVertex;
-<<<<<<< HEAD
-import org.apache.atlas.repository.graphdb.janus.AtlasJanusGraph;
-import org.apache.atlas.repository.graphdb.janus.AtlasJanusVertex;
-=======
 import org.apache.atlas.repository.util.AccessControlUtils;
->>>>>>> a2ebbb0e
 import org.apache.atlas.type.AtlasArrayType;
 import org.apache.atlas.type.AtlasBuiltInTypes.AtlasObjectIdType;
 import org.apache.atlas.type.AtlasEntityType;
@@ -74,15 +68,9 @@
 import org.apache.commons.collections.CollectionUtils;
 import org.apache.commons.collections.MapUtils;
 import org.apache.commons.lang3.StringUtils;
-<<<<<<< HEAD
-import org.janusgraph.core.JanusGraphMultiVertexQuery;
-import org.janusgraph.core.JanusGraphTransaction;
-import org.janusgraph.core.JanusGraphVertex;
-=======
 import org.apache.tinkerpop.gremlin.process.traversal.dsl.graph.GraphTraversal;
 import org.apache.tinkerpop.gremlin.structure.Vertex;
 import org.apache.tinkerpop.gremlin.structure.VertexProperty;
->>>>>>> a2ebbb0e
 import org.slf4j.Logger;
 import org.slf4j.LoggerFactory;
 import org.springframework.stereotype.Component;
@@ -1159,167 +1147,6 @@
         return ret;
     }
 
-<<<<<<< HEAD
-    public List<AtlasEntityHeader> mapVerticesToAtlasEntityHeader(List<AtlasVertex> entityVertices, Set<String> attributes) throws AtlasBaseException {
-        AtlasPerfMetrics.MetricRecorder metricRecorder = RequestContext.get().startMetricRecord("mapVerticesToAtlasEntityHeader");
-
-        List<AtlasEntityHeader> results = new ArrayList<>();
-
-        try {
-            // Convert AtlasVertex to JanusGraphVertex
-
-            // Use multiQuery for optimized property fetching
-            Map<JanusGraphVertex, Map<String, Object>> multiQueryResults = getBatchPropertiesWithMultiQuery(entityVertices, attributes);
-            Map<JanusGraphVertex, AtlasVertex>  map = getJanusGraphVerticesMap(entityVertices);
-            multiQueryResults.forEach((janusGraphVertex, vertexProperties) -> {
-                AtlasEntityHeader ret = new AtlasEntityHeader();
-
-                // Populate AtlasEntityHeader with fetched properties
-                try {
-                    populateEntityHeader(ret, map.get(janusGraphVertex), vertexProperties, attributes);
-                } catch (AtlasBaseException e) {
-                    throw new RuntimeException(e);
-                }
-                results.add(ret);
-            });
-
-        } finally {
-            RequestContext.get().endMetricRecord(metricRecorder);
-        }
-
-        return results;
-    }
-
-    private Map<JanusGraphVertex, AtlasVertex> getJanusGraphVerticesMap(List<AtlasVertex> vertices) {
-        Map<JanusGraphVertex, AtlasVertex> resultMap = new HashMap<>();
-
-        for (AtlasVertex vertex : vertices) {
-            if (vertex instanceof AtlasJanusVertex) {
-                Object wrappedElement = ((AtlasJanusVertex) vertex).getWrappedElement();
-
-                if (wrappedElement instanceof JanusGraphVertex) {
-                    resultMap.put((JanusGraphVertex) wrappedElement, vertex);
-                } else {
-                    throw new IllegalArgumentException("Wrapped element is not an instance of JanusGraphVertex");
-                }
-            } else {
-                throw new IllegalArgumentException("Provided vertex is not an instance of AtlasJanusVertex");
-            }
-        }
-
-        return resultMap;
-    }
-
-    // Helper to convert AtlasVertex to JanusGraphVertex
-    private List<JanusGraphVertex> getJanusGraphVertices(List<AtlasVertex> vertices) {
-        List<JanusGraphVertex> results = new ArrayList<>();
-        for(AtlasVertex vertex : vertices) {
-            if (((AtlasJanusVertex) vertex).getWrappedElement() instanceof JanusGraphVertex) {
-                results.add(vertex.getWrappedElement());
-            } else {
-                throw new IllegalArgumentException("Provided vertex is not an instance of JanusGraphVertex");
-            }
-        }
-        return results;
-    }
-
-    // Use multiQuery to batch-fetch properties
-    private Map<JanusGraphVertex, Map<String, Object>> getBatchPropertiesWithMultiQuery(List<AtlasVertex> entityVertices, Set<String> attributes) {
-        Iterable<JanusGraphVertex> vertices = getJanusGraphVertices(entityVertices);
-        List<JanusGraphVertex> target = new ArrayList<>();
-        vertices.forEach(target::add);
-        JanusGraphTransaction transaction = ((AtlasJanusGraph)graph).getTransaction();
-        try {
-            JanusGraphMultiVertexQuery multiQuery = transaction.multiQuery(target);
-
-            Set<String> keys = Sets.newHashSet(Constants.TYPE_NAME_PROPERTY_KEY, Constants.GUID_PROPERTY_KEY,
-                    Constants.CREATED_BY_KEY, Constants.MODIFIED_BY_KEY,
-                    Constants.TIMESTAMP_PROPERTY_KEY, Constants.MODIFICATION_TIMESTAMP_PROPERTY_KEY);
-
-            keys.addAll(attributes);
-
-            multiQuery.keys(Constants.TYPE_NAME_PROPERTY_KEY, Constants.GUID_PROPERTY_KEY,
-                    Constants.CREATED_BY_KEY, Constants.MODIFIED_BY_KEY,
-                    Constants.TIMESTAMP_PROPERTY_KEY, Constants.MODIFICATION_TIMESTAMP_PROPERTY_KEY, STATE_PROPERTY_KEY);
-
-            Map<JanusGraphVertex, Map<String, Object>> vertexPropertiesMap = new HashMap<>();
-
-            for (JanusGraphVertex vertex : vertices) {
-                Map<String, Object> properties = new HashMap<>();
-                for (String key : keys) {
-                    properties.put(key, vertex.property(key).orElse(null));
-                }
-                vertexPropertiesMap.put(vertex, properties);
-            }
-            return vertexPropertiesMap;
-        } finally {
-            if(transaction != null) {
-                transaction.commit();
-                transaction.close();
-            }
-        }
-
-    }
-
-    // Populate AtlasEntityHeader
-    private void populateEntityHeader(AtlasEntityHeader ret, AtlasVertex entityVertex, Map<String, Object> vertexProperties, Set<String> attributes) throws AtlasBaseException {
-        String typeName = (String) vertexProperties.get(Constants.TYPE_NAME_PROPERTY_KEY);
-        String guid = (String) vertexProperties.get(Constants.GUID_PROPERTY_KEY);
-        String createdBy = (String) vertexProperties.get(Constants.CREATED_BY_KEY);
-        String updatedBy = (String) vertexProperties.get(Constants.MODIFIED_BY_KEY);
-        Long createTime = (Long) vertexProperties.get(Constants.TIMESTAMP_PROPERTY_KEY);
-        Long updateTime = (Long) vertexProperties.get(Constants.MODIFICATION_TIMESTAMP_PROPERTY_KEY);
-        Boolean isIncomplete = isEntityIncomplete(entityVertex);
-
-        ret.setTypeName(typeName);
-        ret.setGuid(guid);
-        ret.setStatus(GraphHelper.getStatus(entityVertex));
-        ret.setIsIncomplete(isIncomplete);
-        ret.setCreatedBy(createdBy);
-        ret.setUpdatedBy(updatedBy);
-        ret.setCreateTime(createTime != null ? new Date(createTime) : null);
-        ret.setUpdateTime(updateTime != null ? new Date(updateTime) : null);
-        ret.setLabels(getLabels(entityVertex));
-
-        // Classifications
-        RequestContext context = RequestContext.get();
-        if (context.includeClassifications() || context.isIncludeClassificationNames()) {
-            ret.setClassificationNames(getAllTraitNamesFromAttribute(entityVertex));
-        }
-
-        // Meanings
-        if (context.includeMeanings()) {
-            List<AtlasTermAssignmentHeader> termAssignmentHeaders = mapAssignedTerms(entityVertex);
-            ret.setMeanings(termAssignmentHeaders);
-            ret.setMeaningNames(termAssignmentHeaders.stream()
-                    .map(AtlasTermAssignmentHeader::getDisplayText)
-                    .collect(Collectors.toList()));
-        }
-
-        // Process entity type and attributes
-        AtlasEntityType entityType = typeRegistry.getEntityTypeByName(typeName);
-        if (entityType != null) {
-            // Header attributes
-            for (AtlasAttribute headerAttribute : entityType.getHeaderAttributes().values()) {
-                Object attrValue = getVertexAttributeFromBatch(vertexProperties, headerAttribute);
-                if (attrValue != null) {
-                    ret.setAttribute(headerAttribute.getName(), attrValue);
-                }
-            }
-
-            // Display text
-            Object displayText = getDisplayText(entityVertex, entityType);
-            if (displayText != null) {
-                ret.setDisplayText(displayText.toString());
-            }
-
-            // Additional attributes
-            if (CollectionUtils.isNotEmpty(attributes)) {
-                for (String attrName : attributes) {
-                    AtlasAttribute attribute = getEntityOrRelationshipAttribute(entityType, attrName);
-                    if (attribute != null) {
-                        Object attrValue = getVertexAttributeFromBatch(vertexProperties, attribute);
-=======
     private AtlasEntityHeader mapVertexToAtlasEntityHeaderWithPrefetch(AtlasVertex entityVertex, Set<String> attributes) throws AtlasBaseException {
         AtlasPerfMetrics.MetricRecorder metricRecorder = RequestContext.get().startMetricRecord("mapVertexToAtlasEntityHeaderWithPrefetch");
         AtlasEntityHeader ret = new AtlasEntityHeader();
@@ -1404,7 +1231,6 @@
                         //this is a call to cassandra
                         Object attrValue = getVertexAttributePreFetchCache(entityVertex, attribute, properties); //use prefetch cache
 
->>>>>>> a2ebbb0e
                         if (attrValue != null) {
                             ret.setAttribute(attrName, attrValue);
                         }
@@ -1412,48 +1238,12 @@
                 }
             }
         }
-<<<<<<< HEAD
-
-        // Additional properties like classifications, meanings, and attributes...
-    }
-
-    /**
-     * Retrieves a vertex attribute from the pre-fetched batch of properties.
-     */
-    private Object getVertexAttributeFromBatch(Map<String, Object> properties, AtlasAttribute attribute) {
-        if (properties == null || attribute == null) {
-            return null;
-        }
-
-        String propertyKey = attribute.getVertexPropertyName();
-        return properties.get(propertyKey);
-    }
-
-    /**
-     * Retrieves an entity or relationship attribute from the entity type.
-     */
-    private AtlasAttribute getEntityOrRelationshipAttribute(AtlasEntityType entityType, String attrName) {
-        AtlasAttribute attribute = entityType.getAttribute(attrName);
-
-        if (attribute == null) {
-            attrName = toNonQualifiedName(attrName);
-
-            attribute = entityType.getAttribute(attrName);
-            if (attribute == null) {
-                attribute = entityType.getRelationshipAttribute(attrName, null);
-            }
-        }
-
-        return attribute;
-    }
-=======
         finally {
             RequestContext.get().endMetricRecord(metricRecorder);
         }
         return ret;
     }
 
->>>>>>> a2ebbb0e
     private String toNonQualifiedName(String attrName) {
         String ret;
         if (attrName.contains(".")) {
