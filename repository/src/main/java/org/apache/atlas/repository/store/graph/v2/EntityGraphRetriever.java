--- conflicted
+++ resolved
@@ -49,10 +49,7 @@
 import org.apache.atlas.repository.graphdb.AtlasElement;
 import org.apache.atlas.repository.graphdb.AtlasGraph;
 import org.apache.atlas.repository.graphdb.AtlasVertex;
-<<<<<<< HEAD
-=======
 import org.apache.atlas.repository.graphdb.janus.AtlasJanusEdge;
->>>>>>> 62c4f971
 import org.apache.atlas.repository.util.AccessControlUtils;
 import org.apache.atlas.type.AtlasArrayType;
 import org.apache.atlas.type.AtlasBuiltInTypes.AtlasObjectIdType;
@@ -1020,11 +1017,7 @@
         return mapVertexToAtlasEntityHeader(entityVertex, Collections.<String>emptySet());
     }
 
-<<<<<<< HEAD
-    private Map<String, Object> preloadProperties(AtlasVertex entityVertex, AtlasEntityType entityType) {
-=======
     private Map<String, Object> preloadProperties(AtlasVertex entityVertex, AtlasEntityType entityType, Set<String> attributes) {
->>>>>>> 62c4f971
         Map<String, Object> propertiesMap = new HashMap<>();
 
         // Execute the traversal to fetch properties
@@ -1060,10 +1053,6 @@
                 throw e; // Re-throw the exception after logging it
             }
         }
-<<<<<<< HEAD
-
-=======
->>>>>>> 62c4f971
         return propertiesMap;
     }
 
@@ -1081,15 +1070,7 @@
                 AccessControlUtils.ATTR_POLICY_RESOURCES_CATEGORY,
                 AccessControlUtils.ATTR_POLICY_SERVICE_NAME,
                 AccessControlUtils.ATTR_POLICY_PRIORITY,
-<<<<<<< HEAD
-                AccessControlUtils.REL_ATTR_POLICIES,
-                AccessControlUtils.ATTR_SERVICE_SERVICE_TYPE,
-                AccessControlUtils.ATTR_SERVICE_TAG_SERVICE,
-                AccessControlUtils.ATTR_SERVICE_IS_ENABLED,
-                AccessControlUtils.ATTR_SERVICE_LAST_SYNC));
-=======
                 AccessControlUtils.REL_ATTR_POLICIES));
->>>>>>> 62c4f971
 
         return exclusionSet.stream().anyMatch(attributes::contains);
     }
@@ -1197,11 +1178,7 @@
             //pre-fetching the properties
             String typeName = entityVertex.getProperty(Constants.TYPE_NAME_PROPERTY_KEY, String.class); //properties.get returns null
             AtlasEntityType entityType = typeRegistry.getEntityTypeByName(typeName); // this is not costly
-<<<<<<< HEAD
-            Map<String, Object> properties = preloadProperties(entityVertex, entityType);
-=======
             Map<String, Object> properties = preloadProperties(entityVertex, entityType, attributes);
->>>>>>> 62c4f971
 
             String guid = (String) properties.get(Constants.GUID_PROPERTY_KEY);
 
@@ -1273,10 +1250,7 @@
                             attribute = entityType.getAttribute(attrName);
 
                             if (attribute == null) {
-<<<<<<< HEAD
-=======
                                 // dataContractLatest, meanings, links
->>>>>>> 62c4f971
                                 attribute = entityType.getRelationshipAttribute(attrName, null);
                             }
                         }
@@ -1917,31 +1891,6 @@
             return null;
         }
 
-<<<<<<< HEAD
-
-        TypeCategory typeCategory = attribute.getAttributeType().getTypeCategory();
-        TypeCategory elementTypeCategory = typeCategory == TypeCategory.ARRAY ?((AtlasArrayType) attribute.getAttributeType()).getElementType().getTypeCategory() : null;
-
-        // if element is primitive or array of primitives, return the value from properties
-        if (properties.get(attribute.getName()) != null &&
-                (attribute.getAttributeType().getTypeCategory().equals(TypeCategory.PRIMITIVE) || (elementTypeCategory == null || elementTypeCategory.equals(TypeCategory.PRIMITIVE)))) {
-            return properties.get(attribute.getName());
-        }
-
-        // if array is empty && element is array of primitives, return the value from properties
-        if (properties.get(attribute.getName()) == null &&  attribute.getAttributeType().getTypeCategory().equals(TypeCategory.ARRAY)) {
-            return new ArrayList<>();
-        }
-
-        // if element is non-primitive, fetch the value from the vertex
-        if (properties.get(attribute.getName()) != null && AtlasConfiguration.ATLAS_INDEXSEARCH_ENABLE_FETCHING_NON_PRIMITIVE_ATTRIBUTES.getBoolean()) {
-            LOG.debug("capturing excluded property set category and value - {}: {} : {}", attribute.getName(), attribute.getAttributeType().getTypeCategory(), properties.get(attribute.getName()));
-            AtlasPerfMetrics.MetricRecorder nonPrimitiveAttributes = RequestContext.get().startMetricRecord("processNonPrimitiveAttributes");
-            Object mappedVertex = mapVertexToAttribute(vertex, attribute, null, false);
-            properties.put(attribute.getName(), mappedVertex);
-            RequestContext.get().endMetricRecord(nonPrimitiveAttributes);
-            return mappedVertex;
-=======
         TypeCategory typeCategory = attribute.getAttributeType().getTypeCategory();
         TypeCategory elementTypeCategory = typeCategory == TypeCategory.ARRAY ? ((AtlasArrayType) attribute.getAttributeType()).getElementType().getTypeCategory() : null;
         boolean isArrayOfPrimitives = typeCategory.equals(TypeCategory.ARRAY) && elementTypeCategory.equals(TypeCategory.PRIMITIVE);
@@ -1969,7 +1918,6 @@
             //LOG.debug("capturing excluded property set category and value, mapVertexValue - {}: {} : {} : {}", attribute.getName(), attribute.getAttributeType().getTypeCategory(), properties.get(attribute.getName()), mappedVertex);
             //RequestContext.get().endMetricRecord(nonPrimitiveAttributes);
             //return mappedVertex;
->>>>>>> 62c4f971
         }
 
         return null;
