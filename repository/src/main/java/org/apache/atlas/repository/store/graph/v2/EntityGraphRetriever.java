/**
 * Licensed to the Apache Software Foundation (ASF) under one
 * or more contributor license agreements.  See the NOTICE file
 * distributed with this work for additional information
 * regarding copyright ownership.  The ASF licenses this file
 * to you under the Apache License, Version 2.0 (the
 * "License"); you may not use this file except in compliance
 * with the License.  You may obtain a copy of the License at
 *
 *     http://www.apache.org/licenses/LICENSE-2.0
 *
 * Unless required by applicable law or agreed to in writing, software
 * distributed under the License is distributed on an "AS IS" BASIS,
 * WITHOUT WARRANTIES OR CONDITIONS OF ANY KIND, either express or implied.
 * See the License for the specific language governing permissions and
 * limitations under the License.
 */
package org.apache.atlas.repository.store.graph.v2;

import com.fasterxml.jackson.core.type.TypeReference;
import com.google.common.util.concurrent.ThreadFactoryBuilder;
import org.apache.atlas.AtlasConfiguration;
import org.apache.atlas.AtlasErrorCode;
import org.apache.atlas.RequestContext;
import org.apache.atlas.exception.AtlasBaseException;
import org.apache.atlas.model.TimeBoundary;
import org.apache.atlas.model.TypeCategory;
import org.apache.atlas.model.glossary.enums.AtlasTermAssignmentStatus;
import org.apache.atlas.model.glossary.relations.AtlasTermAssignmentHeader;
import org.apache.atlas.model.instance.AtlasClassification;
import org.apache.atlas.model.instance.AtlasEntity;
import org.apache.atlas.model.instance.AtlasEntity.AtlasEntitiesWithExtInfo;
import org.apache.atlas.model.instance.AtlasEntity.AtlasEntityExtInfo;
import org.apache.atlas.model.instance.AtlasEntity.AtlasEntityWithExtInfo;
import org.apache.atlas.model.instance.AtlasEntityHeader;
import org.apache.atlas.model.instance.AtlasObjectId;
import org.apache.atlas.model.instance.AtlasRelatedObjectId;
import org.apache.atlas.model.instance.AtlasRelationship;
import org.apache.atlas.model.instance.AtlasRelationship.AtlasRelationshipWithExtInfo;
import org.apache.atlas.model.instance.AtlasStruct;
import org.apache.atlas.model.typedef.AtlasRelationshipDef;
import org.apache.atlas.model.typedef.AtlasRelationshipDef.PropagateTags;
import org.apache.atlas.model.typedef.AtlasRelationshipEndDef;
import org.apache.atlas.model.typedef.AtlasStructDef.AtlasAttributeDef;
import org.apache.atlas.repository.Constants;
import org.apache.atlas.repository.graph.GraphHelper;
import org.apache.atlas.repository.graphdb.AtlasEdge;
import org.apache.atlas.repository.graphdb.AtlasEdgeDirection;
import org.apache.atlas.repository.graphdb.AtlasElement;
import org.apache.atlas.repository.graphdb.AtlasGraph;
import org.apache.atlas.repository.graphdb.AtlasVertex;
import org.apache.atlas.repository.graphdb.janus.AtlasJanusVertex;
import org.apache.atlas.repository.util.AccessControlUtils;
import org.apache.atlas.type.AtlasArrayType;
import org.apache.atlas.type.AtlasBuiltInTypes.AtlasObjectIdType;
import org.apache.atlas.type.AtlasEntityType;
import org.apache.atlas.type.AtlasMapType;
import org.apache.atlas.type.AtlasBusinessMetadataType.AtlasBusinessAttribute;
import org.apache.atlas.type.AtlasRelationshipType;
import org.apache.atlas.type.AtlasStructType;
import org.apache.atlas.type.AtlasStructType.AtlasAttribute;
import org.apache.atlas.type.AtlasType;
import org.apache.atlas.type.AtlasTypeRegistry;
import org.apache.atlas.type.AtlasTypeUtil;
import org.apache.atlas.utils.AtlasEntityUtil;
import org.apache.atlas.utils.AtlasJson;
import org.apache.atlas.utils.AtlasPerfMetrics;
import org.apache.atlas.v1.model.instance.Id;
import org.apache.commons.collections.CollectionUtils;
import org.apache.commons.collections.MapUtils;
import org.apache.commons.lang3.StringUtils;
import org.apache.tinkerpop.gremlin.structure.VertexProperty;
import org.slf4j.Logger;
import org.slf4j.LoggerFactory;
import org.springframework.stereotype.Component;

import javax.inject.Inject;
import java.math.BigDecimal;
import java.math.BigInteger;
import java.util.*;
import java.util.concurrent.*;
import java.util.stream.Collectors;
import org.janusgraph.core.Cardinality;
import org.janusgraph.graphdb.relations.CacheVertexProperty;

import static org.apache.atlas.glossary.GlossaryUtils.TERM_ASSIGNMENT_ATTR_CONFIDENCE;
import static org.apache.atlas.glossary.GlossaryUtils.TERM_ASSIGNMENT_ATTR_CREATED_BY;
import static org.apache.atlas.glossary.GlossaryUtils.TERM_ASSIGNMENT_ATTR_DESCRIPTION;
import static org.apache.atlas.glossary.GlossaryUtils.TERM_ASSIGNMENT_ATTR_EXPRESSION;
import static org.apache.atlas.glossary.GlossaryUtils.TERM_ASSIGNMENT_ATTR_SOURCE;
import static org.apache.atlas.glossary.GlossaryUtils.TERM_ASSIGNMENT_ATTR_STATUS;
import static org.apache.atlas.glossary.GlossaryUtils.TERM_ASSIGNMENT_ATTR_STEWARD;
import static org.apache.atlas.model.instance.AtlasRelationship.Status.ACTIVE;
import static org.apache.atlas.model.instance.AtlasRelationship.Status.DELETED;
import static org.apache.atlas.model.typedef.AtlasBaseTypeDef.ATLAS_TYPE_BIGDECIMAL;
import static org.apache.atlas.model.typedef.AtlasBaseTypeDef.ATLAS_TYPE_BIGINTEGER;
import static org.apache.atlas.model.typedef.AtlasBaseTypeDef.ATLAS_TYPE_BOOLEAN;
import static org.apache.atlas.model.typedef.AtlasBaseTypeDef.ATLAS_TYPE_BYTE;
import static org.apache.atlas.model.typedef.AtlasBaseTypeDef.ATLAS_TYPE_DATE;
import static org.apache.atlas.model.typedef.AtlasBaseTypeDef.ATLAS_TYPE_DOUBLE;
import static org.apache.atlas.model.typedef.AtlasBaseTypeDef.ATLAS_TYPE_FLOAT;
import static org.apache.atlas.model.typedef.AtlasBaseTypeDef.ATLAS_TYPE_INT;
import static org.apache.atlas.model.typedef.AtlasBaseTypeDef.ATLAS_TYPE_LONG;
import static org.apache.atlas.model.typedef.AtlasBaseTypeDef.ATLAS_TYPE_SHORT;
import static org.apache.atlas.model.typedef.AtlasBaseTypeDef.ATLAS_TYPE_STRING;
import static org.apache.atlas.model.typedef.AtlasRelationshipDef.PropagateTags.NONE;
import static org.apache.atlas.model.typedef.AtlasRelationshipDef.PropagateTags.ONE_TO_TWO;
import static org.apache.atlas.model.typedef.AtlasRelationshipDef.PropagateTags.TWO_TO_ONE;
import static org.apache.atlas.repository.Constants.*;
import static org.apache.atlas.repository.graph.GraphHelper.*;
import static org.apache.atlas.repository.store.graph.v2.AtlasGraphUtilsV2.getIdFromVertex;
import static org.apache.atlas.repository.store.graph.v2.AtlasGraphUtilsV2.isReference;
import static org.apache.atlas.repository.util.AtlasEntityUtils.mapOf;
import static org.apache.atlas.type.AtlasStructType.AtlasAttribute.AtlasRelationshipEdgeDirection;
import static org.apache.atlas.type.AtlasStructType.AtlasAttribute.AtlasRelationshipEdgeDirection.BOTH;
import static org.apache.atlas.type.AtlasStructType.AtlasAttribute.AtlasRelationshipEdgeDirection.IN;
import static org.apache.atlas.type.AtlasStructType.AtlasAttribute.AtlasRelationshipEdgeDirection.OUT;
import org.apache.atlas.type.AtlasBusinessMetadataType.AtlasBusinessAttribute;
import static org.apache.atlas.type.Constants.PENDING_TASKS_PROPERTY_KEY;

@Component
public class EntityGraphRetriever {
    private static final Logger LOG = LoggerFactory.getLogger(EntityGraphRetriever.class);

    private static final String GLOSSARY_TERM_DISPLAY_NAME_ATTR = "name";
    public  static final String TERM_RELATION_NAME              = "AtlasGlossarySemanticAssignment";

    public static final String NAME           = "name";
    public static final String DISPLAY_NAME   = "displayName";
    public static final String DESCRIPTION    = "description";
    public static final String OWNER          = "owner";
    public static final String CREATE_TIME    = "createTime";
    public static final String QUALIFIED_NAME = "qualifiedName";

    private static final TypeReference<List<TimeBoundary>> TIME_BOUNDARIES_LIST_TYPE = new TypeReference<List<TimeBoundary>>() {};
    private final GraphHelper graphHelper;

    private final AtlasTypeRegistry typeRegistry;

    private final boolean ignoreRelationshipAttr;
    private final AtlasGraph graph;

    @Inject
    public EntityGraphRetriever(AtlasGraph graph, AtlasTypeRegistry typeRegistry) {
        this(graph, typeRegistry, false);
    }

    public EntityGraphRetriever(AtlasGraph graph, AtlasTypeRegistry typeRegistry, boolean ignoreRelationshipAttr) {
        this.graph                  = graph;
        this.graphHelper            = new GraphHelper(graph);
        this.typeRegistry           = typeRegistry;
        this.ignoreRelationshipAttr = ignoreRelationshipAttr;

    }

    public AtlasEntity toAtlasEntity(String guid, boolean includeReferences) throws AtlasBaseException {
        return mapVertexToAtlasEntity(getEntityVertex(guid), null, false, includeReferences);
    }

    public AtlasEntity toAtlasEntity(String guid) throws AtlasBaseException {
        return toAtlasEntity(getEntityVertex(guid));
    }

    public AtlasEntity toAtlasEntity(AtlasObjectId objId) throws AtlasBaseException {
        return toAtlasEntity(getEntityVertex(objId));
    }

    public AtlasEntity toAtlasEntity(AtlasVertex entityVertex) throws AtlasBaseException {
        return mapVertexToAtlasEntity(entityVertex, null);
    }

    public AtlasEntityWithExtInfo toAtlasEntityWithExtInfo(String guid) throws AtlasBaseException {
        return toAtlasEntityWithExtInfo(getEntityVertex(guid));
    }

    public AtlasEntityWithExtInfo toAtlasEntityWithExtInfo(String guid, boolean isMinExtInfo) throws AtlasBaseException {
        return toAtlasEntityWithExtInfo(getEntityVertex(guid), isMinExtInfo);
    }

    public AtlasEntityWithExtInfo toAtlasEntityWithExtInfo(AtlasObjectId objId) throws AtlasBaseException {
        return toAtlasEntityWithExtInfo(getEntityVertex(objId));
    }

    public AtlasEntityWithExtInfo toAtlasEntityWithExtInfo(AtlasVertex entityVertex) throws AtlasBaseException {
        return toAtlasEntityWithExtInfo(entityVertex, false);
    }

    public AtlasEntityWithExtInfo toAtlasEntityWithExtInfo(AtlasVertex entityVertex, boolean isMinExtInfo) throws AtlasBaseException {
        AtlasEntityExtInfo     entityExtInfo = new AtlasEntityExtInfo();
        AtlasEntity            entity        = mapVertexToAtlasEntity(entityVertex, entityExtInfo, isMinExtInfo);
        AtlasEntityWithExtInfo ret           = new AtlasEntityWithExtInfo(entity, entityExtInfo);

        ret.compact();

        return ret;
    }

    public AtlasEntitiesWithExtInfo toAtlasEntitiesWithExtInfo(List<String> guids) throws AtlasBaseException {
        return toAtlasEntitiesWithExtInfo(guids, false);
    }

    public AtlasEntityHeader toAtlasEntityHeader(String guid) throws AtlasBaseException {
        return toAtlasEntityHeader(getEntityVertex(guid));
    }

    public AtlasEntityHeader toAtlasEntityHeader(String guid, Set<String> attributes) throws AtlasBaseException {
        return toAtlasEntityHeader(getEntityVertex(guid), attributes);
    }

    public AtlasEntityHeader toAtlasEntityHeader(AtlasVertex entityVertex) throws AtlasBaseException {
        return toAtlasEntityHeader(entityVertex, Collections.<String>emptySet());
    }

    public AtlasEntityHeader toAtlasEntityHeader(AtlasVertex atlasVertex, Set<String> attributes) throws AtlasBaseException {
        return atlasVertex != null ? mapVertexToAtlasEntityHeader(atlasVertex, attributes) : null;
    }

    public AtlasEntityHeader toAtlasEntityHeaderWithClassifications(String guid) throws AtlasBaseException {
        return toAtlasEntityHeaderWithClassifications(getEntityVertex(guid), Collections.emptySet());
    }

    public AtlasEntityHeader toAtlasEntityHeaderWithClassifications(AtlasVertex entityVertex) throws AtlasBaseException {
        return toAtlasEntityHeaderWithClassifications(entityVertex, Collections.emptySet());
    }

    public AtlasEntityHeader toAtlasEntityHeaderWithClassifications(AtlasVertex entityVertex, Set<String> attributes) throws AtlasBaseException {
        AtlasEntityHeader ret = toAtlasEntityHeader(entityVertex, attributes);

        ret.setClassifications(getAllClassifications(entityVertex));

        return ret;
    }

    public Map<String, Map<String, Object>> getBusinessMetadata(AtlasVertex entityVertex) throws AtlasBaseException {
        Map<String, Map<String, Object>>                         ret             = null;
        String                                                   entityTypeName  = getTypeName(entityVertex);
        AtlasEntityType                                          entityType      = typeRegistry.getEntityTypeByName(entityTypeName);
        Map<String, Map<String, AtlasBusinessAttribute>> entityTypeBm    = entityType != null ? entityType.getBusinessAttributes() : null;

        if (MapUtils.isNotEmpty(entityTypeBm)) {
            for (Map.Entry<String, Map<String, AtlasBusinessAttribute>> entry : entityTypeBm.entrySet()) {
                String                                      bmName        = entry.getKey();
                Map<String, AtlasBusinessAttribute> bmAttributes  = entry.getValue();
                Map<String, Object>                         entityBmAttrs = null;

                for (AtlasBusinessAttribute bmAttribute : bmAttributes.values()) {
                    Object bmAttrValue = mapVertexToAttribute(entityVertex, bmAttribute, null, false, false);

                    if (bmAttrValue != null) {
                        if (ret == null) {
                            ret = new HashMap<>();
                        }

                        if (entityBmAttrs == null) {
                            entityBmAttrs = new HashMap<>();

                            ret.put(bmName, entityBmAttrs);
                        }

                        entityBmAttrs.put(bmAttribute.getName(), bmAttrValue);
                    }
                }
            }
        }

        return ret;
    }

    public Object getEntityAttribute(AtlasVertex entityVertex, AtlasAttribute attribute) {
        Object ret = null;

        try {
            ret = getVertexAttributeIgnoreInactive(entityVertex, attribute);
        } catch (AtlasBaseException excp) {
            // ignore
        }

        return ret;
    }

    public AtlasObjectId toAtlasObjectId(AtlasVertex entityVertex) throws AtlasBaseException {
        AtlasObjectId   ret        = null;
        String          typeName   = entityVertex.getProperty(Constants.TYPE_NAME_PROPERTY_KEY, String.class);
        AtlasEntityType entityType = typeRegistry.getEntityTypeByName(typeName);
<<<<<<< HEAD
        boolean enableJanusOptimisation = AtlasConfiguration.ATLAS_INDEXSEARCH_ENABLE_JANUS_OPTIMISATION_FOR_RELATIONS.getBoolean();

=======
        boolean enableJanusOptimisation =
                AtlasConfiguration.ATLAS_INDEXSEARCH_ENABLE_JANUS_OPTIMISATION_FOR_RELATIONS.getBoolean()
                         && RequestContext.get().isInvokedByIndexSearch();
        Map<String, Object> referenceVertexProperties  = null;
>>>>>>> e6dc7dcd
        if (entityType != null) {
            Map<String, Object> uniqueAttributes = new HashMap<>();
            Set<String> relationAttributes = RequestContext.get().getRelationAttrsForSearch();
            if (enableJanusOptimisation) {
                //don't fetch edge labels for a relation attribute
                referenceVertexProperties  = preloadProperties(entityVertex, entityType, relationAttributes, false);
            }
            for (AtlasAttribute attribute : entityType.getUniqAttributes().values()) {
                Object attrValue = getVertexAttribute(entityVertex, attribute);

                if (attrValue != null) {
                    uniqueAttributes.put(attribute.getName(), attrValue);
                }
            }

            Map<String, Object> attributes = new HashMap<>();
            if (CollectionUtils.isNotEmpty(relationAttributes)) {
                Map<String, Object> referenceVertexProperties = null;
                if (enableJanusOptimisation) {
                    referenceVertexProperties = preloadProperties(entityVertex, entityType, relationAttributes);
                }
                for (String attributeName : relationAttributes) {
                    AtlasAttribute attribute = entityType.getAttribute(attributeName);
                    if (attribute != null
                            && !uniqueAttributes.containsKey(attributeName)) {
                        Object attrValue = null;
                        if (enableJanusOptimisation) {
                            attrValue = getVertexAttributePreFetchCache(entityVertex, attribute, referenceVertexProperties);
                        } else {
                            attrValue = getVertexAttribute(entityVertex, attribute);
                        }

                        if (attrValue != null) {
                            attributes.put(attribute.getName(), attrValue);
                        }
                    }
                }
            }
            ret = new AtlasObjectId(entityVertex.getProperty(Constants.GUID_PROPERTY_KEY, String.class), typeName, uniqueAttributes, attributes);
        }

        return ret;
    }

    public AtlasObjectId toAtlasObjectId(AtlasEntity entity) {
        AtlasObjectId   ret        = null;
        AtlasEntityType entityType = typeRegistry.getEntityTypeByName(entity.getTypeName());

        if (entityType != null) {
            Map<String, Object> uniqueAttributes = new HashMap<>();

            for (String attributeName : entityType.getUniqAttributes().keySet()) {
                Object attrValue = entity.getAttribute(attributeName);

                if (attrValue != null) {
                    uniqueAttributes.put(attributeName, attrValue);
                }
            }

            Map<String, Object> attributes = new HashMap<>();
            Set<String> relationAttributes = RequestContext.get().getRelationAttrsForSearch();
            if (CollectionUtils.isNotEmpty(relationAttributes)) {
                for (String attributeName : relationAttributes) {
                    AtlasAttribute attribute = entityType.getAttribute(attributeName);
                    if (attribute != null
                            && !uniqueAttributes.containsKey(attributeName)) {
                        Object attrValue = entity.getAttribute(attributeName);
                        if (attrValue != null) {
                            attributes.put(attribute.getName(), attrValue);
                        }
                    }
                }
            }

            ret = new AtlasObjectId(entity.getGuid(), entity.getTypeName(), uniqueAttributes, attributes);
        }

        return ret;
    }

    public AtlasObjectId toAtlasObjectIdWithoutGuid(AtlasEntity entity) {
        AtlasObjectId objectId = toAtlasObjectId(entity);
        objectId.setGuid(null);

        return objectId;
    }

    public AtlasClassification toAtlasClassification(AtlasVertex classificationVertex) throws AtlasBaseException {
        AtlasClassification ret                = null;
        String              classificationName = getTypeName(classificationVertex);

        if (StringUtils.isEmpty(classificationName)) {
            LOG.warn("Ignoring invalid classification vertex: {}", AtlasGraphUtilsV2.toString(classificationVertex));
        } else {
            ret = new AtlasClassification(classificationName);

            ret.setEntityGuid(AtlasGraphUtilsV2.getEncodedProperty(classificationVertex, CLASSIFICATION_ENTITY_GUID, String.class));
            ret.setEntityStatus(getClassificationEntityStatus(classificationVertex));
            ret.setPropagate(isPropagationEnabled(classificationVertex));
            ret.setRemovePropagationsOnEntityDelete(getRemovePropagations(classificationVertex));
            ret.setRestrictPropagationThroughLineage(getRestrictPropagationThroughLineage(classificationVertex));
            ret.setRestrictPropagationThroughHierarchy(getRestrictPropagationThroughHierarchy(classificationVertex));

            String strValidityPeriods = AtlasGraphUtilsV2.getEncodedProperty(classificationVertex, CLASSIFICATION_VALIDITY_PERIODS_KEY, String.class);

            if (strValidityPeriods != null) {
                ret.setValidityPeriods(AtlasJson.fromJson(strValidityPeriods, TIME_BOUNDARIES_LIST_TYPE));
            }

            mapAttributes(classificationVertex, ret, null);
        }

        return ret;
    }

    public AtlasVertex getReferencedEntityVertex(AtlasEdge edge, AtlasRelationshipEdgeDirection relationshipDirection, AtlasVertex parentVertex) throws AtlasBaseException {
        AtlasVertex entityVertex = null;

        if (relationshipDirection == OUT) {
            entityVertex = edge.getInVertex();
        } else if (relationshipDirection == IN) {
            entityVertex = edge.getOutVertex();
        } else if (relationshipDirection == BOTH){
            // since relationship direction is BOTH, edge direction can be inward or outward
            // compare with parent entity vertex and pick the right reference vertex
            if (StringUtils.equals(GraphHelper.getGuid(parentVertex), GraphHelper.getGuid(edge.getOutVertex()))) {
                entityVertex = edge.getInVertex();
            } else {
                entityVertex = edge.getOutVertex();
            }
        }

        return entityVertex;
    }

    public AtlasVertex getEntityVertex(String guid) throws AtlasBaseException {
        AtlasVertex ret = AtlasGraphUtilsV2.findByGuid(this.graph, guid);

        if (ret == null) {
            throw new AtlasBaseException(AtlasErrorCode.INSTANCE_GUID_NOT_FOUND, guid);
        }

        if (StringUtils.isEmpty(GraphHelper.getTypeName(ret))) {
            throw new AtlasBaseException(AtlasErrorCode.NO_TYPE_NAME_ON_VERTEX, guid);
        }

        return ret;
    }

    public AtlasEntitiesWithExtInfo toAtlasEntitiesWithExtInfo(List<String> guids, boolean isMinExtInfo) throws AtlasBaseException {
        AtlasEntitiesWithExtInfo ret = new AtlasEntitiesWithExtInfo();

        for (String guid : guids) {
            AtlasVertex vertex = getEntityVertex(guid);

            AtlasEntity entity = mapVertexToAtlasEntity(vertex, ret, isMinExtInfo);

            ret.addEntity(entity);
        }

        ret.compact();

        return ret;
    }

    public Map<String, Object> getEntityUniqueAttribute(AtlasVertex entityVertex) throws AtlasBaseException {
        Map<String, Object> ret        = null;
        String              typeName   = AtlasGraphUtilsV2.getTypeName(entityVertex);
        AtlasEntityType     entityType = typeRegistry.getEntityTypeByName(typeName);

        if (entityType != null && MapUtils.isNotEmpty(entityType.getUniqAttributes())) {
            for (AtlasAttribute attribute : entityType.getUniqAttributes().values()) {
                Object val = mapVertexToAttribute(entityVertex, attribute, null, false);

                if (val != null) {
                    if (ret == null) {
                        ret = new HashMap<>();
                    }

                    ret.put(attribute.getName(), val);
                }
            }
        }

        return ret;
    }

    public AtlasEntitiesWithExtInfo getEntitiesByUniqueAttributes(String typeName, List<Map<String, Object>> uniqueAttributesList, boolean isMinExtInfo) throws AtlasBaseException {
        AtlasEntitiesWithExtInfo ret        = new AtlasEntitiesWithExtInfo();
        AtlasEntityType          entityType = typeRegistry.getEntityTypeByName(typeName);

        if (entityType != null) {
            for (Map<String, Object> uniqAttributes : uniqueAttributesList) {
                try {
                    AtlasVertex vertex = AtlasGraphUtilsV2.getVertexByUniqueAttributes(this.graph, entityType, uniqAttributes);

                    if (vertex != null) {
                        AtlasEntity entity = mapVertexToAtlasEntity(vertex, ret, isMinExtInfo);

                        ret.addEntity(entity);
                    }
                } catch(AtlasBaseException e) {
                    if (e.getAtlasErrorCode() != AtlasErrorCode.INSTANCE_BY_UNIQUE_ATTRIBUTE_NOT_FOUND) {
                        throw e;
                    }
                }
            }
        }

        ret.compact();

        return ret;
    }

    public void evaluateClassificationPropagation(AtlasVertex classificationVertex, List<AtlasVertex> entitiesToAddPropagation, List<AtlasVertex> entitiesToRemovePropagation) {
        if (classificationVertex != null) {
            String            entityGuid         = getClassificationEntityGuid(classificationVertex);
            AtlasVertex       entityVertex       = AtlasGraphUtilsV2.findByGuid(this.graph, entityGuid);
            String            classificationId   = classificationVertex.getIdForDisplay();
            List<AtlasVertex> propagatedEntities = getAllPropagatedEntityVertices(classificationVertex);
            List<AtlasVertex> impactedEntities   = getImpactedVerticesV2(entityVertex, null, classificationId);

            List<AtlasVertex> entityVertices = (List<AtlasVertex>) CollectionUtils.subtract(propagatedEntities, impactedEntities);

            if (CollectionUtils.isNotEmpty(entityVertices)) {
                entitiesToRemovePropagation.addAll(entityVertices);
            }

            entityVertices = (List<AtlasVertex>) CollectionUtils.subtract(impactedEntities, propagatedEntities);

            if (CollectionUtils.isNotEmpty(entityVertices)) {
                entitiesToAddPropagation.addAll(entityVertices);
            }
        }
    }

    public Map<AtlasVertex, List<AtlasVertex>> getClassificationPropagatedEntitiesMapping(List<AtlasVertex> classificationVertices) throws AtlasBaseException{
        return getClassificationPropagatedEntitiesMapping(classificationVertices, null);
    }

    public Map<AtlasVertex, List<AtlasVertex>> getClassificationPropagatedEntitiesMapping(List<AtlasVertex> classificationVertices, String relationshipGuidToExclude) throws AtlasBaseException {
        AtlasPerfMetrics.MetricRecorder metricRecorder = RequestContext.get().startMetricRecord("getClassificationPropagatedEntitiesMapping");
        Map<AtlasVertex, List<AtlasVertex>> ret = new HashMap<>();

        if (CollectionUtils.isNotEmpty(classificationVertices)) {
            for (AtlasVertex classificationVertex : classificationVertices) {
                String            classificationId      = classificationVertex.getIdForDisplay();
                String            sourceEntityId        = getClassificationEntityGuid(classificationVertex);
                AtlasVertex       sourceEntityVertex    = AtlasGraphUtilsV2.findByGuid(this.graph, sourceEntityId);
                String propagationMode;

                Boolean restrictPropagationThroughLineage = AtlasGraphUtilsV2.getProperty(classificationVertex, CLASSIFICATION_VERTEX_RESTRICT_PROPAGATE_THROUGH_LINEAGE, Boolean.class);
                Boolean restrictPropagationThroughHierarchy = AtlasGraphUtilsV2.getProperty(classificationVertex, CLASSIFICATION_VERTEX_RESTRICT_PROPAGATE_THROUGH_HIERARCHY, Boolean.class);
                propagationMode = determinePropagationMode(restrictPropagationThroughLineage,restrictPropagationThroughHierarchy);
                Boolean toExclude = propagationMode == CLASSIFICATION_PROPAGATION_MODE_RESTRICT_LINEAGE ? true : false;
                List<AtlasVertex> entitiesPropagatingTo = getImpactedVerticesV2(sourceEntityVertex, relationshipGuidToExclude,
                        classificationId, CLASSIFICATION_PROPAGATION_MODE_LABELS_MAP.get(propagationMode),toExclude);

                LOG.debug("Traversed {} vertices for Classification vertex id {} excluding RelationShip GUID {}", entitiesPropagatingTo.size(), classificationId, relationshipGuidToExclude);

                ret.put(classificationVertex, entitiesPropagatingTo);
            }
        }

        RequestContext.get().endMetricRecord(metricRecorder);
        return ret;
    }
    /**
     * Checks for if the AtlasClassification has valid config of restrict flags
     * Both Restrict flags can't be true with propagate flag allowed
     */
    public void verifyClassificationsPropagationMode(List<AtlasClassification> incomingClassifications) throws AtlasBaseException {
        for(AtlasClassification incomingClassification : incomingClassifications){
            if(Boolean.TRUE.equals(incomingClassification.isPropagate()))
                determinePropagationMode(incomingClassification.getRestrictPropagationThroughLineage(),incomingClassification.getRestrictPropagationThroughHierarchy());
        }
    }

    public String determinePropagationMode(Boolean currentRestrictPropagationThroughLineage, Boolean currentRestrictPropagationThroughHierarchy) throws AtlasBaseException {
        String propagationMode;

        if (Boolean.TRUE.equals(currentRestrictPropagationThroughLineage) && Boolean.TRUE.equals(currentRestrictPropagationThroughHierarchy)) {
            throw new AtlasBaseException("Both restrictPropagationThroughLineage and restrictPropagationThroughHierarchy cannot be true simultaneously.");
        } else if (Boolean.TRUE.equals(currentRestrictPropagationThroughLineage)) {
            propagationMode = CLASSIFICATION_PROPAGATION_MODE_RESTRICT_LINEAGE;
        } else if (Boolean.TRUE.equals(currentRestrictPropagationThroughHierarchy)) {
            propagationMode = CLASSIFICATION_PROPAGATION_MODE_RESTRICT_HIERARCHY;
        } else {
            propagationMode = CLASSIFICATION_PROPAGATION_MODE_DEFAULT;
        }

        return propagationMode;
    }
    public List<AtlasVertex> getImpactedVerticesV2(AtlasVertex entityVertex) {
        return getImpactedVerticesV2(entityVertex, (List<String>) null,false);
    }

    public List<AtlasVertex> getImpactedVerticesV2(AtlasVertex entityVertex,  List<String> edgeLabelsToCheck,Boolean toExclude){
        List<AtlasVertex> ret = new ArrayList<>();
        traverseImpactedVertices(entityVertex, null, null, ret, edgeLabelsToCheck,toExclude);

        return ret;
    }

    public List<AtlasVertex> getImpactedVerticesV2(AtlasVertex entityVertex, String relationshipGuidToExclude) {
        List<AtlasVertex> ret = new ArrayList<>();

        traverseImpactedVertices(entityVertex, relationshipGuidToExclude, null, ret, null,false);

        return ret;
    }

    public List<AtlasVertex> getIncludedImpactedVerticesV2(AtlasVertex entityVertex, String relationshipGuidToExclude) {
        return getIncludedImpactedVerticesV2(entityVertex, relationshipGuidToExclude, null);
    }

    public List<AtlasVertex> getIncludedImpactedVerticesV2(AtlasVertex entityVertex, String relationshipGuidToExclude, String classificationId) {
        List<AtlasVertex> ret = new ArrayList<>(Arrays.asList(entityVertex));

        traverseImpactedVertices(entityVertex, relationshipGuidToExclude, classificationId, ret, null,false);

        return ret;
    }
    public List<AtlasVertex> getIncludedImpactedVerticesV2(AtlasVertex entityVertex, String relationshipGuidToExclude, String classificationId, List<String> edgeLabelsToCheck,Boolean toExclude) {
        List<String> vertexIds = new ArrayList<>();
        traverseImpactedVerticesByLevel(entityVertex, relationshipGuidToExclude, classificationId, vertexIds, edgeLabelsToCheck,toExclude, null);

        List<AtlasVertex> ret = vertexIds.stream().map(x -> graph.getVertex(x))
                .filter(vertex -> vertex != null)
                .collect(Collectors.toList());
        ret.add(entityVertex);

        return ret;
    }

    public List<AtlasVertex> getImpactedVerticesV2(AtlasVertex entityVertex, String relationshipGuidToExclude, String classificationId) {
        List<AtlasVertex> ret = new ArrayList<>();

        traverseImpactedVertices(entityVertex, relationshipGuidToExclude, classificationId, ret, null,false);

        return ret;
    }

    public List<AtlasVertex> getImpactedVerticesV2(AtlasVertex entityVertex, String relationshipGuidToExclude, String classificationId, List<String> edgeLabelsToCheck,Boolean toExclude) {
        List<AtlasVertex> ret = new ArrayList<>();

        traverseImpactedVertices(entityVertex, relationshipGuidToExclude, classificationId, ret, edgeLabelsToCheck,toExclude);

        return ret;
    }


    public List<String> getImpactedVerticesIds(AtlasVertex entityVertex, String relationshipGuidToExclude, String classificationId, List<String> edgeLabelsToCheck,Boolean toExclude) {
        List<String> ret = new ArrayList<>();

        traverseImpactedVerticesByLevel(entityVertex, relationshipGuidToExclude, classificationId, ret, edgeLabelsToCheck,toExclude, null);

        return ret;
    }

    public List<String> getImpactedVerticesIdsClassificationAttached(AtlasVertex entityVertex, String classificationId, List<String> edgeLabelsToCheck,Boolean toExclude, List<String> verticesWithoutClassification) {
        List<String> ret = new ArrayList<>();

        GraphHelper.getClassificationEdges(entityVertex).forEach(classificationEdge -> {
            AtlasVertex classificationVertex = classificationEdge.getInVertex();
            if (classificationVertex != null && classificationId.equals(classificationVertex.getIdForDisplay())) {
                traverseImpactedVerticesByLevel(entityVertex, null, classificationId, ret, edgeLabelsToCheck, toExclude, verticesWithoutClassification);
            }
        });

        return ret;
    }



    private void traverseImpactedVertices(final AtlasVertex entityVertexStart, final String relationshipGuidToExclude,
                                          final String classificationId, final List<AtlasVertex> result, List<String> edgeLabelsToCheck,Boolean toExclude) {
        AtlasPerfMetrics.MetricRecorder metricRecorder = RequestContext.get().startMetricRecord("traverseImpactedVertices");
        Set<String>              visitedVertices = new HashSet<>();
        Queue<AtlasVertex>       queue           = new ArrayDeque<>();
        Map<String, AtlasVertex> resultsMap      = new HashMap<>();
        RequestContext requestContext = RequestContext.get();

        if (entityVertexStart != null) {
            queue.add(entityVertexStart);
        }

        while (!queue.isEmpty()) {
            AtlasVertex entityVertex   = queue.poll();
            String      entityVertexId = entityVertex.getIdForDisplay();

            if (visitedVertices.contains(entityVertexId)) {
                LOG.debug("Already visited: {}", entityVertexId);

                continue;
            }

            visitedVertices.add(entityVertexId);

            AtlasEntityType entityType          = typeRegistry.getEntityTypeByName(getTypeName(entityVertex));
            String[]        tagPropagationEdges = entityType != null ? entityType.getTagPropagationEdgesArray() : null;

            if (tagPropagationEdges == null) {
                continue;
            }
            // Main Crux of toExclude over here
            if (edgeLabelsToCheck != null && !edgeLabelsToCheck.isEmpty()) {
                if (toExclude) {
                    tagPropagationEdges = Arrays.stream(tagPropagationEdges)
                            .filter(x -> !edgeLabelsToCheck.contains(x))
                            .toArray(String[]::new);
                } else {
                    tagPropagationEdges = Arrays.stream(tagPropagationEdges)
                            .filter(edgeLabelsToCheck::contains)
                            .toArray(String[]::new);
                }
            }


            Iterator<AtlasEdge> propagationEdges = entityVertex.getEdges(AtlasEdgeDirection.BOTH, tagPropagationEdges).iterator();

            while (propagationEdges.hasNext()) {
                AtlasEdge propagationEdge = propagationEdges.next();

                if (getEdgeStatus(propagationEdge) != ACTIVE && !(requestContext.getCurrentTask() != null && requestContext.getDeletedEdgesIds().contains(propagationEdge.getIdForDisplay())) ) {
                    continue;
                }

                PropagateTags tagPropagation = getPropagateTags(propagationEdge);

                if (tagPropagation == null || tagPropagation == NONE) {
                    continue;
                } else if (tagPropagation == TWO_TO_ONE) {
                    if (isOutVertex(entityVertex, propagationEdge)) {
                        continue;
                    }
                } else if (tagPropagation == ONE_TO_TWO) {
                    if (!isOutVertex(entityVertex, propagationEdge)) {
                        continue;
                    }
                }

                if (relationshipGuidToExclude != null) {
                    if (StringUtils.equals(getRelationshipGuid(propagationEdge), relationshipGuidToExclude)) {
                        continue;
                    }
                }

                if (classificationId != null) {
                    List<String> blockedClassificationIds = getBlockedClassificationIds(propagationEdge);

                    if (CollectionUtils.isNotEmpty(blockedClassificationIds) && blockedClassificationIds.contains(classificationId)) {
                        continue;
                    }
                }

                AtlasVertex adjacentVertex             = getOtherVertex(propagationEdge, entityVertex);
                String      adjacentVertexIdForDisplay = adjacentVertex.getIdForDisplay();

                if (!visitedVertices.contains(adjacentVertexIdForDisplay) && !resultsMap.containsKey(adjacentVertexIdForDisplay)) {
                    resultsMap.put(adjacentVertexIdForDisplay, adjacentVertex);

                    queue.add(adjacentVertex);
                }
            }
        }

        result.addAll(resultsMap.values());
        RequestContext.get().endMetricRecord(metricRecorder);
    }

    private void traverseImpactedVerticesByLevel(final AtlasVertex entityVertexStart, final String relationshipGuidToExclude,
                                          final String classificationId, final List<String> result, List<String> edgeLabelsToCheck,Boolean toExclude, List<String> verticesWithoutClassification) {
        AtlasPerfMetrics.MetricRecorder metricRecorder                          = RequestContext.get().startMetricRecord("traverseImpactedVerticesByLevel");
        Set<String>                 visitedVerticesIds                          = new HashSet<>();
        Set<String>                 verticesAtCurrentLevel                      = new HashSet<>();
        Set<String>                 traversedVerticesIds                        = new HashSet<>();
        Set<String>                 verticesWithOutClassification               = new HashSet<>();
        RequestContext              requestContext                              = RequestContext.get();
        AtlasVertex                 classificationVertex                        = graph.getVertex(classificationId);
        boolean                     storeVerticesWithoutClassification          = verticesWithoutClassification == null ? false : true;

        final ThreadFactory threadFactory = new ThreadFactoryBuilder()
                .setNameFormat("Tasks-BFS-%d")
                .setDaemon(true)
                .build();

        ExecutorService executorService = Executors.newFixedThreadPool(AtlasConfiguration.GRAPH_TRAVERSAL_PARALLELISM.getInt(), threadFactory);

        //Add Source vertex to level 1
        if (entityVertexStart != null) {
            verticesAtCurrentLevel.add(entityVertexStart.getIdForDisplay());
        }
        /*
            Steps in each level:
                1. Add vertices to Visited Vertices set
                2. Then fetch adjacent vertices of that vertex using getAdjacentVerticesIds
                3. Use future to fetch it later as it is a Blocking call,so we want to execute it asynchronously
                4. Then fetch the result from futures
                5. It will return the adjacent vertices of the current level
            After processing current level:
                1. Add the adjacent vertices of current level to verticesToVisitNextLevel
                2. Clear the processed vertices of current level
                3. After that insert verticesToVisitNextLevel into current level
           Continue the steps until all vertices are processed by checking if verticesAtCurrentLevel is empty
         */
        try {
            while (!verticesAtCurrentLevel.isEmpty()) {
                Set<String> verticesToVisitNextLevel = new HashSet<>();
                List<CompletableFuture<Set<String>>> futures = verticesAtCurrentLevel.stream()
                        .map(t -> {
                            AtlasVertex entityVertex = graph.getVertex(t);
                            visitedVerticesIds.add(entityVertex.getIdForDisplay());
                            // If we want to store vertices without classification attached
                            // Check if vertices has classification attached or not using function isClassificationAttached

                            if(storeVerticesWithoutClassification && !GraphHelper.isClassificationAttached(entityVertex, classificationVertex)) {
                                verticesWithOutClassification.add(entityVertex.getIdForDisplay());
                            }

                            return CompletableFuture.supplyAsync(() -> getAdjacentVerticesIds(entityVertex, classificationId,
                                    relationshipGuidToExclude, edgeLabelsToCheck,toExclude, visitedVerticesIds), executorService);
                        }).collect(Collectors.toList());

                futures.stream().map(CompletableFuture::join).forEach(x -> {
                    verticesToVisitNextLevel.addAll(x);
                    traversedVerticesIds.addAll(x);
                });

                verticesAtCurrentLevel.clear();
                verticesAtCurrentLevel.addAll(verticesToVisitNextLevel);
            }
        } finally {
            executorService.shutdown();
        }
        result.addAll(traversedVerticesIds);

        if(storeVerticesWithoutClassification)
            verticesWithoutClassification.addAll(verticesWithOutClassification);

        requestContext.endMetricRecord(metricRecorder);
    }

    private Set<String> getAdjacentVerticesIds(AtlasVertex entityVertex,final String classificationId, final String relationshipGuidToExclude
            ,List<String> edgeLabelsToCheck,Boolean toExclude, Set<String> visitedVerticesIds) {

        AtlasEntityType         entityType          = typeRegistry.getEntityTypeByName(getTypeName(entityVertex));
        String[]                tagPropagationEdges = entityType != null ? entityType.getTagPropagationEdgesArray() : null;
        Set<String>             ret                 = new HashSet<>();
        RequestContext          requestContext      = RequestContext.get();

        if (tagPropagationEdges == null) {
            return null;
        }

        if (edgeLabelsToCheck != null && !edgeLabelsToCheck.isEmpty()) {
            if (toExclude) {
                tagPropagationEdges = Arrays.stream(tagPropagationEdges)
                        .filter(x -> !edgeLabelsToCheck.contains(x))
                        .collect(Collectors.toList())
                        .toArray(new String[0]);
            } else{
                tagPropagationEdges = Arrays.stream(tagPropagationEdges)
                        .filter(x -> edgeLabelsToCheck.contains(x))
                        .collect(Collectors.toList())
                        .toArray(new String[0]);
            }
        }

        Iterator<AtlasEdge> propagationEdges = entityVertex.getEdges(AtlasEdgeDirection.BOTH, tagPropagationEdges).iterator();

        while (propagationEdges.hasNext()) {
            AtlasEdge propagationEdge = propagationEdges.next();

            if (getEdgeStatus(propagationEdge) != ACTIVE && !(requestContext.getCurrentTask() != null && requestContext.getDeletedEdgesIds().contains(propagationEdge.getIdForDisplay())) ) {
                continue;
            }

            PropagateTags tagPropagation = getPropagateTags(propagationEdge);

            if (tagPropagation == null || tagPropagation == NONE) {
                continue;
            } else if (tagPropagation == TWO_TO_ONE) {
                if (isOutVertex(entityVertex, propagationEdge)) {
                    continue;
                }
            } else if (tagPropagation == ONE_TO_TWO) {
                if (!isOutVertex(entityVertex, propagationEdge)) {
                    continue;
                }
            }

            if (relationshipGuidToExclude != null) {
                if (StringUtils.equals(getRelationshipGuid(propagationEdge), relationshipGuidToExclude)) {
                    continue;
                }
            }

            if (classificationId != null) {
                List<String> blockedClassificationIds = getBlockedClassificationIds(propagationEdge);

                if (CollectionUtils.isNotEmpty(blockedClassificationIds) && blockedClassificationIds.contains(classificationId)) {
                    continue;
                }
            }

            AtlasVertex adjacentVertex             = getOtherVertex(propagationEdge, entityVertex);
            String      adjacentVertexIdForDisplay = adjacentVertex.getIdForDisplay();

            if (!visitedVerticesIds.contains(adjacentVertexIdForDisplay)) {
                ret.add(adjacentVertexIdForDisplay);
            }
        }

        return ret;
    }

    private boolean isOutVertex(AtlasVertex vertex, AtlasEdge edge) {
        return StringUtils.equals(vertex.getIdForDisplay(), edge.getOutVertex().getIdForDisplay());
    }

    private AtlasVertex getOtherVertex(AtlasEdge edge, AtlasVertex vertex) {
        AtlasVertex outVertex = edge.getOutVertex();
        AtlasVertex inVertex  = edge.getInVertex();

        return StringUtils.equals(outVertex.getIdForDisplay(), vertex.getIdForDisplay()) ? inVertex : outVertex;
    }

    public AtlasVertex getEntityVertex(AtlasObjectId objId) throws AtlasBaseException {
        AtlasVertex ret = null;

        if (! AtlasTypeUtil.isValid(objId)) {
            throw new AtlasBaseException(AtlasErrorCode.INVALID_OBJECT_ID, objId.toString());
        }

        if (AtlasTypeUtil.isAssignedGuid(objId)) {
            ret = AtlasGraphUtilsV2.findByGuid(this.graph, objId.getGuid());
        } else {
            AtlasEntityType     entityType     = typeRegistry.getEntityTypeByName(objId.getTypeName());
            Map<String, Object> uniqAttributes = objId.getUniqueAttributes();

            ret = AtlasGraphUtilsV2.getVertexByUniqueAttributes(this.graph, entityType, uniqAttributes);
        }

        if (ret == null) {
            throw new AtlasBaseException(AtlasErrorCode.INSTANCE_GUID_NOT_FOUND, objId.toString());
        }

        return ret;
    }

    private AtlasEntity mapVertexToAtlasEntity(AtlasVertex entityVertex, AtlasEntityExtInfo entityExtInfo) throws AtlasBaseException {
        return mapVertexToAtlasEntity(entityVertex, entityExtInfo, false);
    }

    private AtlasEntity mapVertexToAtlasEntity(AtlasVertex entityVertex, AtlasEntityExtInfo entityExtInfo, boolean isMinExtInfo) throws AtlasBaseException {
        return mapVertexToAtlasEntity(entityVertex, entityExtInfo, isMinExtInfo, true);
    }

    private AtlasEntity mapVertexToAtlasEntity(AtlasVertex entityVertex, AtlasEntityExtInfo entityExtInfo, boolean isMinExtInfo, boolean includeReferences) throws AtlasBaseException {
        String      guid   = GraphHelper.getGuid(entityVertex);
        AtlasEntity entity = entityExtInfo != null ? entityExtInfo.getEntity(guid) : null;

        if (entity == null) {
            if (LOG.isDebugEnabled()) {
                LOG.debug("Mapping graph vertex to atlas entity for guid {}", guid);
            }

            entity = new AtlasEntity();

            if (entityExtInfo != null) {
                entityExtInfo.addReferredEntity(guid, entity);
            }

            mapSystemAttributes(entityVertex, entity);

            mapBusinessAttributes(entityVertex, entity);

            mapAttributes(entityVertex, entity, entityExtInfo, isMinExtInfo, includeReferences);

            if (!ignoreRelationshipAttr) { // only map when really needed
                mapRelationshipAttributes(entityVertex, entity, entityExtInfo, isMinExtInfo);
            }

            mapClassifications(entityVertex, entity);
        }

        return entity;
    }

    private AtlasEntity mapVertexToAtlasEntityMin(AtlasVertex entityVertex, AtlasEntityExtInfo entityExtInfo) throws AtlasBaseException {
        return mapVertexToAtlasEntityMin(entityVertex, entityExtInfo, null);
    }

    private AtlasEntity mapVertexToAtlasEntityMin(AtlasVertex entityVertex, AtlasEntityExtInfo entityExtInfo, Set<String> attributes) throws AtlasBaseException {
        String      guid   = GraphHelper.getGuid(entityVertex);
        AtlasEntity entity = entityExtInfo != null ? entityExtInfo.getEntity(guid) : null;

        if (entity == null) {
            entity = new AtlasEntity();

            if (entityExtInfo != null) {
                entityExtInfo.addReferredEntity(guid, entity);
            }

            mapSystemAttributes(entityVertex, entity);

            mapClassifications(entityVertex, entity);

            AtlasEntityType entityType = typeRegistry.getEntityTypeByName(entity.getTypeName());

            if (entityType != null) {
                for (AtlasAttribute attribute : entityType.getMinInfoAttributes().values()) {
                    Object attrValue = getVertexAttribute(entityVertex, attribute);

                    if (attrValue != null) {
                        entity.setAttribute(attribute.getName(), attrValue);
                    }
                }
            }
        }

        return entity;
    }

    private AtlasEntityHeader mapVertexToAtlasEntityHeader(AtlasVertex entityVertex) throws AtlasBaseException {
        return mapVertexToAtlasEntityHeader(entityVertex, Collections.<String>emptySet());
    }

    private Map<String, Object> preloadProperties(AtlasVertex entityVertex, AtlasEntityType entityType, Set<String> attributes, boolean fetchEdgeLabels) throws AtlasBaseException {
        AtlasPerfMetrics.MetricRecorder metricRecorder = RequestContext.get().startMetricRecord("preloadProperties");

        try {
            if (entityType == null) {
                return new HashMap<>();
            }
            Map<String, Object> propertiesMap = new HashMap<>();

            // Execute the traversal to fetch properties
            Iterator<VertexProperty<Object>> traversal = ((AtlasJanusVertex)entityVertex).getWrappedElement().properties();

            // Fetch edges in both directions
            // if the vertex in scope is root then call below otherwise skip
            // we don't support relation attributes of a relation
            if (fetchEdgeLabels) {
                //  retrieve all the valid relationships for this entityType
                Map<String, Set<String>> relationshipsLookup = fetchEdgeNames(entityType);
                retrieveEdgeLabels(entityVertex, attributes, relationshipsLookup, propertiesMap);
            }

            // Iterate through the resulting VertexProperty objects
            while (traversal.hasNext()) {
                VertexProperty<Object> property = traversal.next();

                AtlasAttribute attribute = entityType.getAttribute(property.key()) != null ? entityType.getAttribute(property.key()) : null;
                TypeCategory typeCategory = attribute != null ? attribute.getAttributeType().getTypeCategory() : null;
                TypeCategory elementTypeCategory = attribute != null && attribute.getAttributeType().getTypeCategory() == TypeCategory.ARRAY ? ((AtlasArrayType) attribute.getAttributeType()).getElementType().getTypeCategory() : null;

                if (property.isPresent()) {

                    // If the attribute is not known (null)
                    // validate if prefetched property is multi-valued
                    boolean isMultiValuedProperty = (property instanceof CacheVertexProperty && ((CacheVertexProperty) property).propertyKey().cardinality().equals(Cardinality.SET));

                    if (typeCategory == TypeCategory.ARRAY && (elementTypeCategory == TypeCategory.PRIMITIVE|| elementTypeCategory == TypeCategory.ENUM)) {
                        updateAttrValue(propertiesMap, property);
                    } else if (attribute == null && isMultiValuedProperty) {
                        updateAttrValue(propertiesMap, property);
                    } else if (propertiesMap.get(property.key()) == null) {
                        propertiesMap.put(property.key(), property.value());
                    }
                }
            }
            return propertiesMap;
        } finally {
            RequestContext.get().endMetricRecord(metricRecorder);
        }
    }

    private void retrieveEdgeLabels(AtlasVertex entityVertex, Set<String> attributes, Map<String, Set<String>> relationshipsLookup,Map<String, Object> propertiesMap) throws AtlasBaseException {
        AtlasPerfMetrics.MetricRecorder metricRecorder = RequestContext.get().startMetricRecord("retrieveEdgeLabels");
        try {
            Set<AbstractMap.SimpleEntry<String, String>> edgeLabelAndTypeName = graphHelper.retrieveEdgeLabelsAndTypeName(entityVertex);

            Set<String> edgeLabels = new HashSet<>();
            edgeLabelAndTypeName.stream().filter(Objects::nonNull).forEach(edgeLabelMap -> attributes.forEach(attribute->{

                if (edgeLabelMap.getKey().contains(attribute)){
                    edgeLabels.add(attribute);
                    return;
                }

                String edgeTypeName = edgeLabelMap.getValue();

                if (MapUtils.isNotEmpty(relationshipsLookup) && relationshipsLookup.containsKey(edgeTypeName) && relationshipsLookup.get(edgeTypeName).contains(attribute)) {
                    edgeLabels.add(attribute);
                }
            }));

            edgeLabels.stream().forEach(e -> propertiesMap.put(e, StringUtils.SPACE));
        } finally {
            RequestContext.get().endMetricRecord(metricRecorder);
        }

    }

    private Map<String, Set<String>> fetchEdgeNames(AtlasEntityType entityType){
        Map<String, Map<String, AtlasAttribute>> relationships = entityType.getRelationshipAttributes();
        Map<String, Set<String>> edgeNames = new HashMap<>();
        relationships.forEach((k,v) -> {
            v.forEach((k1,v1) -> {
                edgeNames.putIfAbsent(k1, new HashSet<>());
                edgeNames.get(k1).add(k);
            });
        });
        return edgeNames;
    }

    private void updateAttrValue( Map<String, Object> propertiesMap, VertexProperty<Object> property){
        Object value = propertiesMap.get(property.key());
        if (value instanceof List) {
            ((List) value).add(property.value());
        } else {
            List<Object> values = new ArrayList<>();
            values.add(property.value());
            propertiesMap.put(property.key(), values);
        }
    }

    private boolean isPolicyAttribute(Set<String> attributes) {
        Set<String> exclusionSet = new HashSet<>(Arrays.asList(AccessControlUtils.ATTR_POLICY_TYPE,
                AccessControlUtils.ATTR_POLICY_USERS,
                AccessControlUtils.ATTR_POLICY_GROUPS,
                AccessControlUtils.ATTR_POLICY_ROLES,
                AccessControlUtils.ATTR_POLICY_ACTIONS,
                AccessControlUtils.ATTR_POLICY_CATEGORY,
                AccessControlUtils.ATTR_POLICY_SUB_CATEGORY,
                AccessControlUtils.ATTR_POLICY_RESOURCES,
                AccessControlUtils.ATTR_POLICY_IS_ENABLED,
                AccessControlUtils.ATTR_POLICY_RESOURCES_CATEGORY,
                AccessControlUtils.ATTR_POLICY_SERVICE_NAME,
                AccessControlUtils.ATTR_POLICY_PRIORITY,
                AccessControlUtils.REL_ATTR_POLICIES,
                AccessControlUtils.ATTR_SERVICE_SERVICE_TYPE,
                AccessControlUtils.ATTR_SERVICE_TAG_SERVICE,
                AccessControlUtils.ATTR_SERVICE_IS_ENABLED,
                AccessControlUtils.ATTR_SERVICE_LAST_SYNC));

        return exclusionSet.stream().anyMatch(attributes::contains);
    }

    private AtlasEntityHeader mapVertexToAtlasEntityHeader(AtlasVertex entityVertex, Set<String> attributes) throws AtlasBaseException {
        String typeName = entityVertex.getProperty(Constants.TYPE_NAME_PROPERTY_KEY, String.class);
        boolean isS3Bucket = StringUtils.isNotEmpty(typeName)
                && typeName.equals("S3Bucket");

        boolean shouldPrefetch = RequestContext.get().isInvokedByIndexSearch()
                && !isS3Bucket
                && AtlasConfiguration.ATLAS_INDEXSEARCH_ENABLE_JANUS_OPTIMISATION.getBoolean();

        // remove isPolicyAttribute from shouldPrefetch check
        // prefetch properties for policies
        // if there is some exception in fetching properties,
        // then we will fetch properties again without prefetch

        if (shouldPrefetch) {
            try {
                return mapVertexToAtlasEntityHeaderWithPrefetch(entityVertex, attributes);
            } catch (AtlasBaseException e) {
                if (isPolicyAttribute(attributes)) {
                    RequestContext.get().endMetricRecord(RequestContext.get().startMetricRecord("policiesPrefetchFailed"));
                    LOG.error("Error fetching properties for entity vertex: {}. Retrying without prefetch", entityVertex.getId(), e);
                    return mapVertexToAtlasEntityHeaderWithoutPrefetch(entityVertex, attributes);
                }
                throw e;
            }
        } else {
            return mapVertexToAtlasEntityHeaderWithoutPrefetch(entityVertex, attributes);
        }
    }

    private AtlasEntityHeader mapVertexToAtlasEntityHeaderWithoutPrefetch(AtlasVertex entityVertex, Set<String> attributes) throws AtlasBaseException {
        AtlasPerfMetrics.MetricRecorder metricRecorder = RequestContext.get().startMetricRecord("mapVertexToAtlasEntityHeaderWithoutPrefetch");
        AtlasEntityHeader ret = new AtlasEntityHeader();
        try {
            String  typeName     = entityVertex.getProperty(Constants.TYPE_NAME_PROPERTY_KEY, String.class);
            String  guid         = entityVertex.getProperty(Constants.GUID_PROPERTY_KEY, String.class);
            Boolean isIncomplete = isEntityIncomplete(entityVertex);

            ret.setTypeName(typeName);
            ret.setGuid(guid);
            ret.setStatus(GraphHelper.getStatus(entityVertex));
            RequestContext context = RequestContext.get();
            boolean includeClassifications = context.includeClassifications();
            boolean includeClassificationNames = context.isIncludeClassificationNames();
            if(includeClassifications){
                ret.setClassificationNames(getAllTraitNamesFromAttribute(entityVertex));
            } else if (!includeClassifications && includeClassificationNames) {
                ret.setClassificationNames(getAllTraitNamesFromAttribute(entityVertex));
            }
            ret.setIsIncomplete(isIncomplete);
            ret.setLabels(getLabels(entityVertex));

            ret.setCreatedBy(GraphHelper.getCreatedByAsString(entityVertex));
            ret.setUpdatedBy(GraphHelper.getModifiedByAsString(entityVertex));
            ret.setCreateTime(new Date(GraphHelper.getCreatedTime(entityVertex)));
            ret.setUpdateTime(new Date(GraphHelper.getModifiedTime(entityVertex)));

            if(RequestContext.get().includeMeanings()) {
                List<AtlasTermAssignmentHeader> termAssignmentHeaders = mapAssignedTerms(entityVertex);
                ret.setMeanings(termAssignmentHeaders);
                ret.setMeaningNames(
                        termAssignmentHeaders.stream().map(AtlasTermAssignmentHeader::getDisplayText)
                                .collect(Collectors.toList()));
            }
            AtlasEntityType entityType = typeRegistry.getEntityTypeByName(typeName);

            if (entityType != null) {
                for (AtlasAttribute headerAttribute : entityType.getHeaderAttributes().values()) {
                    Object attrValue = getVertexAttribute(entityVertex, headerAttribute);

                    if (attrValue != null) {
                        ret.setAttribute(headerAttribute.getName(), attrValue);
                    }
                }

                Object displayText = getDisplayText(entityVertex, entityType);

                if (displayText != null) {
                    ret.setDisplayText(displayText.toString());
                }

                if (CollectionUtils.isNotEmpty(attributes)) {
                    for (String attrName : attributes) {
                        AtlasAttribute attribute = entityType.getAttribute(attrName);

                        if (attribute == null) {
                            attrName = toNonQualifiedName(attrName);

                            if (ret.hasAttribute(attrName)) {
                                continue;
                            }

                            attribute = entityType.getAttribute(attrName);

                            if (attribute == null) {
                                attribute = entityType.getRelationshipAttribute(attrName, null);
                            }
                        }


                        Object attrValue = getVertexAttribute(entityVertex, attribute);

                        if (attrValue != null) {
                            ret.setAttribute(attrName, attrValue);
                        }
                    }
                }
            }
        }
        finally {
            RequestContext.get().endMetricRecord(metricRecorder);
        }
        return ret;
    }

    private AtlasEntityHeader mapVertexToAtlasEntityHeaderWithPrefetch(AtlasVertex entityVertex, Set<String> attributes) throws AtlasBaseException {
        AtlasPerfMetrics.MetricRecorder metricRecorder = RequestContext.get().startMetricRecord("mapVertexToAtlasEntityHeaderWithPrefetch");
        AtlasEntityHeader ret = new AtlasEntityHeader();
        try {
            //pre-fetching the properties
            String typeName = entityVertex.getProperty(Constants.TYPE_NAME_PROPERTY_KEY, String.class); //properties.get returns null
            AtlasEntityType entityType = typeRegistry.getEntityTypeByName(typeName); // this is not costly
            Map<String, Object> properties = preloadProperties(entityVertex, entityType, attributes, true);

            String guid = (String) properties.get(Constants.GUID_PROPERTY_KEY);

            Integer value = (Integer)properties.get(Constants.IS_INCOMPLETE_PROPERTY_KEY);
            Boolean isIncomplete = value != null && value.equals(INCOMPLETE_ENTITY_VALUE) ? Boolean.TRUE : Boolean.FALSE;

            ret.setTypeName(typeName);
            ret.setGuid(guid);

            String state = (String)properties.get(Constants.STATE_PROPERTY_KEY);
            Id.EntityState entityState = state == null ? null : Id.EntityState.valueOf(state);
            ret.setStatus((entityState == Id.EntityState.DELETED) ? AtlasEntity.Status.DELETED : AtlasEntity.Status.ACTIVE);

            RequestContext context = RequestContext.get();
            boolean includeClassifications = context.includeClassifications();
            boolean includeClassificationNames = context.isIncludeClassificationNames();
            if(includeClassifications){
                ret.setClassificationNames(getAllTraitNamesFromAttribute(entityVertex));
            } else if (!includeClassifications && includeClassificationNames) {
                ret.setClassificationNames(getAllTraitNamesFromAttribute(entityVertex));
            }
            ret.setIsIncomplete(isIncomplete);
            ret.setLabels(getLabels((String)properties.get(Constants.LABELS_PROPERTY_KEY)));

            ret.setCreatedBy(properties.get(CREATED_BY_KEY) != null ? (String) properties.get(CREATED_BY_KEY) : null);
            ret.setUpdatedBy(properties.get(MODIFIED_BY_KEY) != null ? (String) properties.get(MODIFIED_BY_KEY) : null);
            ret.setCreateTime(properties.get(TIMESTAMP_PROPERTY_KEY) != null ? new Date((Long)properties.get(TIMESTAMP_PROPERTY_KEY)) : null);
            ret.setUpdateTime(properties.get(MODIFICATION_TIMESTAMP_PROPERTY_KEY) != null ? new Date((Long)properties.get(MODIFICATION_TIMESTAMP_PROPERTY_KEY)) : null);

            if(RequestContext.get().includeMeanings()) {
                List<AtlasTermAssignmentHeader> termAssignmentHeaders = mapAssignedTerms(entityVertex);
                ret.setMeanings(termAssignmentHeaders);
                ret.setMeaningNames(
                        termAssignmentHeaders.stream().map(AtlasTermAssignmentHeader::getDisplayText)
                                .collect(Collectors.toList()));
            }

            if (entityType != null) {
                for (AtlasAttribute headerAttribute : entityType.getHeaderAttributes().values()) {
                    Object attrValue = getVertexAttributePreFetchCache(entityVertex, headerAttribute, properties);

                    if (attrValue != null) {
                        ret.setAttribute(headerAttribute.getName(), attrValue);
                    }
                }

                if(properties.get(NAME) != null){
                    ret.setDisplayText(properties.get(NAME).toString());
                } else if(properties.get(DISPLAY_NAME) != null) {
                    ret.setDisplayText(properties.get(DISPLAY_NAME).toString());
                } else if(properties.get(QUALIFIED_NAME) != null) {
                    ret.setDisplayText(properties.get(QUALIFIED_NAME).toString());
                }



                //attributes = only the attributes of entityType
                if (CollectionUtils.isNotEmpty(attributes)) {
                    for (String attrName : attributes) {
                        AtlasAttribute attribute = entityType.getAttribute(attrName);

                        if (attribute == null) {
                            attrName = toNonQualifiedName(attrName);

                            if (ret.hasAttribute(attrName)) {
                                continue;
                            }

                            attribute = entityType.getAttribute(attrName);

                            if (attribute == null) {
                                // dataContractLatest, meanings, links
                                attribute = entityType.getRelationshipAttribute(attrName, null);
                            }
                        }

                        //this is a call to cassandra
                        Object attrValue = getVertexAttributePreFetchCache(entityVertex, attribute, properties); //use prefetch cache

                        if (attrValue != null) {
                            ret.setAttribute(attrName, attrValue);
                        }
                    }
                }
            }
        } finally {
            RequestContext.get().endMetricRecord(metricRecorder);
        }
        return ret;
    }

    private String toNonQualifiedName(String attrName) {
        String ret;
        if (attrName.contains(".")) {
            String[] attributeParts = attrName.split("\\.");
            ret = attributeParts[attributeParts.length - 1];
        } else {
            ret = attrName;
        }
        return ret;
    }

    public AtlasEntity mapSystemAttributes(AtlasVertex entityVertex, AtlasEntity entity) {
        AtlasPerfMetrics.MetricRecorder metricRecorder = RequestContext.get().startMetricRecord("mapSystemAttributes");

        if (LOG.isDebugEnabled()) {
            LOG.debug("Mapping system attributes for type {}", entity.getTypeName());
        }

        try {
            if (entityVertex != null) {
                entity.setGuid(getGuid(entityVertex));
                entity.setTypeName(getTypeName(entityVertex));
                entity.setStatus(GraphHelper.getStatus(entityVertex));
                entity.setVersion(GraphHelper.getVersion(entityVertex));

                entity.setCreatedBy(GraphHelper.getCreatedByAsString(entityVertex));
                entity.setUpdatedBy(GraphHelper.getModifiedByAsString(entityVertex));

                entity.setCreateTime(new Date(GraphHelper.getCreatedTime(entityVertex)));
                entity.setUpdateTime(new Date(GraphHelper.getModifiedTime(entityVertex)));

                entity.setHomeId(GraphHelper.getHomeId(entityVertex));

                entity.setIsProxy(GraphHelper.isProxy(entityVertex));
                entity.setIsIncomplete(isEntityIncomplete(entityVertex));

                entity.setProvenanceType(GraphHelper.getProvenanceType(entityVertex));
                entity.setCustomAttributes(getCustomAttributes(entityVertex));
                entity.setLabels(getLabels(entityVertex));
                entity.setPendingTasks(getPendingTasks(entityVertex));
            }
        } catch (Throwable t) {
            LOG.warn("Got exception while mapping system attributes for type {} : ", entity.getTypeName(), t);
        }

        RequestContext.get().endMetricRecord(metricRecorder);
        return entity;
    }

    private void mapAttributes(AtlasVertex entityVertex, AtlasStruct struct, AtlasEntityExtInfo entityExtInfo) throws AtlasBaseException {
        mapAttributes(entityVertex, struct, entityExtInfo, false);
    }

    private void mapAttributes(AtlasVertex entityVertex, AtlasStruct struct, AtlasEntityExtInfo entityExtInfo, boolean isMinExtInfo) throws AtlasBaseException {
        mapAttributes(entityVertex, struct, entityExtInfo, isMinExtInfo, true);
    }

    private void mapAttributes(AtlasVertex entityVertex, AtlasStruct struct, AtlasEntityExtInfo entityExtInfo, boolean isMinExtInfo, boolean includeReferences) throws AtlasBaseException {
        AtlasPerfMetrics.MetricRecorder metricRecorder = RequestContext.get().startMetricRecord("mapAttributes");
        AtlasType objType = typeRegistry.getType(struct.getTypeName());

        if (!(objType instanceof AtlasStructType)) {
            throw new AtlasBaseException(AtlasErrorCode.TYPE_NAME_INVALID, struct.getTypeName());
        }

        AtlasStructType structType = (AtlasStructType) objType;

        for (AtlasAttribute attribute : structType.getAllAttributes().values()) {
            Object attrValue = mapVertexToAttribute(entityVertex, attribute, entityExtInfo, isMinExtInfo, includeReferences);

            struct.setAttribute(attribute.getName(), attrValue);
        }
        RequestContext.get().endMetricRecord(metricRecorder);
    }

    private void mapBusinessAttributes(AtlasVertex entityVertex, AtlasEntity entity) throws AtlasBaseException {
        entity.setBusinessAttributes(getBusinessMetadata(entityVertex));
    }

    public List<AtlasClassification> getAllClassifications(AtlasVertex entityVertex) throws AtlasBaseException {
        AtlasPerfMetrics.MetricRecorder metricRecorder = RequestContext.get().startMetricRecord("getAllClassifications");

        if(LOG.isDebugEnabled()){
            LOG.debug("Performing getAllClassifications");
        }
        List<AtlasClassification> ret   = new ArrayList<>();
        Iterable                  edges = entityVertex.query().direction(AtlasEdgeDirection.OUT).label(CLASSIFICATION_LABEL).edges();

        if (edges != null) {
            Iterator<AtlasEdge> iterator = edges.iterator();

            while (iterator.hasNext()) {
                AtlasEdge           classificationEdge   = iterator.next();
                AtlasVertex         classificationVertex = classificationEdge != null ? classificationEdge.getInVertex() : null;
                AtlasClassification classification       = toAtlasClassification(classificationVertex);

                if (classification != null) {
                    ret.add(classification);
                }
            }
        }

        RequestContext.get().endMetricRecord(metricRecorder);
        return ret;
    }

    public List<AtlasTermAssignmentHeader> mapAssignedTerms(AtlasVertex entityVertex) {
        List<AtlasTermAssignmentHeader> ret = new ArrayList<>();

        Iterable edges = entityVertex.query().direction(AtlasEdgeDirection.IN).label(TERM_ASSIGNMENT_LABEL).edges();

        if (edges != null) {
            for (final AtlasEdge edge : (Iterable<AtlasEdge>) edges) {
                if (edge != null && GraphHelper.getStatus(edge) != AtlasEntity.Status.DELETED) {
                    ret.add(toTermAssignmentHeader(edge));
                }
            }
        }

        return ret;
    }

    private AtlasTermAssignmentHeader toTermAssignmentHeader(final AtlasEdge edge) {
        AtlasTermAssignmentHeader ret = new AtlasTermAssignmentHeader();

        AtlasVertex termVertex = edge.getOutVertex();

        String guid = GraphHelper.getGuid(termVertex);
        if (guid != null) {
            ret.setTermGuid(guid);
        }

        String relationGuid = edge.getProperty(Constants.RELATIONSHIP_GUID_PROPERTY_KEY, String.class);
        if (relationGuid != null) {
            ret.setRelationGuid(relationGuid);
        }

        Object displayName = AtlasGraphUtilsV2.getEncodedProperty(termVertex, GLOSSARY_TERM_DISPLAY_NAME_ATTR, Object.class);
        if (displayName instanceof String) {
            ret.setDisplayText((String) displayName);
        }

        String description = edge.getProperty(TERM_ASSIGNMENT_ATTR_DESCRIPTION, String.class);
        if (description != null) {
            ret.setDescription(description);
        }

        String expression    = edge.getProperty(TERM_ASSIGNMENT_ATTR_EXPRESSION, String.class);
        if (expression != null) {
            ret.setExpression(expression);
        }

        String status = edge.getProperty(TERM_ASSIGNMENT_ATTR_STATUS, String.class);
        if (status != null) {
            AtlasTermAssignmentStatus assignmentStatus = AtlasTermAssignmentStatus.valueOf(status);
            ret.setStatus(assignmentStatus);
        }

        Integer confidence = edge.getProperty(TERM_ASSIGNMENT_ATTR_CONFIDENCE, Integer.class);
        if (confidence != null) {
            ret.setConfidence(confidence);
        }

        String createdBy = edge.getProperty(TERM_ASSIGNMENT_ATTR_CREATED_BY, String.class);
        if (createdBy != null) {
            ret.setCreatedBy(createdBy);
        }

        String steward = edge.getProperty(TERM_ASSIGNMENT_ATTR_STEWARD, String.class);
        if (steward != null) {
            ret.setSteward(steward);
        }

        String source = edge.getProperty(TERM_ASSIGNMENT_ATTR_SOURCE, String.class);
        if (source != null) {
            ret.setSource(source);
        }

        return ret;
    }

    public void mapClassifications(AtlasVertex entityVertex, AtlasEntity entity) throws AtlasBaseException {
        AtlasPerfMetrics.MetricRecorder metricRecorder = RequestContext.get().startMetricRecord("mapClassifications");
        List<AtlasEdge> edges = getAllClassificationEdges(entityVertex);

        if (CollectionUtils.isNotEmpty(edges)) {
            List<AtlasClassification> allClassifications = new ArrayList<>();

            for (AtlasEdge edge : edges) {
                AtlasVertex         classificationVertex = edge.getInVertex();
                AtlasClassification classification       = toAtlasClassification(classificationVertex);

                if (classification != null) {
                    allClassifications.add(classification);
                }
            }

            entity.setClassifications(allClassifications);
        }
        RequestContext.get().endMetricRecord(metricRecorder);
    }

    private Object mapVertexToAttribute(AtlasVertex entityVertex, AtlasAttribute attribute, AtlasEntityExtInfo entityExtInfo, final boolean isMinExtInfo) throws AtlasBaseException {
        return mapVertexToAttribute(entityVertex, attribute, entityExtInfo, isMinExtInfo, true);
    }

    private Object mapVertexToAttribute(AtlasVertex entityVertex, AtlasAttribute attribute, AtlasEntityExtInfo entityExtInfo, final boolean isMinExtInfo, boolean includeReferences) throws AtlasBaseException {
        return mapVertexToAttribute(entityVertex, attribute, entityExtInfo, isMinExtInfo, includeReferences, false);
    }

    private Object mapVertexToAttribute(AtlasVertex entityVertex, AtlasAttribute attribute, AtlasEntityExtInfo entityExtInfo, final boolean isMinExtInfo, boolean includeReferences, boolean ignoreInactive) throws AtlasBaseException {
        AtlasPerfMetrics.MetricRecorder metricRecorder = RequestContext.get().startMetricRecord("mapVertexToAttribute");
        try {
            Object    ret                = null;
            AtlasType attrType           = attribute.getAttributeType();
            String    edgeLabel          = attribute.getRelationshipEdgeLabel();
            boolean   isOwnedAttribute   = attribute.isOwnedRef();
            AtlasRelationshipEdgeDirection edgeDirection = attribute.getRelationshipEdgeDirection();

            if (LOG.isDebugEnabled()) {
                LOG.debug("Mapping vertex {} to atlas entity {}.{}", entityVertex, attribute.getDefinedInDef().getName(), attribute.getName());
            }

            switch (attrType.getTypeCategory()) {
                case PRIMITIVE:
                    ret = mapVertexToPrimitive(entityVertex, attribute.getVertexPropertyName(), attribute.getAttributeDef());
                    break;
                case ENUM:
                    ret = AtlasGraphUtilsV2.getEncodedProperty(entityVertex, attribute.getVertexPropertyName(), Object.class);
                    break;
                case STRUCT:
                    edgeLabel = AtlasGraphUtilsV2.getEdgeLabel(attribute.getName());
                    ret = mapVertexToStruct(entityVertex, edgeLabel, null, entityExtInfo, isMinExtInfo);
                    break;
                case OBJECT_ID_TYPE:
                    if (includeReferences) {
                        if (attribute.getDefinedInType().getTypeCategory() == TypeCategory.STRUCT) {
                            //Struct attribute having ObjectId as type
                            edgeLabel = AtlasGraphUtilsV2.getEdgeLabel(attribute.getName());
                        }
                        ret = attribute.getAttributeDef().isSoftReferenced() ? mapVertexToObjectIdForSoftRef(entityVertex, attribute, entityExtInfo, isMinExtInfo) :
                                mapVertexToObjectId(entityVertex, edgeLabel, null, entityExtInfo, isOwnedAttribute, edgeDirection, isMinExtInfo);
                    } else {
                        ret = null;
                    }
                    break;
                case ARRAY: {
                    final boolean skipAttribute;

                    if (!includeReferences) {
                        AtlasType elementType = ((AtlasArrayType) attrType).getElementType();

                        skipAttribute = (elementType instanceof AtlasObjectIdType || elementType instanceof AtlasEntityType);
                    } else {
                        skipAttribute = false;
                    }

                    if (skipAttribute) {
                        ret = null;
                    } else {
                        if (attribute.getAttributeDef().isSoftReferenced()) {
                            ret = mapVertexToArrayForSoftRef(entityVertex, attribute, entityExtInfo, isMinExtInfo);
                        } else {
                            ret = mapVertexToArray(entityVertex, entityExtInfo, isOwnedAttribute, attribute, isMinExtInfo, includeReferences, ignoreInactive);
                        }
                    }
                }
                break;
                case MAP: {
                    final boolean skipAttribute;

                    if (!includeReferences) {
                        AtlasType valueType = ((AtlasMapType) attrType).getValueType();

                        skipAttribute = (valueType instanceof AtlasObjectIdType || valueType instanceof AtlasEntityType);
                    } else {
                        skipAttribute = false;
                    }

                    if (skipAttribute) {
                        ret = null;
                    } else {
                        if (attribute.getAttributeDef().isSoftReferenced()) {
                            ret = mapVertexToMapForSoftRef(entityVertex, attribute, entityExtInfo, isMinExtInfo);
                        } else {
                            ret = mapVertexToMap(entityVertex, entityExtInfo, isOwnedAttribute, attribute, isMinExtInfo, includeReferences);
                        }
                    }
                }
                break;
                case CLASSIFICATION:
                    // do nothing
                    break;
            }

            return ret;
        } finally {
            RequestContext.get().endMetricRecord(metricRecorder);
        }
    }

    private Map<String, AtlasObjectId> mapVertexToMapForSoftRef(AtlasVertex entityVertex,  AtlasAttribute attribute, AtlasEntityExtInfo entityExtInfo, final boolean isMinExtInfo) {
        Map<String, AtlasObjectId> ret        = null;
        Map                        softRefVal = entityVertex.getProperty(attribute.getVertexPropertyName(), Map.class);

        if (MapUtils.isEmpty(softRefVal)) {
            return softRefVal;
        } else {
            ret = new HashMap<>();

            for (Object mapKey : softRefVal.keySet()) {
                AtlasObjectId objectId = getAtlasObjectIdFromSoftRefFormat(Objects.toString(softRefVal.get(mapKey)), attribute, entityExtInfo, isMinExtInfo);

                if (objectId != null) {
                    ret.put(Objects.toString(mapKey), objectId);
                }
            }
        }
        return ret;
    }

    private List<AtlasObjectId> mapVertexToArrayForSoftRef(AtlasVertex entityVertex, AtlasAttribute attribute, AtlasEntityExtInfo entityExtInfo, final boolean isMinExtInfo) {
        List<AtlasObjectId> ret        = null;
        List                softRefVal = entityVertex.getListProperty(attribute.getVertexPropertyName(), List.class);

        if (CollectionUtils.isEmpty(softRefVal)) {
            return softRefVal;
        } else {
            ret = new ArrayList<>();

            for (Object o : softRefVal) {
                AtlasObjectId objectId = getAtlasObjectIdFromSoftRefFormat(Objects.toString(o), attribute, entityExtInfo, isMinExtInfo);

                if(objectId != null) {
                    ret.add(objectId);
                }
            }
        }

        return ret;
    }

    private AtlasObjectId mapVertexToObjectIdForSoftRef(AtlasVertex entityVertex, AtlasAttribute attribute, AtlasEntityExtInfo entityExtInfo, final boolean isMinExtInfo) {
        String softRefVal = AtlasGraphUtilsV2.getEncodedProperty(entityVertex, attribute.getVertexPropertyName(), String.class);

        return StringUtils.isNotEmpty(softRefVal) ? getAtlasObjectIdFromSoftRefFormat(softRefVal, attribute, entityExtInfo, isMinExtInfo) : null;
    }

    private AtlasObjectId getAtlasObjectIdFromSoftRefFormat(String softRefVal, AtlasAttribute attribute, AtlasEntityExtInfo entityExtInfo, final boolean isMinExtInfo) {
        AtlasObjectId ret = AtlasEntityUtil.parseSoftRefValue(softRefVal);

        if(ret != null) {
            if (entityExtInfo != null && attribute.isOwnedRef()) {
                try {
                    AtlasVertex referenceVertex = getEntityVertex(ret.getGuid());

                    if (referenceVertex != null) {
                        final AtlasEntity entity;

                        if (isMinExtInfo) {
                            entity = mapVertexToAtlasEntityMin(referenceVertex, entityExtInfo);
                        } else {
                            entity = mapVertexToAtlasEntity(referenceVertex, entityExtInfo);
                        }

                        if (entity != null) {
                            ret = toAtlasObjectId(entity);
                        }
                    }
                } catch (AtlasBaseException excp) {
                    LOG.info("failed to retrieve soft-referenced entity(typeName={}, guid={}); errorCode={}. Ignoring", ret.getTypeName(), ret.getGuid(), excp.getAtlasErrorCode());
                }
            }
        }

        return ret;
    }

    private Map<String, Object> mapVertexToMap(AtlasVertex entityVertex, AtlasEntityExtInfo entityExtInfo,
                                               boolean isOwnedAttribute, AtlasAttribute attribute, final boolean isMinExtInfo, boolean includeReferences) throws AtlasBaseException {

        Map<String, Object> ret          = null;
        AtlasMapType        mapType      = (AtlasMapType) attribute.getAttributeType();
        AtlasType           mapValueType = mapType.getValueType();

        if (LOG.isDebugEnabled()) {
            LOG.debug("Mapping map attribute {} for vertex {}", mapType.getTypeName(), entityVertex);
        }

        if (isReference(mapValueType)) {
            Map<String, Object> currentMap = getReferenceMap(entityVertex, attribute);

            if (MapUtils.isNotEmpty(currentMap)) {
                ret = new HashMap<>();

                for (Map.Entry<String, Object> entry : currentMap.entrySet()) {
                    String mapKey    = entry.getKey();
                    Object keyValue  = entry.getValue();
                    Object mapValue  = mapVertexToCollectionEntry(entityVertex, mapValueType, keyValue, attribute.getRelationshipEdgeLabel(),
                                                                  entityExtInfo, isOwnedAttribute, attribute.getRelationshipEdgeDirection(), isMinExtInfo, includeReferences);
                    if (mapValue != null) {
                        ret.put(mapKey, mapValue);
                    }
                }
            }
        } else {
            ret = getPrimitiveMap(entityVertex, attribute.getVertexPropertyName());
        }

        return ret;
    }

    private List<Object> mapVertexToArray(AtlasVertex entityVertex, AtlasEntityExtInfo entityExtInfo,
                                          boolean isOwnedAttribute, AtlasAttribute attribute, final boolean isMinExtInfo,
                                          boolean includeReferences, boolean ignoreInactive) throws AtlasBaseException {

        AtlasArrayType arrayType        = (AtlasArrayType) attribute.getAttributeType();
        AtlasType      arrayElementType = arrayType.getElementType();
        List<Object>   arrayElements    = getArrayElementsProperty(arrayElementType, entityVertex, attribute);

        if (LOG.isDebugEnabled()) {
            LOG.debug("Mapping array attribute {} for vertex {}", arrayElementType.getTypeName(), entityVertex);
        }

        if (CollectionUtils.isEmpty(arrayElements)) {
            return arrayElements;
        }

        List                           arrValues     = new ArrayList(arrayElements.size());
        String                         edgeLabel     = attribute.getRelationshipEdgeLabel();
        AtlasRelationshipEdgeDirection edgeDirection = attribute.getRelationshipEdgeDirection();

        for (Object element : arrayElements) {
            // When internal types are deleted, sometimes the collection type attribute will contain a null value
            // Graph layer does erroneous mapping of the null element, hence avoiding the processing of the null element
            if (element == null) {
                LOG.debug("Skipping null arrayElement");
                continue;
            }

            if (isInactiveEdge(element, ignoreInactive)) {
                continue;
            }

            Object arrValue = mapVertexToCollectionEntry(entityVertex, arrayElementType, element, edgeLabel,
                                                         entityExtInfo, isOwnedAttribute, edgeDirection, isMinExtInfo, includeReferences);

            if (arrValue != null) {
                arrValues.add(arrValue);
            }
        }

        return arrValues;
    }

    private Object mapVertexToCollectionEntry(AtlasVertex entityVertex, AtlasType arrayElement, Object value,
                                              String edgeLabel, AtlasEntityExtInfo entityExtInfo, boolean isOwnedAttribute,
                                              AtlasRelationshipEdgeDirection edgeDirection, final boolean isMinExtInfo, boolean includeReferences) throws AtlasBaseException {
        Object ret = null;

        switch (arrayElement.getTypeCategory()) {
            case PRIMITIVE:
            case ENUM:
            case ARRAY:
            case MAP:
                ret = value;
                break;

            case CLASSIFICATION:
                break;

            case STRUCT:
                ret = mapVertexToStruct(entityVertex, edgeLabel, (AtlasEdge) value, entityExtInfo, isMinExtInfo);
                break;

            case OBJECT_ID_TYPE:
                ret = includeReferences ? mapVertexToObjectId(entityVertex, edgeLabel, (AtlasEdge) value, entityExtInfo, isOwnedAttribute, edgeDirection, isMinExtInfo) : null;
                break;

            default:
                break;
        }

        return ret;
    }

    public static Object mapVertexToPrimitive(AtlasElement entityVertex, final String vertexPropertyName, AtlasAttributeDef attrDef) {
        Object ret = null;

        if (AtlasGraphUtilsV2.getEncodedProperty(entityVertex, vertexPropertyName, Object.class) == null) {
            return null;
        }

        switch (attrDef.getTypeName().toLowerCase()) {
            case ATLAS_TYPE_STRING:
                ret = AtlasGraphUtilsV2.getEncodedProperty(entityVertex, vertexPropertyName, String.class);
                break;
            case ATLAS_TYPE_SHORT:
                ret = AtlasGraphUtilsV2.getEncodedProperty(entityVertex, vertexPropertyName, Short.class);
                break;
            case ATLAS_TYPE_INT:
                ret = AtlasGraphUtilsV2.getEncodedProperty(entityVertex, vertexPropertyName, Integer.class);
                break;
            case ATLAS_TYPE_BIGINTEGER:
                ret = AtlasGraphUtilsV2.getEncodedProperty(entityVertex, vertexPropertyName, BigInteger.class);
                break;
            case ATLAS_TYPE_BOOLEAN:
                ret = AtlasGraphUtilsV2.getEncodedProperty(entityVertex, vertexPropertyName, Boolean.class);
                break;
            case ATLAS_TYPE_BYTE:
                ret = AtlasGraphUtilsV2.getEncodedProperty(entityVertex, vertexPropertyName, Byte.class);
                break;
            case ATLAS_TYPE_LONG:
                ret = AtlasGraphUtilsV2.getEncodedProperty(entityVertex, vertexPropertyName, Long.class);
                break;
            case ATLAS_TYPE_FLOAT:
                ret = AtlasGraphUtilsV2.getEncodedProperty(entityVertex, vertexPropertyName, Float.class);
                break;
            case ATLAS_TYPE_DOUBLE:
                ret = AtlasGraphUtilsV2.getEncodedProperty(entityVertex, vertexPropertyName, Double.class);
                break;
            case ATLAS_TYPE_BIGDECIMAL:
                ret = AtlasGraphUtilsV2.getEncodedProperty(entityVertex, vertexPropertyName, BigDecimal.class);
                break;
            case ATLAS_TYPE_DATE:
                ret = new Date(AtlasGraphUtilsV2.getEncodedProperty(entityVertex, vertexPropertyName, Long.class));
                break;
            default:
                break;
        }

        return ret;
    }

    private AtlasObjectId mapVertexToObjectId(AtlasVertex entityVertex, String edgeLabel, AtlasEdge edge,
                                              AtlasEntityExtInfo entityExtInfo, boolean isOwnedAttribute,
                                              AtlasRelationshipEdgeDirection edgeDirection, final boolean isMinExtInfo) throws AtlasBaseException {
        AtlasObjectId ret = null;

        if (edge == null) {
            edge = graphHelper.getEdgeForLabel(entityVertex, edgeLabel, edgeDirection);
        }

        if (GraphHelper.elementExists(edge)) {
            if (!RequestContext.get().isAllowDeletedRelationsIndexsearch() && getState(edge) == Id.EntityState.DELETED ) {
                return null;
            }

            AtlasVertex referenceVertex = edge.getInVertex();

            if (StringUtils.equals(getIdFromVertex(referenceVertex), getIdFromVertex(entityVertex))) {
                referenceVertex = edge.getOutVertex();
            }

            if (referenceVertex != null) {
                if (entityExtInfo != null && isOwnedAttribute) {
                    final AtlasEntity entity;

                    if (isMinExtInfo) {
                        entity = mapVertexToAtlasEntityMin(referenceVertex, entityExtInfo);
                    } else {
                        entity = mapVertexToAtlasEntity(referenceVertex, entityExtInfo);
                    }

                    if (entity != null) {
                        ret = AtlasTypeUtil.getAtlasObjectId(entity);
                    }
                } else {
                    ret = toAtlasObjectId(referenceVertex);
                }

                if (ret == null) {
                    LOG.warn("Found corrupted vertex with Id: {}", referenceVertex.getIdForDisplay());
                }
            }

            if (ret != null && RequestContext.get().isIncludeRelationshipAttributes()) {
                String relationshipTypeName = GraphHelper.getTypeName(edge);
                boolean isRelationshipAttribute = typeRegistry.getRelationshipDefByName(relationshipTypeName) != null;
                if (isRelationshipAttribute) {
                    AtlasRelationship relationship = mapEdgeToAtlasRelationship(edge);
                    Map<String, Object> relationshipAttributes = mapOf("typeName", relationshipTypeName);
                    relationshipAttributes.put("attributes", relationship.getAttributes());

                    if (ret.getAttributes() == null) {
                        ret.setAttributes(new HashMap<>());
                    }
                    ret.getAttributes().put("relationshipAttributes", relationshipAttributes);
                }
            }
        }

        return ret;
    }

    private AtlasStruct mapVertexToStruct(AtlasVertex entityVertex, String edgeLabel, AtlasEdge edge, AtlasEntityExtInfo entityExtInfo, final boolean isMinExtInfo) throws AtlasBaseException {
        AtlasPerfMetrics.MetricRecorder metricRecorder = RequestContext.get().startMetricRecord("mapVertexToStruct");
        try {
            AtlasStruct ret = null;

            if (edge == null) {
                edge = graphHelper.getEdgeForLabel(entityVertex, edgeLabel);
            }

            if (GraphHelper.elementExists(edge)) {
                final AtlasVertex referenceVertex = edge.getInVertex();

                if (referenceVertex == null) {
                    LOG.error("reference vertex not found  on edge {} from vertex {} ", edge.getId(), getGuid(entityVertex));
                    return ret;
                }

                String typeName = getTypeName(referenceVertex);

                if (StringUtils.isEmpty(typeName)) {
                    LOG.error("typeName not found on edge {} from vertex {} ", edge.getId(), getGuid(entityVertex));
                    return ret;
                }

                ret = new AtlasStruct(typeName);

                mapAttributes(referenceVertex, ret, entityExtInfo, isMinExtInfo);
            }

            return ret;
        } finally {
            RequestContext.get().endMetricRecord(metricRecorder);
        }
    }

    public Object getVertexAttribute(AtlasVertex vertex, AtlasAttribute attribute) throws AtlasBaseException {
        return vertex != null && attribute != null ? mapVertexToAttribute(vertex, attribute, null, false) : null;
    }

    public Object getVertexAttributePreFetchCache(AtlasVertex vertex, AtlasAttribute attribute, Map<String, Object> properties) throws AtlasBaseException {
        AtlasPerfMetrics.MetricRecorder metricRecorder = RequestContext.get().startMetricRecord("getVertexAttributePreFetchCache");

        try{
            if (vertex == null || attribute == null) {
                return null;
            }

            TypeCategory typeCategory = attribute.getAttributeType().getTypeCategory();
            TypeCategory elementTypeCategory = typeCategory == TypeCategory.ARRAY ? ((AtlasArrayType) attribute.getAttributeType()).getElementType().getTypeCategory() : null;
            boolean isArrayOfPrimitives = typeCategory.equals(TypeCategory.ARRAY) && elementTypeCategory.equals(TypeCategory.PRIMITIVE);
            boolean isArrayOfMap = typeCategory.equals(TypeCategory.ARRAY) && elementTypeCategory.equals(TypeCategory.MAP);
            boolean isArrayOfEnum = typeCategory.equals(TypeCategory.ARRAY) && elementTypeCategory.equals(TypeCategory.ENUM);
            boolean isPrefetchValueFinal = (typeCategory.equals(TypeCategory.PRIMITIVE) || typeCategory.equals(TypeCategory.ENUM) || typeCategory.equals(TypeCategory.MAP) || isArrayOfPrimitives || isArrayOfMap || isArrayOfEnum);
            boolean isMultiValueBusinessAttribute = attribute.getDefinedInType() != null && attribute.getDefinedInType().getTypeCategory() == TypeCategory.BUSINESS_METADATA && (isArrayOfPrimitives || isArrayOfEnum);


            // value is present and value is not marker (SPACE for further lookup) and type is primitive or array of primitives
            if (properties.get(attribute.getName()) != null && properties.get(attribute.getName()) != StringUtils.SPACE && (isMultiValueBusinessAttribute || isPrefetchValueFinal)) {
                return properties.get(attribute.getName());
            }

            // if value is empty && element is array and not inward relation, return empty list
            if (properties.get(attribute.getName()) == null && typeCategory.equals(TypeCategory.ARRAY)) {
                return new ArrayList<>();
            }

            //when value is not present and type is primitive, return null
            if(properties.get(attribute.getName()) == null && isPrefetchValueFinal) {
                return null;
            }

            // value is present as marker , fetch the value from the vertex
            if (properties.get(attribute.getName()) != null && properties.get(attribute.getName()).equals(StringUtils.SPACE)) {
                return mapVertexToAttribute(vertex, attribute, null, false);
            }

            return null;
        } finally {
            RequestContext.get().endMetricRecord(metricRecorder);
        }
    }

    private Object getVertexAttributeIgnoreInactive(AtlasVertex vertex, AtlasAttribute attribute) throws AtlasBaseException {
        return vertex != null && attribute != null ? mapVertexToAttribute(vertex, attribute, null, false, true, true) : null;
    }

    private void mapRelationshipAttributes(AtlasVertex entityVertex, AtlasEntity entity, AtlasEntityExtInfo entityExtInfo, boolean isMinExtInfo) throws AtlasBaseException {
        AtlasPerfMetrics.MetricRecorder metricRecorder = RequestContext.get().startMetricRecord("EntityGraphRetriever.mapRelationshipAttributes");

        try {
            AtlasEntityType entityType = typeRegistry.getEntityTypeByName(entity.getTypeName());

            if (entityType == null) {
                throw new AtlasBaseException(AtlasErrorCode.TYPE_NAME_INVALID, entity.getTypeName());
            }

            for (String attributeName : entityType.getRelationshipAttributes().keySet()) {
                mapVertexToRelationshipAttribute(entityVertex, entityType, attributeName, entity, entityExtInfo, isMinExtInfo);
            }
        } finally {
            RequestContext.get().endMetricRecord(metricRecorder);
        }
    }

    private Object mapVertexToRelationshipAttribute(AtlasVertex entityVertex, AtlasEntityType entityType, String attributeName, AtlasEntity entity, AtlasEntityExtInfo entityExtInfo, boolean isMinExtInfo) throws AtlasBaseException {
        AtlasPerfMetrics.MetricRecorder metricRecorder = RequestContext.get().startMetricRecord("mapVertexToRelationshipAttribute");

        try {
            Object                ret                  = null;
            String                relationshipTypeName = graphHelper.getRelationshipTypeName(entityVertex, entityType, attributeName);
            AtlasRelationshipType relationshipType     = relationshipTypeName != null ? typeRegistry.getRelationshipTypeByName(relationshipTypeName) : null;

            if (relationshipType == null) {
                throw new AtlasBaseException(AtlasErrorCode.RELATIONSHIPDEF_INVALID, "relationshipDef is null");
            }

            AtlasAttribute          attribute       = entityType.getRelationshipAttribute(attributeName, relationshipTypeName);
            AtlasRelationshipDef    relationshipDef = relationshipType.getRelationshipDef();
            AtlasRelationshipEndDef endDef1         = relationshipDef.getEndDef1();
            AtlasRelationshipEndDef endDef2         = relationshipDef.getEndDef2();
            AtlasEntityType         endDef1Type     = typeRegistry.getEntityTypeByName(endDef1.getType());
            AtlasEntityType         endDef2Type     = typeRegistry.getEntityTypeByName(endDef2.getType());
            AtlasRelationshipEndDef attributeEndDef = null;

            if (endDef1Type.isTypeOrSuperTypeOf(entityType.getTypeName()) && StringUtils.equals(endDef1.getName(), attributeName)) {
                attributeEndDef = endDef1;
            } else if (endDef2Type.isTypeOrSuperTypeOf(entityType.getTypeName()) && StringUtils.equals(endDef2.getName(), attributeName)) {
                attributeEndDef = endDef2;
            }

            if (attributeEndDef == null) {
                throw new AtlasBaseException(AtlasErrorCode.RELATIONSHIPDEF_INVALID, relationshipDef.toString());
            }

            switch (attributeEndDef.getCardinality()) {
                case SINGLE:
                    ret = mapRelatedVertexToObjectId(entityVertex, attribute, entityExtInfo, isMinExtInfo);
                    break;

                case LIST:
                case SET:
                    ret = mapRelationshipArrayAttribute(entityVertex, attribute, entityExtInfo, isMinExtInfo);
                    break;
            }

            // Set Relationship attributes, even if the value is null
            entity.setRelationshipAttribute(attributeName, ret);

            if (attributeEndDef.getIsLegacyAttribute() && !entity.hasAttribute(attributeName)) {
                entity.setAttribute(attributeName, toLegacyAttribute(ret));
            }

            return ret;
        } finally {
            RequestContext.get().endMetricRecord(metricRecorder);
        }
    }

    private Object toLegacyAttribute(Object obj) {
        final Object ret;

        if (obj instanceof AtlasRelatedObjectId) {
            ret = toLegacyAttribute((AtlasRelatedObjectId) obj);
        } else if (obj instanceof Collection) {
            ret = toLegacyAttribute((Collection) obj);
        } else if (obj instanceof Map) {
            ret = toLegacyAttribute((Map) obj);
        } else {
            ret = obj;
        }

        return ret;
    }

    private AtlasObjectId toLegacyAttribute(AtlasRelatedObjectId relatedObjId) {
        final AtlasObjectId ret;

        if (relatedObjId.getRelationshipStatus() == DELETED && relatedObjId.getEntityStatus() == AtlasEntity.Status.ACTIVE) {
            ret = null;
        } else {
            ret = new AtlasObjectId(relatedObjId);
        }

        return ret;
    }

    private Collection toLegacyAttribute(Collection collection) {
        final List ret = new ArrayList();

        for (Object elem : collection) {
            Object objId = toLegacyAttribute(elem);

            if (objId != null) {
                ret.add(objId);
            }
        }

        return ret;
    }

    private Map toLegacyAttribute(Map map) {
        final Map ret = new HashMap();

        for (Object key : map.keySet()) {
            Object elem = toLegacyAttribute(map.get(key));

            if (elem != null) {
                ret.put(key, elem);
            }
        }

        return ret;
    }

    private AtlasObjectId mapRelatedVertexToObjectId(AtlasVertex entityVertex, AtlasAttribute attribute, AtlasEntityExtInfo entityExtInfo, boolean isMinExtInfo) throws AtlasBaseException {
        AtlasEdge edge = graphHelper.getEdgeForLabel(entityVertex, attribute.getRelationshipEdgeLabel(), attribute.getRelationshipEdgeDirection());

        return mapVertexToRelatedObjectId(entityVertex, edge, attribute.isOwnedRef(), entityExtInfo, isMinExtInfo);
    }

    private List<AtlasRelatedObjectId> mapRelationshipArrayAttribute(AtlasVertex entityVertex, AtlasAttribute attribute, AtlasEntityExtInfo entityExtInfo, boolean isMinExtInfo) throws AtlasBaseException {
        List<AtlasRelatedObjectId> ret   = new ArrayList<>();
        Iterator<AtlasEdge>        edges = null;

        if (attribute.getRelationshipEdgeDirection() == IN) {
            edges = getIncomingEdgesByLabel(entityVertex, attribute.getRelationshipEdgeLabel());
        } else if (attribute.getRelationshipEdgeDirection() == OUT) {
            edges = getOutGoingEdgesByLabel(entityVertex, attribute.getRelationshipEdgeLabel());
        } else if (attribute.getRelationshipEdgeDirection() == BOTH) {
            edges = getAdjacentEdgesByLabel(entityVertex, AtlasEdgeDirection.BOTH, attribute.getRelationshipEdgeLabel());
        }

        if (edges != null) {
            while (edges.hasNext()) {
                AtlasEdge relationshipEdge = edges.next();

                AtlasRelatedObjectId relatedObjectId = mapVertexToRelatedObjectId(entityVertex, relationshipEdge, attribute.isOwnedRef(), entityExtInfo, isMinExtInfo);

                ret.add(relatedObjectId);
            }
        }

        return ret;
    }

    private AtlasRelatedObjectId mapVertexToRelatedObjectId(AtlasVertex entityVertex, AtlasEdge edge, boolean isOwnedRef, AtlasEntityExtInfo entityExtInfo, boolean isMinExtInfo) throws AtlasBaseException {
        AtlasRelatedObjectId ret = null;

        if (GraphHelper.elementExists(edge)) {
            AtlasVertex referenceVertex = edge.getInVertex();

            if (StringUtils.equals(getIdFromVertex(referenceVertex), getIdFromVertex(entityVertex))) {
                referenceVertex = edge.getOutVertex();
            }

            if (referenceVertex != null) {
                String             entityTypeName = getTypeName(referenceVertex);
                String             entityGuid     = getGuid(referenceVertex);
                AtlasEntity.Status entityStatus   = GraphHelper.getStatus(referenceVertex);
                AtlasRelationship  relationship   = mapEdgeToAtlasRelationship(edge);

                ret = new AtlasRelatedObjectId(entityGuid, entityTypeName, entityStatus,
                                               relationship.getGuid(), relationship.getStatus(),
                                               new AtlasStruct(relationship.getTypeName(), relationship.getAttributes()));

                Object displayText = getDisplayText(referenceVertex, entityTypeName);

                if (displayText != null) {
                    ret.setDisplayText(displayText.toString());
                }

                if (isOwnedRef && entityExtInfo != null) {
                    if (isMinExtInfo) {
                        mapVertexToAtlasEntityMin(referenceVertex, entityExtInfo);
                    } else {
                        mapVertexToAtlasEntity(referenceVertex, entityExtInfo);
                    }
                }

            }
        }

        return ret;
    }

    private Object getDisplayText(AtlasVertex entityVertex, String entityTypeName) throws AtlasBaseException {
        return getDisplayText(entityVertex, typeRegistry.getEntityTypeByName(entityTypeName));
    }

    private Object getDisplayText(AtlasVertex entityVertex, AtlasEntityType entityType) throws AtlasBaseException {
        Object ret = null;

        if (entityType != null) {
            String displayTextAttribute = entityType.getDisplayTextAttribute();

            if (displayTextAttribute != null) {
                ret = getVertexAttribute(entityVertex, entityType.getAttribute(displayTextAttribute));
            }

            if (ret == null) {
                ret = getVertexAttribute(entityVertex, entityType.getAttribute(NAME));

                if (ret == null) {
                    ret = getVertexAttribute(entityVertex, entityType.getAttribute(DISPLAY_NAME));

                    if (ret == null) {
                        ret = getVertexAttribute(entityVertex, entityType.getAttribute(QUALIFIED_NAME));
                    }
                }
            }
        }

        return ret;
    }

    public AtlasRelationship mapEdgeToAtlasRelationship(AtlasEdge edge) throws AtlasBaseException {
        return mapEdgeToAtlasRelationship(edge, false).getRelationship();
    }

    public AtlasRelationshipWithExtInfo mapEdgeToAtlasRelationshipWithExtInfo(AtlasEdge edge) throws AtlasBaseException {
        return mapEdgeToAtlasRelationship(edge, true);
    }

    public AtlasRelationshipWithExtInfo mapEdgeToAtlasRelationship(AtlasEdge edge, boolean extendedInfo) throws AtlasBaseException {
        AtlasRelationshipWithExtInfo ret = new AtlasRelationshipWithExtInfo();

        mapSystemAttributes(edge, ret, extendedInfo);

        mapAttributes(edge, ret);

        return ret;
    }

    private AtlasRelationshipWithExtInfo mapSystemAttributes(AtlasEdge edge, AtlasRelationshipWithExtInfo relationshipWithExtInfo, boolean extendedInfo) throws AtlasBaseException {
        if (LOG.isDebugEnabled()) {
            LOG.debug("Mapping system attributes for relationship");
        }

        AtlasRelationship relationship = relationshipWithExtInfo.getRelationship();

        if (relationship == null) {
            relationship = new AtlasRelationship();

            relationshipWithExtInfo.setRelationship(relationship);
        }

        relationship.setGuid(getRelationshipGuid(edge));
        relationship.setTypeName(getTypeName(edge));

        relationship.setCreatedBy(GraphHelper.getCreatedByAsString(edge));
        relationship.setUpdatedBy(GraphHelper.getModifiedByAsString(edge));

        relationship.setCreateTime(new Date(GraphHelper.getCreatedTime(edge)));
        relationship.setUpdateTime(new Date(GraphHelper.getModifiedTime(edge)));

        Long version = GraphHelper.getVersion(edge);
        if (version == null) {
            version = Long.valueOf(1L);
        }
        relationship.setVersion(version);

        Integer provenanceType = GraphHelper.getProvenanceType(edge);
        if (provenanceType == null) {
            provenanceType = Integer.valueOf(0);
        }
        relationship.setProvenanceType(provenanceType);
        relationship.setHomeId(GraphHelper.getHomeId(edge));

        relationship.setStatus(GraphHelper.getEdgeStatus(edge));

        AtlasVertex end1Vertex = edge.getOutVertex();
        AtlasVertex end2Vertex = edge.getInVertex();

        relationship.setEnd1(new AtlasObjectId(getGuid(end1Vertex), getTypeName(end1Vertex), getEntityUniqueAttribute(end1Vertex)));
        relationship.setEnd2(new AtlasObjectId(getGuid(end2Vertex), getTypeName(end2Vertex), getEntityUniqueAttribute(end2Vertex)));

        relationship.setLabel(edge.getLabel());
        relationship.setPropagateTags(getPropagateTags(edge));

        if (extendedInfo) {
            addToReferredEntities(relationshipWithExtInfo, end1Vertex);
            addToReferredEntities(relationshipWithExtInfo, end2Vertex);
        }

        // set propagated and blocked propagated classifications
        readClassificationsFromEdge(edge, relationshipWithExtInfo, extendedInfo);

        return relationshipWithExtInfo;
    }

    private void readClassificationsFromEdge(AtlasEdge edge, AtlasRelationshipWithExtInfo relationshipWithExtInfo, boolean extendedInfo) throws AtlasBaseException {
        List<AtlasVertex>        classificationVertices    = getPropagatableClassifications(edge);
        List<String>             blockedClassificationIds  = getBlockedClassificationIds(edge);
        AtlasRelationship        relationship              = relationshipWithExtInfo.getRelationship();
        Set<AtlasClassification> propagatedClassifications = new HashSet<>();
        Set<AtlasClassification> blockedClassifications    = new HashSet<>();

        for (AtlasVertex classificationVertex : classificationVertices) {
            String              classificationId = classificationVertex.getIdForDisplay();
            AtlasClassification classification   = toAtlasClassification(classificationVertex);

            if (classification == null) {
                continue;
            }

            if (blockedClassificationIds.contains(classificationId)) {
                blockedClassifications.add(classification);
            } else {
                propagatedClassifications.add(classification);
            }

            // add entity headers to referred entities
            if (extendedInfo) {
                addToReferredEntities(relationshipWithExtInfo, classification.getEntityGuid());
            }
        }

        relationship.setPropagatedClassifications(propagatedClassifications);
        relationship.setBlockedPropagatedClassifications(blockedClassifications);
    }

    private void addToReferredEntities(AtlasRelationshipWithExtInfo relationshipWithExtInfo, String guid) throws AtlasBaseException {
        if (!relationshipWithExtInfo.referredEntitiesContains(guid)) {
            addToReferredEntities(relationshipWithExtInfo, getEntityVertex(guid));
        }
    }

    private void addToReferredEntities(AtlasRelationshipWithExtInfo relationshipWithExtInfo, AtlasVertex entityVertex) throws AtlasBaseException {
        String entityGuid = getGuid(entityVertex);

        if (!relationshipWithExtInfo.referredEntitiesContains(entityGuid)) {
            relationshipWithExtInfo.addReferredEntity(entityGuid, toAtlasEntityHeader(entityVertex));
        }
    }

    private void mapAttributes(AtlasEdge edge, AtlasRelationshipWithExtInfo relationshipWithExtInfo) throws AtlasBaseException {
        AtlasRelationship relationship = relationshipWithExtInfo.getRelationship();
        AtlasType         objType      = typeRegistry.getType(relationship.getTypeName());

        if (!(objType instanceof AtlasRelationshipType)) {
            throw new AtlasBaseException(AtlasErrorCode.TYPE_NAME_INVALID, relationship.getTypeName());
        }

        AtlasRelationshipType relationshipType = (AtlasRelationshipType) objType;

        for (AtlasAttribute attribute : relationshipType.getAllAttributes().values()) {
            // mapping only primitive attributes
            Object attrValue = mapVertexToPrimitive(edge, attribute.getVertexPropertyName(), attribute.getAttributeDef());

            relationship.setAttribute(attribute.getName(), attrValue);
        }
    }

    private Set<String> getPendingTasks(AtlasVertex entityVertex) {
        Collection<String> ret = entityVertex.getPropertyValues(PENDING_TASKS_PROPERTY_KEY, String.class);

        if (CollectionUtils.isEmpty(ret)) {
            return null;
        }

        return new HashSet<>(ret);
    }

    private boolean isInactiveEdge(Object element, boolean ignoreInactive) {
        return ignoreInactive && element instanceof AtlasEdge && getStatus((AtlasEdge) element) != AtlasEntity.Status.ACTIVE;
    }
}<|MERGE_RESOLUTION|>--- conflicted
+++ resolved
@@ -282,15 +282,10 @@
         AtlasObjectId   ret        = null;
         String          typeName   = entityVertex.getProperty(Constants.TYPE_NAME_PROPERTY_KEY, String.class);
         AtlasEntityType entityType = typeRegistry.getEntityTypeByName(typeName);
-<<<<<<< HEAD
-        boolean enableJanusOptimisation = AtlasConfiguration.ATLAS_INDEXSEARCH_ENABLE_JANUS_OPTIMISATION_FOR_RELATIONS.getBoolean();
-
-=======
         boolean enableJanusOptimisation =
                 AtlasConfiguration.ATLAS_INDEXSEARCH_ENABLE_JANUS_OPTIMISATION_FOR_RELATIONS.getBoolean()
                          && RequestContext.get().isInvokedByIndexSearch();
         Map<String, Object> referenceVertexProperties  = null;
->>>>>>> e6dc7dcd
         if (entityType != null) {
             Map<String, Object> uniqueAttributes = new HashMap<>();
             Set<String> relationAttributes = RequestContext.get().getRelationAttrsForSearch();
@@ -308,10 +303,6 @@
 
             Map<String, Object> attributes = new HashMap<>();
             if (CollectionUtils.isNotEmpty(relationAttributes)) {
-                Map<String, Object> referenceVertexProperties = null;
-                if (enableJanusOptimisation) {
-                    referenceVertexProperties = preloadProperties(entityVertex, entityType, relationAttributes);
-                }
                 for (String attributeName : relationAttributes) {
                     AtlasAttribute attribute = entityType.getAttribute(attributeName);
                     if (attribute != null
