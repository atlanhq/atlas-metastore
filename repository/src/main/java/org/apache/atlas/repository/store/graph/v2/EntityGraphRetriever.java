--- conflicted
+++ resolved
@@ -49,11 +49,7 @@
 import org.apache.atlas.repository.graphdb.AtlasElement;
 import org.apache.atlas.repository.graphdb.AtlasGraph;
 import org.apache.atlas.repository.graphdb.AtlasVertex;
-<<<<<<< HEAD
-import org.apache.atlas.repository.graphdb.janus.AtlasJanusVertex;
-=======
 import org.apache.atlas.repository.graphdb.janus.*;
->>>>>>> 32bbabab
 import org.apache.atlas.repository.util.AccessControlUtils;
 import org.apache.atlas.type.AtlasArrayType;
 import org.apache.atlas.type.AtlasBuiltInTypes.AtlasObjectIdType;
@@ -73,13 +69,6 @@
 import org.apache.commons.collections.CollectionUtils;
 import org.apache.commons.collections.MapUtils;
 import org.apache.commons.lang3.StringUtils;
-<<<<<<< HEAD
-import org.apache.tinkerpop.gremlin.structure.VertexProperty;
-=======
-import org.apache.tinkerpop.gremlin.structure.*;
-import org.janusgraph.core.Cardinality;
-import org.janusgraph.graphdb.relations.CacheVertexProperty;
->>>>>>> 32bbabab
 import org.slf4j.Logger;
 import org.slf4j.LoggerFactory;
 import org.springframework.stereotype.Component;
@@ -1062,36 +1051,30 @@
 
             // Iterate through the resulting VertexProperty objects
             while (traversal.hasNext()) {
-<<<<<<< HEAD
-                VertexProperty<Object> property = traversal.next();
-=======
                 try {
                     Property<Object> property = traversal.next();
->>>>>>> 32bbabab
-
-                AtlasAttribute attribute = entityType.getAttribute(property.key()) != null ? entityType.getAttribute(property.key()) : null;
-                TypeCategory typeCategory = attribute != null ? attribute.getAttributeType().getTypeCategory() : null;
-                TypeCategory elementTypeCategory = attribute != null && attribute.getAttributeType().getTypeCategory() == TypeCategory.ARRAY ? ((AtlasArrayType) attribute.getAttributeType()).getElementType().getTypeCategory() : null;
-
-                if (property.isPresent()) {
-
-                    // If the attribute is not known (null)
-                    // validate if prefetched property is multi-valued
-                    boolean isMultiValuedProperty = (property instanceof CacheVertexProperty && ((CacheVertexProperty) property).propertyKey().cardinality().equals(Cardinality.SET));
-
-                    if (typeCategory == TypeCategory.ARRAY && (elementTypeCategory == TypeCategory.PRIMITIVE|| elementTypeCategory == TypeCategory.ENUM)) {
-                        updateAttrValue(propertiesMap, property);
-                    } else if (attribute == null && isMultiValuedProperty) {
-                        updateAttrValue(propertiesMap, property);
-                    } else if (propertiesMap.get(property.key()) == null) {
-                        propertiesMap.put(property.key(), property.value());
-                    }
-<<<<<<< HEAD
-=======
+
+                    AtlasAttribute attribute = entityType.getAttribute(property.key()) != null ? entityType.getAttribute(property.key()) : null;
+                    TypeCategory typeCategory = attribute != null ? attribute.getAttributeType().getTypeCategory() : null;
+                    TypeCategory elementTypeCategory = attribute != null && attribute.getAttributeType().getTypeCategory() == TypeCategory.ARRAY ? ((AtlasArrayType) attribute.getAttributeType()).getElementType().getTypeCategory() : null;
+
+                    if (property.isPresent()) {
+
+                        // If the attribute is not known (null)
+                        // validate if prefetched property is multi-valued
+                        boolean isMultiValuedProperty = (property instanceof CacheVertexProperty && ((CacheVertexProperty) property).propertyKey().cardinality().equals(Cardinality.SET));
+
+                        if (typeCategory == TypeCategory.ARRAY && (elementTypeCategory == TypeCategory.PRIMITIVE|| elementTypeCategory == TypeCategory.ENUM)) {
+                            updateAttrValue(propertiesMap, property);
+                        } else if (attribute == null && isMultiValuedProperty) {
+                            updateAttrValue(propertiesMap, property);
+                        } else if (propertiesMap.get(property.key()) == null) {
+                            propertiesMap.put(property.key(), property.value());
+                        }
+                    }
                 } catch (RuntimeException e) {
                     LOG.error("Error preloading properties for janus element: {}", atlasElement.getId(), e);
                     throw e; // Re-throw the exception after logging it
->>>>>>> 32bbabab
                 }
             }
             return propertiesMap;
@@ -1126,24 +1109,7 @@
         }
 
     }
-<<<<<<< HEAD
-
-    private Map<String, Set<String>> fetchEdgeNames(AtlasEntityType entityType){
-        Map<String, Map<String, AtlasAttribute>> relationships = entityType.getRelationshipAttributes();
-        Map<String, Set<String>> edgeNames = new HashMap<>();
-        relationships.forEach((k,v) -> {
-            v.forEach((k1,v1) -> {
-                edgeNames.putIfAbsent(k1, new HashSet<>());
-                edgeNames.get(k1).add(k);
-            });
-        });
-        return edgeNames;
-    }
-
-    private void updateAttrValue( Map<String, Object> propertiesMap, VertexProperty<Object> property){
-=======
     private void updateAttrValue( Map<String, Object> propertiesMap, Property<Object> property){
->>>>>>> 32bbabab
         Object value = propertiesMap.get(property.key());
         if (value instanceof List) {
             ((List) value).add(property.value());
