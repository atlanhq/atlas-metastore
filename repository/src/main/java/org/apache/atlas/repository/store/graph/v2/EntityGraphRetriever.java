--- conflicted
+++ resolved
@@ -285,11 +285,7 @@
         AtlasObjectId   ret        = null;
         String          typeName   = entityVertex.getProperty(Constants.TYPE_NAME_PROPERTY_KEY, String.class);
         AtlasEntityType entityType = typeRegistry.getEntityTypeByName(typeName);
-<<<<<<< HEAD
-        boolean enableJanusOptimisation = AtlasConfiguration.ATLAS_INDEXSEARCH_ENABLE_JANUS_OPTIMISATION.getBoolean();
-=======
         boolean enableJanusOptimisation = AtlasConfiguration.ATLAS_INDEXSEARCH_ENABLE_JANUS_OPTIMISATION_FOR_RELATIONS.getBoolean();
->>>>>>> ed824b2a
 
         if (entityType != null) {
             Map<String, Object> uniqueAttributes = new HashMap<>();
@@ -305,33 +301,19 @@
             Map<String, Object> attributes = new HashMap<>();
             Set<String> relationAttributes = RequestContext.get().getRelationAttrsForSearch();
             if (CollectionUtils.isNotEmpty(relationAttributes)) {
-<<<<<<< HEAD
-                Map<String, Object> referenceVertexProperties= null;
-                if (enableJanusOptimisation){
-                    referenceVertexProperties =   preloadProperties(entityVertex, entityType, relationAttributes);
-=======
                 Map<String, Object> referenceVertexProperties = null;
                 if (enableJanusOptimisation) {
                     referenceVertexProperties = preloadProperties(entityVertex, entityType, relationAttributes);
->>>>>>> ed824b2a
                 }
                 for (String attributeName : relationAttributes) {
                     AtlasAttribute attribute = entityType.getAttribute(attributeName);
                     if (attribute != null
                             && !uniqueAttributes.containsKey(attributeName)) {
-<<<<<<< HEAD
-                        Object attrValue= null;
-                        if (enableJanusOptimisation) {
-attrValue = getVertexAttributePreFetchCache(entityVertex, attribute, referenceVertexProperties);
-                        }else {
-                             attrValue = getVertexAttribute(entityVertex, attribute);
-=======
                         Object attrValue = null;
                         if (enableJanusOptimisation) {
                             attrValue = getVertexAttributePreFetchCache(entityVertex, attribute, referenceVertexProperties);
                         } else {
                             attrValue = getVertexAttribute(entityVertex, attribute);
->>>>>>> ed824b2a
                         }
 
                         if (attrValue != null) {
@@ -1174,10 +1156,7 @@
                 return mapVertexToAtlasEntityHeaderWithPrefetch(entityVertex, attributes);
             } catch (AtlasBaseException e) {
                 if (isPolicyAttribute(attributes)) {
-<<<<<<< HEAD
-=======
                     RequestContext.get().endMetricRecord(RequestContext.get().startMetricRecord("policiesPrefetchFailed"));
->>>>>>> ed824b2a
                     LOG.error("Error fetching properties for entity vertex: {}. Retrying without prefetch", entityVertex.getId(), e);
                     return mapVertexToAtlasEntityHeaderWithoutPrefetch(entityVertex, attributes);
                 }
