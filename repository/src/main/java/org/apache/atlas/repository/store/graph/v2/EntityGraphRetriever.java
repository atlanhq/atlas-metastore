--- conflicted
+++ resolved
@@ -1516,11 +1516,7 @@
             }
 
             // use optimised path only for indexsearch and when flag is enabled!
-<<<<<<< HEAD
-            if (ATLAS_INDEXSEARCH_ENABLE_JANUS_OPTIMISATION_FOR_CLASSIFICATIONS.getBoolean() && RequestContext.get().isInvokedByIndexSearch()) {
-=======
             if (ATLAS_INDEXSEARCH_ENABLE_JANUS_OPTIMISATION_FOR_CLASSIFICATIONS.getBoolean() && RequestContext.get().isInvokedByIndexSearchOrBulk()) {
->>>>>>> 8ef4d382
                 // Fetch classification vertices directly
                 List<AtlasVertex> classificationVertices = ((AtlasJanusGraph) graph).getGraph().traversal()
                         .V(entityVertex.getId())  // Start from the entity vertex
