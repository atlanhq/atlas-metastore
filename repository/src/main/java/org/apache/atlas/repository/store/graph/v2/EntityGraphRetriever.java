--- conflicted
+++ resolved
@@ -1633,10 +1633,7 @@
             RequestContext context = RequestContext.get();
             boolean includeClassifications = context.includeClassifications();
             boolean includeClassificationNames = context.isIncludeClassificationNames();
-<<<<<<< HEAD
-
-=======
->>>>>>> e7ac05ab
+
             if(includeClassifications || includeClassificationNames){
                 List<AtlasClassification> tags = handleGetAllClassifications(entityVertex);
 
@@ -1645,25 +1642,13 @@
                 }
                 ret.setClassificationNames(getAllTagNames(tags));
             }
-<<<<<<< HEAD
-
-=======
->>>>>>> e7ac05ab
+
             ret.setLabels(getLabels(entityVertex));
 
             ret.setCreatedBy(vertexEdgePropertiesCache.getPropertyValue(vertexId, CREATED_BY_KEY, String.class));
             ret.setUpdatedBy(vertexEdgePropertiesCache.getPropertyValue(vertexId, MODIFIED_BY_KEY, String.class));
 
             Long createdTime = vertexEdgePropertiesCache.getPropertyValue(vertexId, TIMESTAMP_PROPERTY_KEY, Long.class);
-<<<<<<< HEAD
-            if (createdTime != null) {
-                LOG.warn("DATA INCONSISTENCY ISSUE!! Vertex {} doesn't have created time, ", vertexId);
-            }
-
-            Long updatedTime = vertexEdgePropertiesCache.getPropertyValue(vertexId, MODIFICATION_TIMESTAMP_PROPERTY_KEY, Long.class);
-            if (updatedTime != null) {
-                ret.setUpdateTime(new Date(createdTime));
-=======
             Long updatedTime = vertexEdgePropertiesCache.getPropertyValue(vertexId, MODIFICATION_TIMESTAMP_PROPERTY_KEY, Long.class);
 
             if (createdTime == null) {
@@ -1671,7 +1656,6 @@
             } else {
                 ret.setCreateTime(new Date(createdTime));
                 ret.setUpdateTime(new Date(Optional.ofNullable(updatedTime).orElse(createdTime)));
->>>>>>> e7ac05ab
             }
 
             if(RequestContext.get().includeMeanings()) {
