/**
 * Licensed to the Apache Software Foundation (ASF) under one
 * or more contributor license agreements.  See the NOTICE file
 * distributed with this work for additional information
 * regarding copyright ownership.  The ASF licenses this file
 * to you under the Apache License, Version 2.0 (the
 * "License"); you may not use this file except in compliance
 * with the License.  You may obtain a copy of the License at
 *
 *     http://www.apache.org/licenses/LICENSE-2.0
 *
 * Unless required by applicable law or agreed to in writing, software
 * distributed under the License is distributed on an "AS IS" BASIS,
 * WITHOUT WARRANTIES OR CONDITIONS OF ANY KIND, either express or implied.
 * See the License for the specific language governing permissions and
 * limitations under the License.
 */
package org.apache.atlas.repository.store.graph.v2;

import com.fasterxml.jackson.core.type.TypeReference;
import com.google.common.util.concurrent.ThreadFactoryBuilder;
import org.apache.atlas.AtlasConfiguration;
import org.apache.atlas.AtlasErrorCode;
import org.apache.atlas.RequestContext;
import org.apache.atlas.exception.AtlasBaseException;
import org.apache.atlas.model.Tag;
import org.apache.atlas.model.TimeBoundary;
import org.apache.atlas.model.TypeCategory;
import org.apache.atlas.model.glossary.enums.AtlasTermAssignmentStatus;
import org.apache.atlas.model.glossary.relations.AtlasTermAssignmentHeader;
import org.apache.atlas.model.instance.AtlasClassification;
import org.apache.atlas.model.instance.AtlasEntity;
import org.apache.atlas.model.instance.AtlasEntity.AtlasEntitiesWithExtInfo;
import org.apache.atlas.model.instance.AtlasEntity.AtlasEntityExtInfo;
import org.apache.atlas.model.instance.AtlasEntity.AtlasEntityWithExtInfo;
import org.apache.atlas.model.instance.AtlasEntityHeader;
import org.apache.atlas.model.instance.AtlasObjectId;
import org.apache.atlas.model.instance.AtlasRelatedObjectId;
import org.apache.atlas.model.instance.AtlasRelationship;
import org.apache.atlas.model.instance.AtlasRelationship.AtlasRelationshipWithExtInfo;
import org.apache.atlas.model.instance.AtlasStruct;
import org.apache.atlas.model.typedef.AtlasRelationshipDef;
import org.apache.atlas.model.typedef.AtlasRelationshipDef.PropagateTags;
import org.apache.atlas.model.typedef.AtlasRelationshipEndDef;
import org.apache.atlas.model.typedef.AtlasStructDef.AtlasAttributeDef;
import org.apache.atlas.repository.Constants;
import org.apache.atlas.repository.graph.GraphHelper;
import org.apache.atlas.repository.graphdb.AtlasEdge;
import org.apache.atlas.repository.graphdb.AtlasEdgeDirection;
import org.apache.atlas.repository.graphdb.AtlasElement;
import org.apache.atlas.repository.graphdb.AtlasGraph;
import org.apache.atlas.repository.graphdb.AtlasVertex;
import org.apache.atlas.repository.graphdb.janus.*;
import org.apache.atlas.repository.store.graph.v2.tags.TagDAO;
import org.apache.atlas.repository.store.graph.v2.tags.TagDAOCassandraImpl;
import org.apache.atlas.repository.store.graph.v2.utils.TagAttributeMapper;
import org.apache.atlas.repository.util.AccessControlUtils;
import org.apache.atlas.type.AtlasArrayType;
import org.apache.atlas.type.AtlasBuiltInTypes.AtlasObjectIdType;
import org.apache.atlas.type.AtlasBusinessMetadataType.AtlasBusinessAttribute;
import org.apache.atlas.type.AtlasEntityType;
import org.apache.atlas.type.AtlasMapType;
import org.apache.atlas.type.AtlasRelationshipType;
import org.apache.atlas.type.AtlasStructType;
import org.apache.atlas.type.AtlasStructType.AtlasAttribute;
import org.apache.atlas.type.AtlasType;
import org.apache.atlas.type.AtlasTypeRegistry;
import org.apache.atlas.type.AtlasTypeUtil;
import org.apache.atlas.utils.AtlasEntityUtil;
import org.apache.atlas.utils.AtlasJson;
import org.apache.atlas.utils.AtlasPerfMetrics;
import org.apache.atlas.v1.model.instance.Id;
import org.apache.commons.collections.CollectionUtils;
import org.apache.commons.collections.MapUtils;
import org.apache.commons.lang3.StringUtils;
import org.apache.tinkerpop.gremlin.process.traversal.dsl.graph.__;
import org.apache.tinkerpop.gremlin.structure.*;
import org.janusgraph.core.Cardinality;
import org.janusgraph.graphdb.relations.CacheVertexProperty;
import org.slf4j.Logger;
import org.slf4j.LoggerFactory;
import org.springframework.stereotype.Component;

import javax.inject.Inject;
import java.math.BigDecimal;
import java.math.BigInteger;
import java.util.*;
import java.util.concurrent.CompletableFuture;
import java.util.concurrent.ExecutorService;
import java.util.concurrent.Executors;
import java.util.concurrent.ThreadFactory;
import java.util.stream.Collectors;

import static org.apache.atlas.AtlasConfiguration.ATLAS_INDEXSEARCH_ENABLE_JANUS_OPTIMISATION_FOR_CLASSIFICATIONS;
import static org.apache.atlas.glossary.GlossaryUtils.TERM_ASSIGNMENT_ATTR_CONFIDENCE;
import static org.apache.atlas.glossary.GlossaryUtils.TERM_ASSIGNMENT_ATTR_CREATED_BY;
import static org.apache.atlas.glossary.GlossaryUtils.TERM_ASSIGNMENT_ATTR_DESCRIPTION;
import static org.apache.atlas.glossary.GlossaryUtils.TERM_ASSIGNMENT_ATTR_EXPRESSION;
import static org.apache.atlas.glossary.GlossaryUtils.TERM_ASSIGNMENT_ATTR_SOURCE;
import static org.apache.atlas.glossary.GlossaryUtils.TERM_ASSIGNMENT_ATTR_STATUS;
import static org.apache.atlas.glossary.GlossaryUtils.TERM_ASSIGNMENT_ATTR_STEWARD;
import static org.apache.atlas.model.instance.AtlasRelationship.Status.ACTIVE;
import static org.apache.atlas.model.instance.AtlasRelationship.Status.DELETED;
import static org.apache.atlas.model.typedef.AtlasBaseTypeDef.ATLAS_TYPE_BIGDECIMAL;
import static org.apache.atlas.model.typedef.AtlasBaseTypeDef.ATLAS_TYPE_BIGINTEGER;
import static org.apache.atlas.model.typedef.AtlasBaseTypeDef.ATLAS_TYPE_BOOLEAN;
import static org.apache.atlas.model.typedef.AtlasBaseTypeDef.ATLAS_TYPE_BYTE;
import static org.apache.atlas.model.typedef.AtlasBaseTypeDef.ATLAS_TYPE_DATE;
import static org.apache.atlas.model.typedef.AtlasBaseTypeDef.ATLAS_TYPE_DOUBLE;
import static org.apache.atlas.model.typedef.AtlasBaseTypeDef.ATLAS_TYPE_FLOAT;
import static org.apache.atlas.model.typedef.AtlasBaseTypeDef.ATLAS_TYPE_INT;
import static org.apache.atlas.model.typedef.AtlasBaseTypeDef.ATLAS_TYPE_LONG;
import static org.apache.atlas.model.typedef.AtlasBaseTypeDef.ATLAS_TYPE_SHORT;
import static org.apache.atlas.model.typedef.AtlasBaseTypeDef.ATLAS_TYPE_STRING;
import static org.apache.atlas.model.typedef.AtlasRelationshipDef.PropagateTags.NONE;
import static org.apache.atlas.model.typedef.AtlasRelationshipDef.PropagateTags.ONE_TO_TWO;
import static org.apache.atlas.model.typedef.AtlasRelationshipDef.PropagateTags.TWO_TO_ONE;
import static org.apache.atlas.repository.Constants.*;
import static org.apache.atlas.repository.graph.GraphHelper.*;
import static org.apache.atlas.repository.store.graph.v2.AtlasGraphUtilsV2.getIdFromVertex;
import static org.apache.atlas.repository.store.graph.v2.AtlasGraphUtilsV2.isReference;
import static org.apache.atlas.repository.util.AtlasEntityUtils.mapOf;
import static org.apache.atlas.type.AtlasStructType.AtlasAttribute.AtlasRelationshipEdgeDirection;
import static org.apache.atlas.type.AtlasStructType.AtlasAttribute.AtlasRelationshipEdgeDirection.BOTH;
import static org.apache.atlas.type.AtlasStructType.AtlasAttribute.AtlasRelationshipEdgeDirection.IN;
import static org.apache.atlas.type.AtlasStructType.AtlasAttribute.AtlasRelationshipEdgeDirection.OUT;
import static org.apache.atlas.type.Constants.PENDING_TASKS_PROPERTY_KEY;

@Component
public class EntityGraphRetriever {
    private static final Logger LOG = LoggerFactory.getLogger(EntityGraphRetriever.class);

    private static final String GLOSSARY_TERM_DISPLAY_NAME_ATTR = "name";
    public  static final String TERM_RELATION_NAME              = "AtlasGlossarySemanticAssignment";

    public static final String NAME           = "name";
    public static final String DISPLAY_NAME   = "displayName";
    public static final String DESCRIPTION    = "description";
    public static final String OWNER          = "owner";
    public static final String CREATE_TIME    = "createTime";
    public static final String QUALIFIED_NAME = "qualifiedName";

    private static final TypeReference<List<TimeBoundary>> TIME_BOUNDARIES_LIST_TYPE = new TypeReference<List<TimeBoundary>>() {};
    private final GraphHelper graphHelper;

    private final AtlasTypeRegistry typeRegistry;

    private final boolean ignoreRelationshipAttr;
    private final boolean fetchOnlyMandatoryRelationshipAttr;
    private final AtlasGraph graph;
    private TagDAO tagDAO;

    private boolean onlyMandatoryRelationshipAttr;

    @Inject
    public EntityGraphRetriever(TagDAO tagDAO, AtlasGraph graph, AtlasTypeRegistry typeRegistry) {
        this(graph, typeRegistry, false);
        this.tagDAO = tagDAO;
    }

    public EntityGraphRetriever(AtlasGraph graph, AtlasTypeRegistry typeRegistry) {
        this(graph, typeRegistry, false);
    }

    public EntityGraphRetriever(EntityGraphRetriever retriever, boolean ignoreRelationshipAttr) {
        this.tagDAO                 = retriever.tagDAO;
        this.graph                  = retriever.graph;
        this.graphHelper            = retriever.graphHelper;
        this.typeRegistry           = retriever.typeRegistry;
        this.ignoreRelationshipAttr = ignoreRelationshipAttr;
        this.onlyMandatoryRelationshipAttr = false;
    }

    public EntityGraphRetriever(AtlasGraph graph, AtlasTypeRegistry typeRegistry, boolean ignoreRelationshipAttr) {
        this.graph                  = graph;
        this.graphHelper            = new GraphHelper(graph);
        this.typeRegistry           = typeRegistry;
        this.ignoreRelationshipAttr = ignoreRelationshipAttr;
<<<<<<< HEAD
        this.onlyMandatoryRelationshipAttr = false;
    }

    public EntityGraphRetriever(AtlasGraph graph, AtlasTypeRegistry typeRegistry, boolean ignoreRelationshipAttr, boolean onlyMandatoryRelationshipAttr) {
        this(graph, typeRegistry, ignoreRelationshipAttr);
        this.onlyMandatoryRelationshipAttr = onlyMandatoryRelationshipAttr;
=======
        this.fetchOnlyMandatoryRelationshipAttr = false;
    }

    public EntityGraphRetriever(AtlasGraph graph, AtlasTypeRegistry typeRegistry, boolean ignoreRelationshipAttr, boolean fetchOnlyMandatoryRelationshipAttr) {
        this.graph                  = graph;
        this.graphHelper            = new GraphHelper(graph);
        this.typeRegistry           = typeRegistry;
        this.ignoreRelationshipAttr = ignoreRelationshipAttr;
        this.fetchOnlyMandatoryRelationshipAttr = fetchOnlyMandatoryRelationshipAttr;
>>>>>>> df07ffc1
    }

    public AtlasEntity toAtlasEntity(String guid, boolean includeReferences) throws AtlasBaseException {
        return mapVertexToAtlasEntity(getEntityVertex(guid), null, false, includeReferences);
    }

    public AtlasEntity toAtlasEntity(String guid) throws AtlasBaseException {
        return toAtlasEntity(getEntityVertex(guid));
    }

    public AtlasEntity toAtlasEntity(AtlasObjectId objId) throws AtlasBaseException {
        return toAtlasEntity(getEntityVertex(objId));
    }

    public AtlasEntity toAtlasEntity(AtlasVertex entityVertex) throws AtlasBaseException {
        return mapVertexToAtlasEntity(entityVertex, null);
    }

    public AtlasEntityWithExtInfo toAtlasEntityWithExtInfo(String guid) throws AtlasBaseException {
        return toAtlasEntityWithExtInfo(getEntityVertex(guid));
    }

    public AtlasEntityWithExtInfo toAtlasEntityWithExtInfo(String guid, boolean isMinExtInfo) throws AtlasBaseException {
        return toAtlasEntityWithExtInfo(getEntityVertex(guid), isMinExtInfo);
    }

    public AtlasEntityWithExtInfo toAtlasEntityWithExtInfo(AtlasObjectId objId) throws AtlasBaseException {
        return toAtlasEntityWithExtInfo(getEntityVertex(objId));
    }

    public AtlasEntityWithExtInfo toAtlasEntityWithExtInfo(AtlasVertex entityVertex) throws AtlasBaseException {
        return toAtlasEntityWithExtInfo(entityVertex, false);
    }

    public AtlasEntityWithExtInfo toAtlasEntityWithExtInfo(AtlasVertex entityVertex, boolean isMinExtInfo) throws AtlasBaseException {
        AtlasEntityExtInfo     entityExtInfo = new AtlasEntityExtInfo();
        AtlasEntity            entity        = mapVertexToAtlasEntity(entityVertex, entityExtInfo, isMinExtInfo);
        AtlasEntityWithExtInfo ret           = new AtlasEntityWithExtInfo(entity, entityExtInfo);

        ret.compact();

        return ret;
    }

    public AtlasEntitiesWithExtInfo toAtlasEntitiesWithExtInfo(List<String> guids) throws AtlasBaseException {
        return toAtlasEntitiesWithExtInfo(guids, false);
    }

    public AtlasEntityHeader toAtlasEntityHeader(String guid) throws AtlasBaseException {
        return toAtlasEntityHeader(getEntityVertex(guid));
    }

    public AtlasEntityHeader toAtlasEntityHeader(String guid, Set<String> attributes) throws AtlasBaseException {
        return toAtlasEntityHeader(getEntityVertex(guid), attributes);
    }

    public AtlasEntityHeader toAtlasEntityHeader(AtlasVertex entityVertex) throws AtlasBaseException {
        return toAtlasEntityHeader(entityVertex, Collections.<String>emptySet());
    }

    public AtlasEntityHeader toAtlasEntityHeader(AtlasVertex atlasVertex, Set<String> attributes) throws AtlasBaseException {
        return atlasVertex != null ? mapVertexToAtlasEntityHeader(atlasVertex, attributes) : null;
    }

    public AtlasEntityHeader toAtlasEntityHeaderWithClassifications(String guid) throws AtlasBaseException {
        return toAtlasEntityHeaderWithClassifications(getEntityVertex(guid), Collections.emptySet());
    }

    public AtlasEntityHeader toAtlasEntityHeaderWithClassifications(AtlasVertex entityVertex) throws AtlasBaseException {
        return toAtlasEntityHeaderWithClassifications(entityVertex, Collections.emptySet());
    }

    public AtlasEntityHeader toAtlasEntityHeaderWithClassifications(AtlasVertex entityVertex, Set<String> attributes) throws AtlasBaseException {
        AtlasEntityHeader ret = toAtlasEntityHeader(entityVertex, attributes);

        ret.setClassifications(handleGetAllClassifications(entityVertex));

        return ret;
    }

    public Map<String, Map<String, Object>> getBusinessMetadata(AtlasVertex entityVertex) throws AtlasBaseException {
        Map<String, Map<String, Object>>                         ret             = null;
        String                                                   entityTypeName  = getTypeName(entityVertex);
        AtlasEntityType                                          entityType      = typeRegistry.getEntityTypeByName(entityTypeName);
        Map<String, Map<String, AtlasBusinessAttribute>> entityTypeBm    = entityType != null ? entityType.getBusinessAttributes() : null;

        if (MapUtils.isNotEmpty(entityTypeBm)) {
            for (Map.Entry<String, Map<String, AtlasBusinessAttribute>> entry : entityTypeBm.entrySet()) {
                String                                      bmName        = entry.getKey();
                Map<String, AtlasBusinessAttribute> bmAttributes  = entry.getValue();
                Map<String, Object>                         entityBmAttrs = null;

                for (AtlasBusinessAttribute bmAttribute : bmAttributes.values()) {
                    Object bmAttrValue = mapVertexToAttribute(entityVertex, bmAttribute, null, false, false);

                    if (bmAttrValue != null) {
                        if (ret == null) {
                            ret = new HashMap<>();
                        }

                        if (entityBmAttrs == null) {
                            entityBmAttrs = new HashMap<>();

                            ret.put(bmName, entityBmAttrs);
                        }

                        entityBmAttrs.put(bmAttribute.getName(), bmAttrValue);
                    }
                }
            }
        }

        return ret;
    }

    public Object getEntityAttribute(AtlasVertex entityVertex, AtlasAttribute attribute) {
        Object ret = null;

        try {
            ret = getVertexAttributeIgnoreInactive(entityVertex, attribute);
        } catch (AtlasBaseException excp) {
            // ignore
        }

        return ret;
    }

    public AtlasObjectId toAtlasObjectId(AtlasVertex entityVertex) throws AtlasBaseException {
        AtlasObjectId   ret        = null;
        String          typeName   = entityVertex.getProperty(Constants.TYPE_NAME_PROPERTY_KEY, String.class);
        AtlasEntityType entityType = typeRegistry.getEntityTypeByName(typeName);
        boolean enableJanusOptimisation =
                AtlasConfiguration.ATLAS_INDEXSEARCH_ENABLE_JANUS_OPTIMISATION_FOR_RELATIONS.getBoolean()
                         && RequestContext.get().isInvokedByIndexSearch();
        Map<String, Object> referenceVertexProperties  = null;
        if (entityType != null) {
            Map<String, Object> uniqueAttributes = new HashMap<>();
            Set<String> relationAttributes = RequestContext.get().getRelationAttrsForSearch();
            if (enableJanusOptimisation) {
                //don't fetch edge labels for a relation attribute
                referenceVertexProperties  = preloadProperties(entityVertex, entityType, relationAttributes, false);
            }
            for (AtlasAttribute attribute : entityType.getUniqAttributes().values()) {
                Object attrValue = getVertexAttribute(entityVertex, attribute);

                if (attrValue != null) {
                    uniqueAttributes.put(attribute.getName(), attrValue);
                }
            }

            Map<String, Object> attributes = new HashMap<>();
            if (CollectionUtils.isNotEmpty(relationAttributes)) {
                for (String attributeName : relationAttributes) {
                    AtlasAttribute attribute = entityType.getAttribute(attributeName);
                    if (attribute != null
                            && !uniqueAttributes.containsKey(attributeName)) {
                        Object attrValue = null;
                        if (enableJanusOptimisation) {
                            attrValue = getVertexAttributePreFetchCache(entityVertex, attribute, referenceVertexProperties);
                        } else {
                            attrValue = getVertexAttribute(entityVertex, attribute);
                        }

                        if (attrValue != null) {
                            attributes.put(attribute.getName(), attrValue);
                        }
                    }
                }
            }
            ret = new AtlasObjectId(entityVertex.getProperty(Constants.GUID_PROPERTY_KEY, String.class), typeName, uniqueAttributes, attributes);
        }

        return ret;
    }

    public AtlasObjectId toAtlasObjectId(AtlasEntity entity) {
        AtlasObjectId   ret        = null;
        AtlasEntityType entityType = typeRegistry.getEntityTypeByName(entity.getTypeName());

        if (entityType != null) {
            Map<String, Object> uniqueAttributes = new HashMap<>();

            for (String attributeName : entityType.getUniqAttributes().keySet()) {
                Object attrValue = entity.getAttribute(attributeName);

                if (attrValue != null) {
                    uniqueAttributes.put(attributeName, attrValue);
                }
            }

            Map<String, Object> attributes = new HashMap<>();
            Set<String> relationAttributes = RequestContext.get().getRelationAttrsForSearch();
            if (CollectionUtils.isNotEmpty(relationAttributes)) {
                for (String attributeName : relationAttributes) {
                    AtlasAttribute attribute = entityType.getAttribute(attributeName);
                    if (attribute != null
                            && !uniqueAttributes.containsKey(attributeName)) {
                        Object attrValue = entity.getAttribute(attributeName);
                        if (attrValue != null) {
                            attributes.put(attribute.getName(), attrValue);
                        }
                    }
                }
            }

            ret = new AtlasObjectId(entity.getGuid(), entity.getTypeName(), uniqueAttributes, attributes);
        }

        return ret;
    }

    public AtlasObjectId toAtlasObjectIdWithoutGuid(AtlasEntity entity) {
        AtlasObjectId objectId = toAtlasObjectId(entity);
        objectId.setGuid(null);

        return objectId;
    }

    public AtlasClassification toAtlasClassification(AtlasVertex classificationVertex) throws AtlasBaseException {
        AtlasClassification ret                = null;
        String              classificationName = getTypeName(classificationVertex);

        if (StringUtils.isEmpty(classificationName)) {
            LOG.warn("Ignoring invalid classification vertex: {}", AtlasGraphUtilsV2.toString(classificationVertex));
        } else {
            ret = new AtlasClassification(classificationName);
            Map<String, Object> referenceProperties = Collections.emptyMap();
            boolean enableJanusOptimisation = AtlasConfiguration.ATLAS_INDEXSEARCH_ENABLE_JANUS_OPTIMISATION_EXTENDED.getBoolean()
                    && RequestContext.get().isInvokedByIndexSearch();
            String strValidityPeriods;

            if (enableJanusOptimisation) {
                referenceProperties = preloadProperties(classificationVertex, typeRegistry.getClassificationTypeByName(classificationName), Collections.emptySet(), false);
                ret.setEntityGuid((String) referenceProperties.get(Constants.CLASSIFICATION_ENTITY_GUID));
                ret.setEntityStatus(referenceProperties.get(Constants.CLASSIFICATION_ENTITY_STATUS) != null ?
                        AtlasEntity.Status.valueOf((String) referenceProperties.get(Constants.CLASSIFICATION_ENTITY_STATUS)) : null);
                ret.setPropagate(referenceProperties.get(CLASSIFICATION_VERTEX_PROPAGATE_KEY) != null ? (Boolean) referenceProperties.get(CLASSIFICATION_VERTEX_PROPAGATE_KEY) : true);
                ret.setRemovePropagationsOnEntityDelete(referenceProperties.get(CLASSIFICATION_VERTEX_REMOVE_PROPAGATIONS_KEY) != null ? (Boolean) referenceProperties.get(CLASSIFICATION_VERTEX_REMOVE_PROPAGATIONS_KEY) : true);
                ret.setRestrictPropagationThroughLineage(referenceProperties.get(CLASSIFICATION_VERTEX_RESTRICT_PROPAGATE_THROUGH_LINEAGE) != null ? (Boolean) referenceProperties.get(CLASSIFICATION_VERTEX_RESTRICT_PROPAGATE_THROUGH_LINEAGE) : false);
                ret.setRestrictPropagationThroughHierarchy(referenceProperties.get(CLASSIFICATION_VERTEX_RESTRICT_PROPAGATE_THROUGH_HIERARCHY) != null ? (Boolean) referenceProperties.get(CLASSIFICATION_VERTEX_RESTRICT_PROPAGATE_THROUGH_HIERARCHY) : false);
                strValidityPeriods = referenceProperties.get(CLASSIFICATION_VALIDITY_PERIODS_KEY)!=null ? (String) referenceProperties.get(CLASSIFICATION_VALIDITY_PERIODS_KEY) : null;
            } else {
                ret.setEntityGuid(AtlasGraphUtilsV2.getEncodedProperty(classificationVertex, CLASSIFICATION_ENTITY_GUID, String.class));
                ret.setEntityStatus(getClassificationEntityStatus(classificationVertex));
                ret.setPropagate(isPropagationEnabled(classificationVertex));
                ret.setRemovePropagationsOnEntityDelete(getRemovePropagations(classificationVertex));
                ret.setRestrictPropagationThroughLineage(getRestrictPropagationThroughLineage(classificationVertex));
                ret.setRestrictPropagationThroughHierarchy(getRestrictPropagationThroughHierarchy(classificationVertex));
                strValidityPeriods = AtlasGraphUtilsV2.getEncodedProperty(classificationVertex, CLASSIFICATION_VALIDITY_PERIODS_KEY, String.class);
            }

            ret.setValidityPeriods(AtlasJson.fromJson(strValidityPeriods, TIME_BOUNDARIES_LIST_TYPE));
            mapAttributes(classificationVertex, ret, null);
        }

        return ret;
    }

    public AtlasClassification toAtlasClassification(Tag tag) throws AtlasBaseException {
        AtlasClassification classification = TagDAOCassandraImpl.toAtlasClassification(tag.getTagMetaJson());
        return classification;
    }

    public AtlasVertex getReferencedEntityVertex(AtlasEdge edge, AtlasRelationshipEdgeDirection relationshipDirection, AtlasVertex parentVertex) throws AtlasBaseException {
        AtlasVertex entityVertex = null;

        if (relationshipDirection == OUT) {
            entityVertex = edge.getInVertex();
        } else if (relationshipDirection == IN) {
            entityVertex = edge.getOutVertex();
        } else if (relationshipDirection == BOTH){
            // since relationship direction is BOTH, edge direction can be inward or outward
            // compare with parent entity vertex and pick the right reference vertex
            if (StringUtils.equals(GraphHelper.getGuid(parentVertex), GraphHelper.getGuid(edge.getOutVertex()))) {
                entityVertex = edge.getInVertex();
            } else {
                entityVertex = edge.getOutVertex();
            }
        }

        return entityVertex;
    }

    public AtlasVertex getEntityVertex(String guid) throws AtlasBaseException {
        AtlasVertex ret = AtlasGraphUtilsV2.findByGuid(this.graph, guid);

        if (ret == null) {
            throw new AtlasBaseException(AtlasErrorCode.INSTANCE_GUID_NOT_FOUND, guid);
        }

        if (StringUtils.isEmpty(GraphHelper.getTypeName(ret))) {
            throw new AtlasBaseException(AtlasErrorCode.NO_TYPE_NAME_ON_VERTEX, guid);
        }

        return ret;
    }

    public AtlasEntitiesWithExtInfo toAtlasEntitiesWithExtInfo(List<String> guids, boolean isMinExtInfo) throws AtlasBaseException {
        AtlasEntitiesWithExtInfo ret = new AtlasEntitiesWithExtInfo();

        for (String guid : guids) {
            AtlasVertex vertex = getEntityVertex(guid);

            AtlasEntity entity = mapVertexToAtlasEntity(vertex, ret, isMinExtInfo);

            ret.addEntity(entity);
        }

        ret.compact();

        return ret;
    }

    public Map<String, Object> getEntityUniqueAttribute(AtlasVertex entityVertex) throws AtlasBaseException {
        Map<String, Object> ret        = null;
        String              typeName   = AtlasGraphUtilsV2.getTypeName(entityVertex);
        AtlasEntityType     entityType = typeRegistry.getEntityTypeByName(typeName);

        if (entityType != null && MapUtils.isNotEmpty(entityType.getUniqAttributes())) {
            for (AtlasAttribute attribute : entityType.getUniqAttributes().values()) {
                Object val = mapVertexToAttribute(entityVertex, attribute, null, false);

                if (val != null) {
                    if (ret == null) {
                        ret = new HashMap<>();
                    }

                    ret.put(attribute.getName(), val);
                }
            }
        }

        return ret;
    }

    public AtlasEntitiesWithExtInfo getEntitiesByUniqueAttributes(String typeName, List<Map<String, Object>> uniqueAttributesList, boolean isMinExtInfo) throws AtlasBaseException {
        AtlasEntitiesWithExtInfo ret        = new AtlasEntitiesWithExtInfo();
        AtlasEntityType          entityType = typeRegistry.getEntityTypeByName(typeName);

        if (entityType != null) {
            for (Map<String, Object> uniqAttributes : uniqueAttributesList) {
                try {
                    AtlasVertex vertex = AtlasGraphUtilsV2.getVertexByUniqueAttributes(this.graph, entityType, uniqAttributes);

                    if (vertex != null) {
                        AtlasEntity entity = mapVertexToAtlasEntity(vertex, ret, isMinExtInfo);

                        ret.addEntity(entity);
                    }
                } catch(AtlasBaseException e) {
                    if (e.getAtlasErrorCode() != AtlasErrorCode.INSTANCE_BY_UNIQUE_ATTRIBUTE_NOT_FOUND) {
                        throw e;
                    }
                }
            }
        }

        ret.compact();

        return ret;
    }

    public void evaluateClassificationPropagation(AtlasVertex classificationVertex, List<AtlasVertex> entitiesToAddPropagation, List<AtlasVertex> entitiesToRemovePropagation) {
        if (classificationVertex != null) {
            String            entityGuid         = getClassificationEntityGuid(classificationVertex);
            AtlasVertex       entityVertex       = AtlasGraphUtilsV2.findByGuid(this.graph, entityGuid);
            String            classificationId   = classificationVertex.getIdForDisplay();
            List<AtlasVertex> propagatedEntities = getAllPropagatedEntityVertices(classificationVertex);
            List<AtlasVertex> impactedEntities   = getImpactedVerticesV2(entityVertex, null, classificationId);

            List<AtlasVertex> entityVertices = (List<AtlasVertex>) CollectionUtils.subtract(propagatedEntities, impactedEntities);

            if (CollectionUtils.isNotEmpty(entityVertices)) {
                entitiesToRemovePropagation.addAll(entityVertices);
            }

            entityVertices = (List<AtlasVertex>) CollectionUtils.subtract(impactedEntities, propagatedEntities);

            if (CollectionUtils.isNotEmpty(entityVertices)) {
                entitiesToAddPropagation.addAll(entityVertices);
            }
        }
    }

    public Map<AtlasVertex, List<AtlasVertex>> getClassificationPropagatedEntitiesMapping(List<AtlasVertex> classificationVertices) throws AtlasBaseException{
        return getClassificationPropagatedEntitiesMapping(classificationVertices, null);
    }

    public Map<AtlasVertex, List<AtlasVertex>> getClassificationPropagatedEntitiesMapping(List<AtlasVertex> classificationVertices, String relationshipGuidToExclude) throws AtlasBaseException {
        AtlasPerfMetrics.MetricRecorder metricRecorder = RequestContext.get().startMetricRecord("getClassificationPropagatedEntitiesMapping");
        Map<AtlasVertex, List<AtlasVertex>> ret = new HashMap<>();

        if (CollectionUtils.isNotEmpty(classificationVertices)) {
            for (AtlasVertex classificationVertex : classificationVertices) {
                String            classificationId      = classificationVertex.getIdForDisplay();
                String            sourceEntityId        = getClassificationEntityGuid(classificationVertex);
                AtlasVertex       sourceEntityVertex    = AtlasGraphUtilsV2.findByGuid(this.graph, sourceEntityId);
                String propagationMode;

                Boolean restrictPropagationThroughLineage = AtlasGraphUtilsV2.getProperty(classificationVertex, CLASSIFICATION_VERTEX_RESTRICT_PROPAGATE_THROUGH_LINEAGE, Boolean.class);
                Boolean restrictPropagationThroughHierarchy = AtlasGraphUtilsV2.getProperty(classificationVertex, CLASSIFICATION_VERTEX_RESTRICT_PROPAGATE_THROUGH_HIERARCHY, Boolean.class);
                propagationMode = determinePropagationMode(restrictPropagationThroughLineage,restrictPropagationThroughHierarchy);
                Boolean toExclude = propagationMode == CLASSIFICATION_PROPAGATION_MODE_RESTRICT_LINEAGE ? true : false;
                List<AtlasVertex> entitiesPropagatingTo = getImpactedVerticesV2(sourceEntityVertex, relationshipGuidToExclude,
                        classificationId, CLASSIFICATION_PROPAGATION_MODE_LABELS_MAP.get(propagationMode),toExclude);

                LOG.info("Traversed {} vertices for Classification vertex id {} excluding RelationShip GUID {}", entitiesPropagatingTo.size(), classificationId, relationshipGuidToExclude);

                ret.put(classificationVertex, entitiesPropagatingTo);
            }
        }

        RequestContext.get().endMetricRecord(metricRecorder);
        return ret;
    }
    /**
     * Checks for if the AtlasClassification has valid config of restrict flags
     * Both Restrict flags can't be true with propagate flag allowed
     */
    public void verifyClassificationsPropagationMode(List<AtlasClassification> incomingClassifications) throws AtlasBaseException {
        for(AtlasClassification incomingClassification : incomingClassifications){
            if(Boolean.TRUE.equals(incomingClassification.isPropagate()))
                determinePropagationMode(incomingClassification.getRestrictPropagationThroughLineage(),incomingClassification.getRestrictPropagationThroughHierarchy());
        }
    }

    public String determinePropagationMode(Boolean currentRestrictPropagationThroughLineage, Boolean currentRestrictPropagationThroughHierarchy) throws AtlasBaseException {
        String propagationMode;

        validatePropagationRestrictionOptions(currentRestrictPropagationThroughLineage, currentRestrictPropagationThroughHierarchy);

        if (Boolean.TRUE.equals(currentRestrictPropagationThroughLineage)) {
            propagationMode = CLASSIFICATION_PROPAGATION_MODE_RESTRICT_LINEAGE;
        } else if (Boolean.TRUE.equals(currentRestrictPropagationThroughHierarchy)) {
            propagationMode = CLASSIFICATION_PROPAGATION_MODE_RESTRICT_HIERARCHY;
        } else {
            propagationMode = CLASSIFICATION_PROPAGATION_MODE_DEFAULT;
        }

        return propagationMode;
    }

    public void validatePropagationRestrictionOptions(Boolean currentRestrictPropagationThroughLineage, Boolean currentRestrictPropagationThroughHierarchy) throws AtlasBaseException {
        if (Boolean.TRUE.equals(currentRestrictPropagationThroughLineage) && Boolean.TRUE.equals(currentRestrictPropagationThroughHierarchy))
            throw new AtlasBaseException("Both restrictPropagationThroughLineage and restrictPropagationThroughHierarchy cannot be true simultaneously.");
    }

    public List<AtlasVertex> getImpactedVerticesV2(AtlasVertex entityVertex) {
        return getImpactedVerticesV2(entityVertex, (List<String>) null,false);
    }

    public List<AtlasVertex> getImpactedVerticesV2(AtlasVertex entityVertex,  List<String> edgeLabelsToCheck,Boolean toExclude){
        List<AtlasVertex> ret = new ArrayList<>();
        traverseImpactedVertices(entityVertex, null, null, ret, edgeLabelsToCheck,toExclude);

        return ret;
    }

    public List<AtlasVertex> getImpactedVerticesV2(AtlasVertex entityVertex, String relationshipGuidToExclude) {
        List<AtlasVertex> ret = new ArrayList<>();

        traverseImpactedVertices(entityVertex, relationshipGuidToExclude, null, ret, null,false);

        return ret;
    }

    public List<AtlasVertex> getIncludedImpactedVerticesV2(AtlasVertex entityVertex, String relationshipGuidToExclude) {
        return getIncludedImpactedVerticesV2(entityVertex, relationshipGuidToExclude, null);
    }

    public List<AtlasVertex> getIncludedImpactedVerticesV2(AtlasVertex entityVertex, String relationshipGuidToExclude, String classificationId) {
        List<AtlasVertex> ret = new ArrayList<>(Arrays.asList(entityVertex));

        traverseImpactedVertices(entityVertex, relationshipGuidToExclude, classificationId, ret, null,false);

        return ret;
    }
    public List<AtlasVertex> getIncludedImpactedVerticesV2(AtlasVertex entityVertex, String relationshipGuidToExclude, List<String> edgeLabelsToCheck,Boolean toExclude) {
        List<String> vertexIds = new ArrayList<>();
        traverseImpactedVerticesByLevel(entityVertex, relationshipGuidToExclude, null, vertexIds, edgeLabelsToCheck,toExclude, null);

        List<AtlasVertex> ret = vertexIds.stream().map(x -> graph.getVertex(x))
                .filter(vertex -> vertex != null)
                .collect(Collectors.toList());
        ret.add(entityVertex);

        return ret;
    }

    public List<AtlasVertex> getImpactedVerticesV2(AtlasVertex entityVertex, String relationshipGuidToExclude, String classificationId) {
        List<AtlasVertex> ret = new ArrayList<>();

        traverseImpactedVertices(entityVertex, relationshipGuidToExclude, classificationId, ret, null,false);

        return ret;
    }

    public List<AtlasVertex> getImpactedVerticesV2(AtlasVertex entityVertex, String relationshipGuidToExclude, String classificationId, List<String> edgeLabelsToCheck,Boolean toExclude) {
        List<AtlasVertex> ret = new ArrayList<>();

        traverseImpactedVertices(entityVertex, relationshipGuidToExclude, classificationId, ret, edgeLabelsToCheck,toExclude);

        return ret;
    }


    public List<String> getImpactedVerticesIds(AtlasVertex entityVertex, String relationshipGuidToExclude, String classificationId, List<String> edgeLabelsToCheck,Boolean toExclude) {
        List<String> ret = new ArrayList<>();

        traverseImpactedVerticesByLevel(entityVertex, relationshipGuidToExclude, classificationId, ret, edgeLabelsToCheck,toExclude, null);

        return ret;
    }

    public List<String> getImpactedVerticesIdsClassificationAttached(AtlasVertex entityVertex, String classificationId, List<String> edgeLabelsToCheck,Boolean toExclude, List<String> verticesWithoutClassification) {
        List<String> ret = new ArrayList<>();

        GraphHelper.getClassificationEdges(entityVertex).forEach(classificationEdge -> {
            AtlasVertex classificationVertex = classificationEdge.getInVertex();
            if (classificationVertex != null && classificationId.equals(classificationVertex.getIdForDisplay())) {
                traverseImpactedVerticesByLevel(entityVertex, null, classificationId, ret, edgeLabelsToCheck, toExclude, verticesWithoutClassification);
            }
        });

        return ret;
    }



    private void traverseImpactedVertices(final AtlasVertex entityVertexStart, final String relationshipGuidToExclude,
                                          final String classificationId, final List<AtlasVertex> result, List<String> edgeLabelsToCheck,Boolean toExclude) {
        AtlasPerfMetrics.MetricRecorder metricRecorder = RequestContext.get().startMetricRecord("traverseImpactedVertices");
        Set<String>              visitedVertices = new HashSet<>();
        Queue<AtlasVertex>       queue           = new ArrayDeque<>();
        Map<String, AtlasVertex> resultsMap      = new HashMap<>();
        RequestContext requestContext = RequestContext.get();

        if (entityVertexStart != null) {
            queue.add(entityVertexStart);
        }

        while (!queue.isEmpty()) {
            AtlasVertex entityVertex   = queue.poll();
            String      entityVertexId = entityVertex.getIdForDisplay();

            if (visitedVertices.contains(entityVertexId)) {
                LOG.info("Already visited: {}", entityVertexId);

                continue;
            }

            visitedVertices.add(entityVertexId);

            AtlasEntityType entityType          = typeRegistry.getEntityTypeByName(getTypeName(entityVertex));
            String[]        tagPropagationEdges = entityType != null ? entityType.getTagPropagationEdgesArray() : null;

            if (tagPropagationEdges == null) {
                continue;
            }
            // Main Crux of toExclude over here
            if (edgeLabelsToCheck != null && !edgeLabelsToCheck.isEmpty()) {
                if (toExclude) {
                    tagPropagationEdges = Arrays.stream(tagPropagationEdges)
                            .filter(x -> !edgeLabelsToCheck.contains(x))
                            .toArray(String[]::new);
                } else {
                    tagPropagationEdges = Arrays.stream(tagPropagationEdges)
                            .filter(edgeLabelsToCheck::contains)
                            .toArray(String[]::new);
                }
            }


            Iterator<AtlasEdge> propagationEdges = entityVertex.getEdges(AtlasEdgeDirection.BOTH, tagPropagationEdges).iterator();

            while (propagationEdges.hasNext()) {
                AtlasEdge propagationEdge = propagationEdges.next();

                if (getEdgeStatus(propagationEdge) != ACTIVE && !(requestContext.getCurrentTask() != null && requestContext.getDeletedEdgesIds().contains(propagationEdge.getIdForDisplay())) ) {
                    continue;
                }

                PropagateTags tagPropagation = getPropagateTags(propagationEdge);

                if (tagPropagation == null || tagPropagation == NONE) {
                    continue;
                } else if (tagPropagation == TWO_TO_ONE) {
                    if (isOutVertex(entityVertex, propagationEdge)) {
                        continue;
                    }
                } else if (tagPropagation == ONE_TO_TWO) {
                    if (!isOutVertex(entityVertex, propagationEdge)) {
                        continue;
                    }
                }

                if (relationshipGuidToExclude != null) {
                    if (StringUtils.equals(getRelationshipGuid(propagationEdge), relationshipGuidToExclude)) {
                        continue;
                    }
                }

                if (classificationId != null) {
                    List<String> blockedClassificationIds = getBlockedClassificationIds(propagationEdge);

                    if (CollectionUtils.isNotEmpty(blockedClassificationIds) && blockedClassificationIds.contains(classificationId)) {
                        continue;
                    }
                }

                AtlasVertex adjacentVertex             = getOtherVertex(propagationEdge, entityVertex);
                String      adjacentVertexIdForDisplay = adjacentVertex.getIdForDisplay();

                if (!visitedVertices.contains(adjacentVertexIdForDisplay) && !resultsMap.containsKey(adjacentVertexIdForDisplay)) {
                    resultsMap.put(adjacentVertexIdForDisplay, adjacentVertex);

                    queue.add(adjacentVertex);
                }
            }
        }

        result.addAll(resultsMap.values());
        RequestContext.get().endMetricRecord(metricRecorder);
    }

    private void traverseImpactedVerticesByLevel(final AtlasVertex entityVertexStart, final String relationshipGuidToExclude,
                                          final String classificationId, final List<String> result, List<String> edgeLabelsToCheck,Boolean toExclude, List<String> verticesWithoutClassification) {
        AtlasPerfMetrics.MetricRecorder metricRecorder                          = RequestContext.get().startMetricRecord("traverseImpactedVerticesByLevel");
        Set<String>                 visitedVerticesIds                          = new HashSet<>();
        Set<String>                 verticesAtCurrentLevel                      = new HashSet<>();
        Set<String>                 traversedVerticesIds                        = new HashSet<>();
        Set<String>                 verticesWithOutClassification               = new HashSet<>();
        RequestContext              requestContext                              = RequestContext.get();
        AtlasVertex                 classificationVertex                        = graph.getVertex(classificationId);
        boolean                     storeVerticesWithoutClassification          = verticesWithoutClassification == null ? false : true;

        final ThreadFactory threadFactory = new ThreadFactoryBuilder()
                .setNameFormat("Tasks-BFS-%d")
                .setDaemon(true)
                .build();

        ExecutorService executorService = Executors.newFixedThreadPool(AtlasConfiguration.GRAPH_TRAVERSAL_PARALLELISM.getInt(), threadFactory);

        //Add Source vertex to level 1
        if (entityVertexStart != null) {
            verticesAtCurrentLevel.add(entityVertexStart.getIdForDisplay());
        }
        /*
            Steps in each level:
                1. Add vertices to Visited Vertices set
                2. Then fetch adjacent vertices of that vertex using getAdjacentVerticesIds
                3. Use future to fetch it later as it is a Blocking call,so we want to execute it asynchronously
                4. Then fetch the result from futures
                5. It will return the adjacent vertices of the current level
            After processing current level:
                1. Add the adjacent vertices of current level to verticesToVisitNextLevel
                2. Clear the processed vertices of current level
                3. After that insert verticesToVisitNextLevel into current level
           Continue the steps until all vertices are processed by checking if verticesAtCurrentLevel is empty
         */
        try {
            while (!verticesAtCurrentLevel.isEmpty()) {
                Set<String> verticesToVisitNextLevel = new HashSet<>();
                List<CompletableFuture<Set<String>>> futures = verticesAtCurrentLevel.stream()
                        .map(t -> {
                            AtlasVertex entityVertex = graph.getVertex(t);
                            visitedVerticesIds.add(entityVertex.getIdForDisplay());
                            // If we want to store vertices without classification attached
                            // Check if vertices has classification attached or not using function isClassificationAttached

                            if(storeVerticesWithoutClassification && !GraphHelper.isClassificationAttached(entityVertex, classificationVertex)) {
                                verticesWithOutClassification.add(entityVertex.getIdForDisplay());
                            }

                            return CompletableFuture.supplyAsync(() -> getAdjacentVerticesIds(entityVertex, classificationId,
                                    relationshipGuidToExclude, edgeLabelsToCheck,toExclude, visitedVerticesIds), executorService);
                        }).collect(Collectors.toList());

                futures.stream().map(CompletableFuture::join).forEach(x -> {
                    verticesToVisitNextLevel.addAll(x);
                    traversedVerticesIds.addAll(x);
                });

                verticesAtCurrentLevel.clear();
                verticesAtCurrentLevel.addAll(verticesToVisitNextLevel);
            }
        } finally {
            executorService.shutdown();
        }
        result.addAll(traversedVerticesIds);

        if(storeVerticesWithoutClassification)
            verticesWithoutClassification.addAll(verticesWithOutClassification);

        requestContext.endMetricRecord(metricRecorder);
    }

    public void traverseImpactedVerticesByLevelV2(final AtlasVertex entityVertexStart, final String relationshipGuidToExclude,
                                                 final String classificationId, final Set<String> result, List<String> edgeLabelsToCheck,Boolean toExclude, Set<String> verticesWithoutClassification) {
        AtlasPerfMetrics.MetricRecorder metricRecorder                          = RequestContext.get().startMetricRecord("traverseImpactedVerticesByLevel");
        Set<String>                 visitedVerticesIds                          = new HashSet<>();
        Set<String>                 verticesAtCurrentLevel                      = new HashSet<>();
        Set<String>                 traversedVerticesIds                        = new HashSet<>();
        Set<String>                 verticesWithOutClassification               = new HashSet<>();
        RequestContext              requestContext                              = RequestContext.get();
        boolean                     storeVerticesWithoutClassification          = verticesWithoutClassification == null ? false : true;

        final ThreadFactory threadFactory = new ThreadFactoryBuilder()
                .setNameFormat("Tasks-BFS-%d")
                .setDaemon(true)
                .build();

        ExecutorService executorService = Executors.newFixedThreadPool(AtlasConfiguration.GRAPH_TRAVERSAL_PARALLELISM.getInt(), threadFactory);

        //Add Source vertex to level 1
        if (entityVertexStart != null) {
            verticesAtCurrentLevel.add(entityVertexStart.getIdForDisplay());
        }
        /*
            Steps in each level:
                1. Add vertices to Visited Vertices set
                2. Then fetch adjacent vertices of that vertex using getAdjacentVerticesIds
                3. Use future to fetch it later as it is a Blocking call,so we want to execute it asynchronously
                4. Then fetch the result from futures
                5. It will return the adjacent vertices of the current level
            After processing current level:
                1. Add the adjacent vertices of current level to verticesToVisitNextLevel
                2. Clear the processed vertices of current level
                3. After that insert verticesToVisitNextLevel into current level
           Continue the steps until all vertices are processed by checking if verticesAtCurrentLevel is empty
         */
        try {
            while (!verticesAtCurrentLevel.isEmpty()) {
                Set<String> verticesToVisitNextLevel = new HashSet<>();
                List<CompletableFuture<Set<String>>> futures = verticesAtCurrentLevel.stream()
                        .map(t -> {
                            AtlasVertex entityVertex = graph.getVertex(t);
                            visitedVerticesIds.add(entityVertex.getIdForDisplay());
                            // If we want to store vertices without classification attached
                            // Check if vertices has classification attached or not using function isClassificationAttached

                            if(storeVerticesWithoutClassification && !verticesWithoutClassification.contains(entityVertex.getIdForDisplay())) {
                                verticesWithOutClassification.add(entityVertex.getIdForDisplay());
                            }

                            return CompletableFuture.supplyAsync(() -> getAdjacentVerticesIds(entityVertex, classificationId,
                                    relationshipGuidToExclude, edgeLabelsToCheck,toExclude, visitedVerticesIds), executorService);
                        }).collect(Collectors.toList());

                futures.stream().map(CompletableFuture::join).forEach(x -> {
                    verticesToVisitNextLevel.addAll(x);
                    traversedVerticesIds.addAll(x);
                });

                verticesAtCurrentLevel.clear();
                verticesAtCurrentLevel.addAll(verticesToVisitNextLevel);
            }
        } finally {
            executorService.shutdown();
        }
        result.addAll(traversedVerticesIds);

        if(storeVerticesWithoutClassification) {
            verticesWithoutClassification.clear();
            verticesWithoutClassification.addAll(verticesWithOutClassification);
        }

        requestContext.endMetricRecord(metricRecorder);
    }

    private Set<String> getAdjacentVerticesIds(AtlasVertex entityVertex,final String classificationId, final String relationshipGuidToExclude
            ,List<String> edgeLabelsToCheck,Boolean toExclude, Set<String> visitedVerticesIds) {

        AtlasEntityType         entityType          = typeRegistry.getEntityTypeByName(getTypeName(entityVertex));
        String[]                tagPropagationEdges = entityType != null ? entityType.getTagPropagationEdgesArray() : null;
        Set<String>             ret                 = new HashSet<>();
        RequestContext          requestContext      = RequestContext.get();

        if (tagPropagationEdges == null) {
            return null;
        }

        if (edgeLabelsToCheck != null && !edgeLabelsToCheck.isEmpty()) {
            if (toExclude) {
                tagPropagationEdges = Arrays.stream(tagPropagationEdges)
                        .filter(x -> !edgeLabelsToCheck.contains(x))
                        .collect(Collectors.toList())
                        .toArray(new String[0]);
            } else{
                tagPropagationEdges = Arrays.stream(tagPropagationEdges)
                        .filter(x -> edgeLabelsToCheck.contains(x))
                        .collect(Collectors.toList())
                        .toArray(new String[0]);
            }
        }

        Iterator<AtlasEdge> propagationEdges = entityVertex.getEdges(AtlasEdgeDirection.BOTH, tagPropagationEdges).iterator();

        while (propagationEdges.hasNext()) {
            AtlasEdge propagationEdge = propagationEdges.next();

            if (getEdgeStatus(propagationEdge) != ACTIVE && !(requestContext.getCurrentTask() != null && requestContext.getDeletedEdgesIds().contains(propagationEdge.getIdForDisplay())) ) {
                continue;
            }

            PropagateTags tagPropagation = getPropagateTags(propagationEdge);

            if (tagPropagation == null || tagPropagation == NONE) {
                continue;
            } else if (tagPropagation == TWO_TO_ONE) {
                if (isOutVertex(entityVertex, propagationEdge)) {
                    continue;
                }
            } else if (tagPropagation == ONE_TO_TWO) {
                if (!isOutVertex(entityVertex, propagationEdge)) {
                    continue;
                }
            }

            if (relationshipGuidToExclude != null) {
                if (StringUtils.equals(getRelationshipGuid(propagationEdge), relationshipGuidToExclude)) {
                    continue;
                }
            }

            if (classificationId != null) {
                List<String> blockedClassificationIds = getBlockedClassificationIds(propagationEdge);

                if (CollectionUtils.isNotEmpty(blockedClassificationIds) && blockedClassificationIds.contains(classificationId)) {
                    continue;
                }
            }

            AtlasVertex adjacentVertex             = getOtherVertex(propagationEdge, entityVertex);
            String      adjacentVertexIdForDisplay = adjacentVertex.getIdForDisplay();

            if (!visitedVerticesIds.contains(adjacentVertexIdForDisplay)) {
                ret.add(adjacentVertexIdForDisplay);
            }
        }

        return ret;
    }

    private boolean isOutVertex(AtlasVertex vertex, AtlasEdge edge) {
        return StringUtils.equals(vertex.getIdForDisplay(), edge.getOutVertex().getIdForDisplay());
    }

    private AtlasVertex getOtherVertex(AtlasEdge edge, AtlasVertex vertex) {
        AtlasVertex outVertex = edge.getOutVertex();
        AtlasVertex inVertex  = edge.getInVertex();

        return StringUtils.equals(outVertex.getIdForDisplay(), vertex.getIdForDisplay()) ? inVertex : outVertex;
    }

    public AtlasVertex getEntityVertex(AtlasObjectId objId) throws AtlasBaseException {
        AtlasVertex ret = null;

        if (! AtlasTypeUtil.isValid(objId)) {
            throw new AtlasBaseException(AtlasErrorCode.INVALID_OBJECT_ID, objId.toString());
        }

        if (AtlasTypeUtil.isAssignedGuid(objId)) {
            ret = AtlasGraphUtilsV2.findByGuid(this.graph, objId.getGuid());
        } else {
            AtlasEntityType     entityType     = typeRegistry.getEntityTypeByName(objId.getTypeName());
            Map<String, Object> uniqAttributes = objId.getUniqueAttributes();

            ret = AtlasGraphUtilsV2.getVertexByUniqueAttributes(this.graph, entityType, uniqAttributes);
        }

        if (ret == null) {
            throw new AtlasBaseException(AtlasErrorCode.INSTANCE_GUID_NOT_FOUND, objId.toString());
        }

        return ret;
    }

    private AtlasEntity mapVertexToAtlasEntity(AtlasVertex entityVertex, AtlasEntityExtInfo entityExtInfo) throws AtlasBaseException {
        return mapVertexToAtlasEntity(entityVertex, entityExtInfo, false);
    }

    private AtlasEntity mapVertexToAtlasEntity(AtlasVertex entityVertex, AtlasEntityExtInfo entityExtInfo, boolean isMinExtInfo) throws AtlasBaseException {
        return mapVertexToAtlasEntity(entityVertex, entityExtInfo, isMinExtInfo, true);
    }

    private AtlasEntity mapVertexToAtlasEntity(AtlasVertex entityVertex, AtlasEntityExtInfo entityExtInfo, boolean isMinExtInfo, boolean includeReferences) throws AtlasBaseException {
        String      guid   = GraphHelper.getGuid(entityVertex);
        AtlasEntity entity = entityExtInfo != null ? entityExtInfo.getEntity(guid) : null;

        if (entity == null) {
            if (LOG.isDebugEnabled()) {
                LOG.debug("Mapping graph vertex to atlas entity for guid {}", guid);
            }

            entity = new AtlasEntity();

            if (entityExtInfo != null) {
                entityExtInfo.addReferredEntity(guid, entity);
            }

            mapSystemAttributes(entityVertex, entity);

            mapBusinessAttributes(entityVertex, entity);

            mapAttributes(entityVertex, entity, entityExtInfo, isMinExtInfo, includeReferences);

            if (!ignoreRelationshipAttr) { // only map when really needed
<<<<<<< HEAD
                if (onlyMandatoryRelationshipAttr) {
=======
                if (fetchOnlyMandatoryRelationshipAttr) {
>>>>>>> df07ffc1
                    // map only mandatory relationships
                    mapMandatoryRelationshipAttributes(entityVertex, entity);
                } else {
                    // map all relationships
                    mapRelationshipAttributes(entityVertex, entity, entityExtInfo, isMinExtInfo);
                }
            }

            if(getJanusOptimisationEnabled()) {
                entity.setClassifications(tagDAO.getAllClassificationsForVertex(entityVertex.getIdForDisplay()));
            } else {
                mapClassifications(entityVertex, entity);
            }
        }

        return entity;
    }

    private AtlasEntity mapVertexToAtlasEntityMin(AtlasVertex entityVertex, AtlasEntityExtInfo entityExtInfo) throws AtlasBaseException {
        return mapVertexToAtlasEntityMin(entityVertex, entityExtInfo, null);
    }

    private AtlasEntity mapVertexToAtlasEntityMin(AtlasVertex entityVertex, AtlasEntityExtInfo entityExtInfo, Set<String> attributes) throws AtlasBaseException {
        String      guid   = GraphHelper.getGuid(entityVertex);
        AtlasEntity entity = entityExtInfo != null ? entityExtInfo.getEntity(guid) : null;

        if (entity == null) {
            entity = new AtlasEntity();

            if (entityExtInfo != null) {
                entityExtInfo.addReferredEntity(guid, entity);
            }

            mapSystemAttributes(entityVertex, entity);

            mapClassifications(entityVertex, entity);

            AtlasEntityType entityType = typeRegistry.getEntityTypeByName(entity.getTypeName());

            if (entityType != null) {
                for (AtlasAttribute attribute : entityType.getMinInfoAttributes().values()) {
                    Object attrValue = getVertexAttribute(entityVertex, attribute);

                    if (attrValue != null) {
                        entity.setAttribute(attribute.getName(), attrValue);
                    }
                }
            }
        }

        return entity;
    }

    private AtlasEntityHeader mapVertexToAtlasEntityHeader(AtlasVertex entityVertex) throws AtlasBaseException {
        return mapVertexToAtlasEntityHeader(entityVertex, Collections.<String>emptySet());
    }

    private Map<String, Object> preloadProperties(AtlasVertex entityVertex,  AtlasStructType structType, Set<String> attributes, boolean fetchEdgeLabels) throws AtlasBaseException {
        AtlasPerfMetrics.MetricRecorder metricRecorder = RequestContext.get().startMetricRecord("preloadProperties");

        try {
            if (structType == null) {
                return new HashMap<>();
            }

            // Execute the traversal to fetch properties
            Iterator<VertexProperty<Object>> traversal = ((AtlasJanusVertex)entityVertex).getWrappedElement().properties();
            Map<String, Object> propertiesMap = new HashMap<>();

            // Fetch edges in both directions
            // if the vertex in scope is root then call below otherwise skip
            // we don't support relation attributes of a relation
            if (fetchEdgeLabels && structType instanceof AtlasEntityType) {
                //  retrieve all the valid relationships for this entityType
                Map<String, Set<String>> relationshipsLookup = fetchEdgeNames((AtlasEntityType) structType);
                retrieveEdgeLabels(entityVertex, attributes, relationshipsLookup, propertiesMap);
            }

            // for attributes that are complexType and passed by BE, set them to empty string
            if (!fetchEdgeLabels){
                attributes.forEach(attribute -> {
                    propertiesMap.putIfAbsent(attribute, StringUtils.SPACE);
                });

            }

            // Iterate through the resulting VertexProperty objects
            while (traversal.hasNext()) {
                try {
                    VertexProperty<Object> property = traversal.next();

                    AtlasAttribute attribute = structType.getAttribute(property.key()) != null ? structType.getAttribute(property.key()) : null;
                    TypeCategory typeCategory = attribute != null ? attribute.getAttributeType().getTypeCategory() : null;
                    TypeCategory elementTypeCategory = attribute != null && attribute.getAttributeType().getTypeCategory() == TypeCategory.ARRAY ? ((AtlasArrayType) attribute.getAttributeType()).getElementType().getTypeCategory() : null;

                    if (property.isPresent()) {

                        // If the attribute is not known (null)
                        // validate if prefetched property is multi-valued
                        boolean isMultiValuedProperty = (property instanceof CacheVertexProperty && ((CacheVertexProperty) property).propertyKey().cardinality().equals(Cardinality.SET));
                        if (typeCategory == TypeCategory.ARRAY && (elementTypeCategory == TypeCategory.PRIMITIVE|| elementTypeCategory == TypeCategory.ENUM)) {
                            updateAttrValue(propertiesMap, property);
                        } else if (attribute == null && isMultiValuedProperty) {
                            updateAttrValue(propertiesMap, property);
                        } else if (propertiesMap.get(property.key()) == null) {
                            propertiesMap.put(property.key(), property.value());
                        }
                    }
                } catch (RuntimeException e) {
                    LOG.error("Error preloading properties for entityVertex: {}", entityVertex.getId(), e);
                    throw e; // Re-throw the exception after logging it
                }
            }
            return propertiesMap;
        } finally {
            RequestContext.get().endMetricRecord(metricRecorder);
        }
    }

    private Map<String, Set<String>> fetchEdgeNames(AtlasEntityType entityType){
        Map<String, Map<String, AtlasAttribute>> relationships = entityType.getRelationshipAttributes();
        Map<String, Set<String>> edgeNames = new HashMap<>();
        relationships.forEach((k,v) -> {
            v.forEach((k1,v1) -> {
                edgeNames.putIfAbsent(k1, new HashSet<>());
                edgeNames.get(k1).add(k);
            });
        });
        return edgeNames;
    }

    private void retrieveEdgeLabels(AtlasVertex entityVertex, Set<String> attributes, Map<String, Set<String>> relationshipsLookup,Map<String, Object> propertiesMap) throws AtlasBaseException {
        AtlasPerfMetrics.MetricRecorder metricRecorder = RequestContext.get().startMetricRecord("retrieveEdgeLabels");
        try {
            Set<AbstractMap.SimpleEntry<String, String>> edgeLabelAndTypeName = graphHelper.retrieveEdgeLabelsAndTypeName(entityVertex);

            Set<String> edgeLabels = new HashSet<>();
            edgeLabelAndTypeName.stream().filter(Objects::nonNull).forEach(edgeLabelMap -> attributes.forEach(attribute->{

                if (edgeLabelMap.getKey().contains(attribute)){
                    edgeLabels.add(attribute);
                    return;
                }

                String edgeTypeName = edgeLabelMap.getValue();

                if (MapUtils.isNotEmpty(relationshipsLookup) && relationshipsLookup.containsKey(edgeTypeName) && relationshipsLookup.get(edgeTypeName).contains(attribute)) {
                    edgeLabels.add(attribute);
                }
            }));

            edgeLabels.stream().forEach(e -> propertiesMap.put(e, StringUtils.SPACE));
        } finally {
            RequestContext.get().endMetricRecord(metricRecorder);
        }

    }
    private void updateAttrValue( Map<String, Object> propertiesMap, VertexProperty<Object> property){
        Object value = propertiesMap.get(property.key());
        if (value instanceof List) {
            ((List) value).add(property.value());
        } else {
            List<Object> values = new ArrayList<>();
            values.add(property.value());
            propertiesMap.put(property.key(), values);
        }
    }

    private boolean isPolicyAttribute(Set<String> attributes) {
        Set<String> exclusionSet = new HashSet<>(Arrays.asList(AccessControlUtils.ATTR_POLICY_TYPE,
                AccessControlUtils.ATTR_POLICY_USERS,
                AccessControlUtils.ATTR_POLICY_GROUPS,
                AccessControlUtils.ATTR_POLICY_ROLES,
                AccessControlUtils.ATTR_POLICY_ACTIONS,
                AccessControlUtils.ATTR_POLICY_CATEGORY,
                AccessControlUtils.ATTR_POLICY_SUB_CATEGORY,
                AccessControlUtils.ATTR_POLICY_RESOURCES,
                AccessControlUtils.ATTR_POLICY_IS_ENABLED,
                AccessControlUtils.ATTR_POLICY_RESOURCES_CATEGORY,
                AccessControlUtils.ATTR_POLICY_SERVICE_NAME,
                AccessControlUtils.ATTR_POLICY_PRIORITY,
                AccessControlUtils.REL_ATTR_POLICIES,
                AccessControlUtils.ATTR_SERVICE_SERVICE_TYPE,
                AccessControlUtils.ATTR_SERVICE_TAG_SERVICE,
                AccessControlUtils.ATTR_SERVICE_IS_ENABLED,
                AccessControlUtils.ATTR_SERVICE_LAST_SYNC)
        );

        return exclusionSet.stream().anyMatch(attributes::contains);
    }

    private AtlasEntityHeader mapVertexToAtlasEntityHeader(AtlasVertex entityVertex, Set<String> attributes) throws AtlasBaseException {
        String typeName = entityVertex.getProperty(Constants.TYPE_NAME_PROPERTY_KEY, String.class);
        boolean isS3Bucket = StringUtils.isNotEmpty(typeName)
                && typeName.equals("S3Bucket");

        boolean shouldPrefetch = (RequestContext.get().isInvokedByIndexSearch()
                || (RequestContext.get().isInvokedByLineage()
                && AtlasConfiguration.ATLAS_INDEXSEARCH_ENABLE_JANUS_OPTIMISATION_FOR_LINEAGE.getBoolean()))
                && !isS3Bucket
                && AtlasConfiguration.ATLAS_INDEXSEARCH_ENABLE_JANUS_OPTIMISATION.getBoolean();

        // remove isPolicyAttribute from shouldPrefetch check
        // prefetch properties for policies
        // if there is some exception in fetching properties,
        // then we will fetch properties again without prefetch

        if (shouldPrefetch) {
            try {
                return mapVertexToAtlasEntityHeaderWithPrefetch(entityVertex, attributes);
            } catch (AtlasBaseException e) {
                if (isPolicyAttribute(attributes)) {
                    RequestContext.get().endMetricRecord(RequestContext.get().startMetricRecord("policiesPrefetchFailed"));
                    LOG.error("Error fetching properties for entity vertex: {}. Retrying without prefetch", entityVertex.getId(), e);
                    return mapVertexToAtlasEntityHeaderWithoutPrefetch(entityVertex, attributes);
                }
                throw e;
            }
        } else {
            return mapVertexToAtlasEntityHeaderWithoutPrefetch(entityVertex, attributes);
        }
    }

    private AtlasEntityHeader mapVertexToAtlasEntityHeaderWithoutPrefetch(AtlasVertex entityVertex, Set<String> attributes) throws AtlasBaseException {
        AtlasPerfMetrics.MetricRecorder metricRecorder = RequestContext.get().startMetricRecord("mapVertexToAtlasEntityHeaderWithoutPrefetch");
        AtlasEntityHeader ret = new AtlasEntityHeader();
        try {
            String  typeName     = entityVertex.getProperty(Constants.TYPE_NAME_PROPERTY_KEY, String.class);
            String  guid         = entityVertex.getProperty(Constants.GUID_PROPERTY_KEY, String.class);
            Boolean isIncomplete = isEntityIncomplete(entityVertex);

            ret.setTypeName(typeName);
            ret.setGuid(guid);
            ret.setStatus(GraphHelper.getStatus(entityVertex));
            RequestContext context = RequestContext.get();
            boolean includeClassifications = context.includeClassifications();
            boolean includeClassificationNames = context.isIncludeClassificationNames();

            if(includeClassifications || includeClassificationNames){
                List<AtlasClassification> tags = handleGetAllClassifications(entityVertex);

                if(includeClassifications){
                    ret.setClassifications(tags);
                }
                ret.setClassificationNames(getAllTagNames(tags));
            }

            ret.setIsIncomplete(isIncomplete);
            ret.setLabels(getLabels(entityVertex));

            ret.setCreatedBy(GraphHelper.getCreatedByAsString(entityVertex));
            ret.setUpdatedBy(GraphHelper.getModifiedByAsString(entityVertex));

            // Set entity creation time if available
            Long createdTime = GraphHelper.getCreatedTime(entityVertex);
            if (createdTime != null) {
                ret.setCreateTime(new Date(createdTime));
            }

            // Set entity last update time if available
            Long updatedTime = GraphHelper.getModifiedTime(entityVertex);
            if (updatedTime != null) {
                ret.setUpdateTime(new Date(updatedTime));
            }

            if(RequestContext.get().includeMeanings()) {
                List<AtlasTermAssignmentHeader> termAssignmentHeaders = mapAssignedTerms(entityVertex);
                ret.setMeanings(termAssignmentHeaders);
                ret.setMeaningNames(
                        termAssignmentHeaders.stream().map(AtlasTermAssignmentHeader::getDisplayText)
                                .collect(Collectors.toList()));
            }
            AtlasEntityType entityType = typeRegistry.getEntityTypeByName(typeName);

            if (entityType != null) {
                for (AtlasAttribute headerAttribute : entityType.getHeaderAttributes().values()) {
                    Object attrValue = getVertexAttribute(entityVertex, headerAttribute);

                    if (attrValue != null) {
                        ret.setAttribute(headerAttribute.getName(), attrValue);
                    }
                }

                Object displayText = getDisplayText(entityVertex, entityType);

                if (displayText != null) {
                    ret.setDisplayText(displayText.toString());
                }

                if (CollectionUtils.isNotEmpty(attributes)) {
                    for (String attrName : attributes) {
                        AtlasAttribute attribute = entityType.getAttribute(attrName);

                        if (attribute == null) {
                            attrName = toNonQualifiedName(attrName);

                            if (ret.hasAttribute(attrName)) {
                                continue;
                            }

                            attribute = entityType.getAttribute(attrName);

                            if (attribute == null) {
                                attribute = entityType.getRelationshipAttribute(attrName, null);
                            }
                        }


                        Object attrValue = getVertexAttribute(entityVertex, attribute);

                        if (attrValue != null) {
                            ret.setAttribute(attrName, attrValue);
                        }
                    }
                }
            }
        }
        finally {
            RequestContext.get().endMetricRecord(metricRecorder);
        }
        return ret;
    }

    public AtlasEntityHeader mapVertexToAtlasEntityHeaderWithPrefetch(AtlasVertex entityVertex, Set<String> attributes) throws AtlasBaseException {
        AtlasPerfMetrics.MetricRecorder metricRecorder = RequestContext.get().startMetricRecord("mapVertexToAtlasEntityHeaderWithPrefetch");
        AtlasEntityHeader ret = new AtlasEntityHeader();
        try {
            //pre-fetching the properties
            String typeName = entityVertex.getProperty(Constants.TYPE_NAME_PROPERTY_KEY, String.class); //properties.get returns null
            AtlasEntityType entityType = typeRegistry.getEntityTypeByName(typeName); // this is not costly
            Map<String, Object> properties = preloadProperties(entityVertex, entityType, attributes, true);

            String guid = (String) properties.get(Constants.GUID_PROPERTY_KEY);

            Integer value = (Integer)properties.get(Constants.IS_INCOMPLETE_PROPERTY_KEY);
            Boolean isIncomplete = value != null && value.equals(INCOMPLETE_ENTITY_VALUE) ? Boolean.TRUE : Boolean.FALSE;

            ret.setTypeName(typeName);
            ret.setGuid(guid);

            String state = (String)properties.get(Constants.STATE_PROPERTY_KEY);
            Id.EntityState entityState = state == null ? null : Id.EntityState.valueOf(state);
            ret.setStatus((entityState == Id.EntityState.DELETED) ? AtlasEntity.Status.DELETED : AtlasEntity.Status.ACTIVE);

            RequestContext context = RequestContext.get();
            boolean includeClassifications = context.includeClassifications();
            boolean includeClassificationNames = context.isIncludeClassificationNames();

            if(includeClassifications || includeClassificationNames){
                List<AtlasClassification> tags = handleGetAllClassifications(entityVertex);

                if (includeClassifications) {
                    ret.setClassifications(tags);
                }
                ret.setClassificationNames(getAllTagNames(tags));
            }

            ret.setIsIncomplete(isIncomplete);
            ret.setLabels(getLabels(entityVertex));

            ret.setCreatedBy(properties.get(CREATED_BY_KEY) != null ? (String) properties.get(CREATED_BY_KEY) : null);
            ret.setUpdatedBy(properties.get(MODIFIED_BY_KEY) != null ? (String) properties.get(MODIFIED_BY_KEY) : null);
            ret.setCreateTime(properties.get(TIMESTAMP_PROPERTY_KEY) != null ? new Date((Long)properties.get(TIMESTAMP_PROPERTY_KEY)) : null);
            ret.setUpdateTime(properties.get(MODIFICATION_TIMESTAMP_PROPERTY_KEY) != null ? new Date((Long)properties.get(MODIFICATION_TIMESTAMP_PROPERTY_KEY)) : null);

            if(RequestContext.get().includeMeanings()) {
                List<AtlasTermAssignmentHeader> termAssignmentHeaders = mapAssignedTerms(entityVertex);
                ret.setMeanings(termAssignmentHeaders);
                ret.setMeaningNames(
                        termAssignmentHeaders.stream().map(AtlasTermAssignmentHeader::getDisplayText)
                                .collect(Collectors.toList()));
            }

            if (entityType != null) {
                for (AtlasAttribute headerAttribute : entityType.getHeaderAttributes().values()) {
                    Object attrValue = getVertexAttributePreFetchCache(entityVertex, headerAttribute, properties);

                    if (attrValue != null) {
                        ret.setAttribute(headerAttribute.getName(), attrValue);
                    }
                }

                if(properties.get(NAME) != null){
                    ret.setDisplayText(properties.get(NAME).toString());
                } else if(properties.get(DISPLAY_NAME) != null) {
                    ret.setDisplayText(properties.get(DISPLAY_NAME).toString());
                } else if(properties.get(QUALIFIED_NAME) != null) {
                    ret.setDisplayText(properties.get(QUALIFIED_NAME).toString());
                }



                //attributes = only the attributes of entityType
                if (CollectionUtils.isNotEmpty(attributes)) {
                    for (String attrName : attributes) {
                        AtlasAttribute attribute = entityType.getAttribute(attrName);

                        if (attribute == null) {
                            attrName = toNonQualifiedName(attrName);

                            if (ret.hasAttribute(attrName)) {
                                continue;
                            }

                            attribute = entityType.getAttribute(attrName);

                            if (attribute == null) {
                                // dataContractLatest, meanings, links
                                attribute = entityType.getRelationshipAttribute(attrName, null);
                            }
                        }

                        //this is a call to cassandra
                        Object attrValue = getVertexAttributePreFetchCache(entityVertex, attribute, properties); //use prefetch cache

                        if (attrValue != null) {
                            ret.setAttribute(attrName, attrValue);
                        }
                    }
                }
            }
        } finally {
            RequestContext.get().endMetricRecord(metricRecorder);
        }
        return ret;
    }

    private String toNonQualifiedName(String attrName) {
        String ret;
        if (attrName.contains(".")) {
            String[] attributeParts = attrName.split("\\.");
            ret = attributeParts[attributeParts.length - 1];
        } else {
            ret = attrName;
        }
        return ret;
    }

    public AtlasEntity mapSystemAttributes(AtlasVertex entityVertex, AtlasEntity entity) {
        AtlasPerfMetrics.MetricRecorder metricRecorder = RequestContext.get().startMetricRecord("mapSystemAttributes");

        if (LOG.isDebugEnabled()) {
            LOG.debug("Mapping system attributes for type {}", entity.getTypeName());
        }

        boolean enableJanusOptimization = AtlasConfiguration.ATLAS_INDEXSEARCH_ENABLE_JANUS_OPTIMISATION_EXTENDED.getBoolean() && RequestContext.get().isInvokedByIndexSearch();

        try {

            if (entityVertex != null) {
                if (enableJanusOptimization) {
                    String typeName = entityVertex.getProperty(Constants.TYPE_NAME_PROPERTY_KEY, String.class);
                    AtlasEntityType entityType = typeRegistry.getEntityTypeByName(typeName);
                    Map<String, Object> properties = preloadProperties(entityVertex, entityType, Collections.emptySet(), false);

                    entity.setGuid((String) properties.get(GUID_PROPERTY_KEY));
                    entity.setTypeName(typeName);
                    String state = (String) properties.get(Constants.STATE_PROPERTY_KEY);
                    Id.EntityState entityState = state == null ? null : Id.EntityState.valueOf(state);
                    entity.setStatus((entityState == Id.EntityState.DELETED) ? AtlasEntity.Status.DELETED : AtlasEntity.Status.ACTIVE);
                    entity.setVersion(properties.get(VERSION_PROPERTY_KEY) != null ? (Long) properties.get(VERSION_PROPERTY_KEY) : 0);

                    entity.setCreatedBy(properties.get(CREATED_BY_KEY) != null ? (String) properties.get(CREATED_BY_KEY) : null);
                    entity.setUpdatedBy(properties.get(MODIFIED_BY_KEY) != null ? (String) properties.get(MODIFIED_BY_KEY) : null);

                    entity.setCreateTime(properties.get(TIMESTAMP_PROPERTY_KEY) != null ? new Date((Long) properties.get(TIMESTAMP_PROPERTY_KEY)) : null);
                    entity.setUpdateTime(properties.get(MODIFICATION_TIMESTAMP_PROPERTY_KEY) != null ? new Date((Long) properties.get(MODIFICATION_TIMESTAMP_PROPERTY_KEY)) : null);


                    entity.setHomeId(properties.get(HOME_ID_KEY) != null ? (String) properties.get(HOME_ID_KEY) : null);

                    entity.setIsProxy(properties.get(IS_PROXY_KEY) != null ? (Boolean) properties.get(IS_PROXY_KEY) : false);
                    Integer value = properties.get(Constants.IS_INCOMPLETE_PROPERTY_KEY) != null ? (Integer) properties.get(Constants.IS_INCOMPLETE_PROPERTY_KEY) : 0;
                    Boolean isIncomplete = value.equals(INCOMPLETE_ENTITY_VALUE) ? Boolean.TRUE : Boolean.FALSE;
                    entity.setIsIncomplete(isIncomplete);

                    entity.setProvenanceType(properties.get(PROVENANCE_TYPE_KEY) != null ? (int) properties.get(PROVENANCE_TYPE_KEY) : 0);
                    String customAttrsString = properties.get(CUSTOM_ATTRIBUTES_PROPERTY_KEY) != null ? (String) properties.get(CUSTOM_ATTRIBUTES_PROPERTY_KEY) : null;
                    entity.setCustomAttributes(StringUtils.isNotEmpty(customAttrsString) ? AtlasType.fromJson(customAttrsString, Map.class) : null);

                    String labels = properties.get(LABELS_PROPERTY_KEY) != null ? (String) properties.get(LABELS_PROPERTY_KEY) : null;
                    entity.setLabels(GraphHelper.parseLabelsString(labels));
                    Object pendingTasks = properties.get(PENDING_TASKS_PROPERTY_KEY);
                    if (pendingTasks instanceof List) {
                        entity.setPendingTasks(new HashSet<>((List<String>) pendingTasks));
                    }

                } else {
                    entity.setGuid(getGuid(entityVertex));
                    entity.setTypeName(getTypeName(entityVertex));
                    entity.setStatus(GraphHelper.getStatus(entityVertex));
                    entity.setVersion(GraphHelper.getVersion(entityVertex));

                    entity.setCreatedBy(GraphHelper.getCreatedByAsString(entityVertex));
                    entity.setUpdatedBy(GraphHelper.getModifiedByAsString(entityVertex));

                    entity.setCreateTime(new Date(GraphHelper.getCreatedTime(entityVertex)));
                    entity.setUpdateTime(new Date(GraphHelper.getModifiedTime(entityVertex)));

                    entity.setHomeId(GraphHelper.getHomeId(entityVertex));

                    entity.setIsProxy(GraphHelper.isProxy(entityVertex));
                    entity.setIsIncomplete(isEntityIncomplete(entityVertex));

                    entity.setProvenanceType(GraphHelper.getProvenanceType(entityVertex));
                    entity.setCustomAttributes(getCustomAttributes(entityVertex));
                    entity.setLabels(getLabels(entityVertex));
                    entity.setPendingTasks(getPendingTasks(entityVertex));
                }
            }
        } catch (Throwable t) {
            LOG.warn("Got exception while mapping system attributes for type {} : ", entity.getTypeName(), t);
        }

        RequestContext.get().endMetricRecord(metricRecorder);
        return entity;
    }

    private void mapAttributes(AtlasVertex entityVertex, AtlasStruct struct, AtlasEntityExtInfo entityExtInfo) throws AtlasBaseException {
        mapAttributes(entityVertex, struct, entityExtInfo, false);
    }

    private void mapAttributes(AtlasVertex entityVertex, AtlasStruct struct, AtlasEntityExtInfo entityExtInfo, boolean isMinExtInfo) throws AtlasBaseException {
        mapAttributes(entityVertex, struct, entityExtInfo, isMinExtInfo, true);
    }

    private void mapAttributes(AtlasVertex entityVertex, AtlasStruct struct, AtlasEntityExtInfo entityExtInfo, boolean isMinExtInfo, boolean includeReferences) throws AtlasBaseException {
        AtlasPerfMetrics.MetricRecorder metricRecorder = RequestContext.get().startMetricRecord("mapAttributes");
        AtlasType objType = typeRegistry.getType(struct.getTypeName());

        if (!(objType instanceof AtlasStructType)) {
            throw new AtlasBaseException(AtlasErrorCode.TYPE_NAME_INVALID, struct.getTypeName());
        }

        AtlasStructType structType = (AtlasStructType) objType;
        Map<String,Object> referenceProperties = Collections.emptyMap();
        boolean enableJanusOptimisation = AtlasConfiguration.ATLAS_INDEXSEARCH_ENABLE_JANUS_OPTIMISATION_EXTENDED.getBoolean() && RequestContext.get().isInvokedByIndexSearch();

        if (enableJanusOptimisation){
            referenceProperties = preloadProperties(entityVertex, structType, structType.getAllAttributes().keySet(), false);
        }

        for (AtlasAttribute attribute : structType.getAllAttributes().values()) {
            Object attrValue;
            if (enableJanusOptimisation) {
                attrValue = getVertexAttributePreFetchCache(entityVertex, attribute, referenceProperties, entityExtInfo, isMinExtInfo, includeReferences);
            } else {
                attrValue = mapVertexToAttribute(entityVertex, attribute, entityExtInfo, isMinExtInfo, includeReferences);
            }

            struct.setAttribute(attribute.getName(), attrValue);
        }
        RequestContext.get().endMetricRecord(metricRecorder);
    }

    private void mapBusinessAttributes(AtlasVertex entityVertex, AtlasEntity entity) throws AtlasBaseException {
        entity.setBusinessAttributes(getBusinessMetadata(entityVertex));
    }

    public List<AtlasClassification> handleGetAllClassifications(AtlasVertex entityVertex) throws AtlasBaseException {
        if(getJanusOptimisationEnabled()) {
            return getAllClassifications_V2(entityVertex);
        } else {
            return getAllClassifications_V1(entityVertex);
        }
    }

    public List<AtlasClassification> getAllClassifications_V2(AtlasVertex entityVertex) throws AtlasBaseException {
        AtlasPerfMetrics.MetricRecorder metricRecorder = RequestContext.get().startMetricRecord("getAllClassifications");
        try {
            if (LOG.isDebugEnabled())
                LOG.debug("Performing getAllClassifications_V2");

            List<AtlasClassification> classifications = tagDAO.getAllClassificationsForVertex(entityVertex.getIdForDisplay());

            // Map each classification's attributes with defaults
            if (CollectionUtils.isNotEmpty(classifications)) {
                classifications = classifications.stream()
                        .map(classification -> {
                            try {
                                return TagAttributeMapper.mapClassificationAttributesWithDefaults(classification, typeRegistry);
                            } catch (AtlasBaseException e) {
                                LOG.error("Error mapping classification attributes with defaults for classification: {}", classification.getTypeName(), e);
                                return classification;
                            }
                        })
                        .collect(Collectors.toList());
            }
            return classifications;
        } catch (Exception e) {
            LOG.error("Error while getting all classifications", e);
            throw new AtlasBaseException(AtlasErrorCode.INTERNAL_ERROR, e);
        } finally {
            RequestContext.get().endMetricRecord(metricRecorder);
        }
    }


    public List<AtlasClassification> getAllClassifications_V1(AtlasVertex entityVertex) throws AtlasBaseException {
        AtlasPerfMetrics.MetricRecorder metricRecorder = RequestContext.get().startMetricRecord("getAllClassifications");
        try {
            if (LOG.isDebugEnabled()) {
                LOG.debug("Performing getAllClassifications");
            }

            // use optimised path only for indexsearch and when flag is enabled!
            if (ATLAS_INDEXSEARCH_ENABLE_JANUS_OPTIMISATION_FOR_CLASSIFICATIONS.getBoolean() && RequestContext.get().isInvokedByIndexSearch()) {
                // Fetch classification vertices directly
                List<Map<String, Object>> classificationProperties = new ArrayList<>();
                List<AtlasClassification> ret = new ArrayList<>();
                ((AtlasJanusGraph) graph).getGraph().traversal()
                        .V(entityVertex.getId())  // Start from the entity vertex
                        .outE(CLASSIFICATION_LABEL) // Get outgoing classification edges
                        .inV() // Move to classification vertex
                        .project(TYPE_NAME_PROPERTY_KEY, CLASSIFICATION_ENTITY_GUID, CLASSIFICATION_ENTITY_STATUS,
                                CLASSIFICATION_VERTEX_PROPAGATE_KEY, CLASSIFICATION_VERTEX_REMOVE_PROPAGATIONS_KEY, CLASSIFICATION_VERTEX_RESTRICT_PROPAGATE_THROUGH_LINEAGE,
                                CLASSIFICATION_VERTEX_RESTRICT_PROPAGATE_THROUGH_HIERARCHY) // Fetch only needed properties
                        .by(__.values(TYPE_NAME_PROPERTY_KEY))
                        .by(__.values(CLASSIFICATION_ENTITY_GUID))
                        .by(__.values(CLASSIFICATION_ENTITY_STATUS))
                        .by(__.values(CLASSIFICATION_VERTEX_PROPAGATE_KEY))
                        .by(__.values(CLASSIFICATION_VERTEX_REMOVE_PROPAGATIONS_KEY))
                        .by(__.values(CLASSIFICATION_VERTEX_RESTRICT_PROPAGATE_THROUGH_LINEAGE))
                        .by(__.values(CLASSIFICATION_VERTEX_RESTRICT_PROPAGATE_THROUGH_HIERARCHY))
                        .toList()
                        .forEach(obj -> {
                            if (obj instanceof Map) {
                                classificationProperties.add((Map<String, Object>) obj);
                            }
                        });
                classificationProperties.forEach(classificationProperty -> {
                    if (classificationProperty != null) {
                        AtlasClassification atlasClassification = new AtlasClassification();
                        atlasClassification.setTypeName(classificationProperty.get(TYPE_NAME_PROPERTY_KEY) != null ? (String) classificationProperty.get(TYPE_NAME_PROPERTY_KEY) : "");
                        atlasClassification.setEntityGuid(classificationProperty.get(CLASSIFICATION_ENTITY_GUID) != null ? (String) classificationProperty.get(CLASSIFICATION_ENTITY_GUID) : "");
                        atlasClassification.setEntityStatus(classificationProperty.get(CLASSIFICATION_ENTITY_STATUS) != null ? AtlasEntity.Status.valueOf((String) classificationProperty.get(CLASSIFICATION_ENTITY_STATUS)) : null);
                        atlasClassification.setPropagate(classificationProperty.get(CLASSIFICATION_VERTEX_PROPAGATE_KEY) != null ? (Boolean) classificationProperty.get(CLASSIFICATION_VERTEX_PROPAGATE_KEY) : null);
                        atlasClassification.setRemovePropagationsOnEntityDelete(classificationProperty.get(CLASSIFICATION_VERTEX_REMOVE_PROPAGATIONS_KEY) != null ? (Boolean) classificationProperty.get(CLASSIFICATION_VERTEX_REMOVE_PROPAGATIONS_KEY) : null);
                        atlasClassification.setRestrictPropagationThroughLineage(classificationProperty.get(CLASSIFICATION_VERTEX_RESTRICT_PROPAGATE_THROUGH_LINEAGE) != null ? (Boolean) classificationProperty.get(CLASSIFICATION_VERTEX_RESTRICT_PROPAGATE_THROUGH_LINEAGE) : null);
                        atlasClassification.setRestrictPropagationThroughHierarchy(classificationProperty.get(CLASSIFICATION_VERTEX_RESTRICT_PROPAGATE_THROUGH_HIERARCHY) != null ? (Boolean) classificationProperty.get(CLASSIFICATION_VERTEX_RESTRICT_PROPAGATE_THROUGH_HIERARCHY) : null);
                        ret.add(atlasClassification);
                    }
                });
                return ret;
            } else {
                List<AtlasClassification> ret = new ArrayList<>();
                Iterable edges = entityVertex.query().direction(AtlasEdgeDirection.OUT).label(CLASSIFICATION_LABEL).edges();

                if (edges != null) {
                    Iterator<AtlasEdge> iterator = edges.iterator();

                    while (iterator.hasNext()) {
                        AtlasEdge classificationEdge = iterator.next();
                        AtlasVertex classificationVertex = classificationEdge != null ? classificationEdge.getInVertex() : null;
                        AtlasClassification classification = toAtlasClassification(classificationVertex);

                        if (classification != null) {
                            ret.add(classification);
                        }
                    }
                }

                RequestContext.get().endMetricRecord(metricRecorder);
                return ret;
            }
        } catch (Exception e) {
            LOG.error("Error while getting all classifications", e);
            throw new AtlasBaseException(AtlasErrorCode.INTERNAL_ERROR, e);
        } finally {
            RequestContext.get().endMetricRecord(metricRecorder);
        }
    }
    public List<AtlasClassification> getDirectClassifications(AtlasVertex entityVertex) throws AtlasBaseException {
        AtlasPerfMetrics.MetricRecorder metricRecorder = RequestContext.get().startMetricRecord("getDirectClassifications");
        try {
            if (LOG.isDebugEnabled()) {
                LOG.debug("Performing getDirectClassifications");
            }

            return tagDAO.getAllDirectTagsForVertex(entityVertex.getIdForDisplay());

        } catch (Exception e) {
            LOG.error("Error while getting direct classifications", e);
            throw new AtlasBaseException(AtlasErrorCode.INTERNAL_ERROR, e);
        } finally {
            RequestContext.get().endMetricRecord(metricRecorder);
        }
    }

    public List<AtlasTermAssignmentHeader> mapAssignedTerms(AtlasVertex entityVertex) {
        List<AtlasTermAssignmentHeader> ret = new ArrayList<>();

        Iterable edges = entityVertex.query().direction(AtlasEdgeDirection.IN).label(TERM_ASSIGNMENT_LABEL).edges();

        if (edges != null) {
            for (final AtlasEdge edge : (Iterable<AtlasEdge>) edges) {
                if (edge != null && GraphHelper.getStatus(edge) != AtlasEntity.Status.DELETED) {
                    ret.add(toTermAssignmentHeader(edge));
                }
            }
        }

        return ret;
    }
    private AtlasTermAssignmentHeader toTermAssignmentHeader(final AtlasEdge edge) {
        AtlasTermAssignmentHeader ret = new AtlasTermAssignmentHeader();

        AtlasVertex termVertex = edge.getOutVertex();

        String guid = GraphHelper.getGuid(termVertex);
        if (guid != null) {
            ret.setTermGuid(guid);
        }

        String relationGuid = edge.getProperty(Constants.RELATIONSHIP_GUID_PROPERTY_KEY, String.class);
        if (relationGuid != null) {
            ret.setRelationGuid(relationGuid);
        }

        Object displayName = AtlasGraphUtilsV2.getEncodedProperty(termVertex, GLOSSARY_TERM_DISPLAY_NAME_ATTR, Object.class);
        if (displayName instanceof String) {
            ret.setDisplayText((String) displayName);
        }

        String description = edge.getProperty(TERM_ASSIGNMENT_ATTR_DESCRIPTION, String.class);
        if (description != null) {
            ret.setDescription(description);
        }

        String expression    = edge.getProperty(TERM_ASSIGNMENT_ATTR_EXPRESSION, String.class);
        if (expression != null) {
            ret.setExpression(expression);
        }

        String status = edge.getProperty(TERM_ASSIGNMENT_ATTR_STATUS, String.class);
        if (status != null) {
            AtlasTermAssignmentStatus assignmentStatus = AtlasTermAssignmentStatus.valueOf(status);
            ret.setStatus(assignmentStatus);
        }

        Integer confidence = edge.getProperty(TERM_ASSIGNMENT_ATTR_CONFIDENCE, Integer.class);
        if (confidence != null) {
            ret.setConfidence(confidence);
        }

        String createdBy = edge.getProperty(TERM_ASSIGNMENT_ATTR_CREATED_BY, String.class);
        if (createdBy != null) {
            ret.setCreatedBy(createdBy);
        }

        String steward = edge.getProperty(TERM_ASSIGNMENT_ATTR_STEWARD, String.class);
        if (steward != null) {
            ret.setSteward(steward);
        }

        String source = edge.getProperty(TERM_ASSIGNMENT_ATTR_SOURCE, String.class);
        if (source != null) {
            ret.setSource(source);
        }

        return ret;
    }

    public void mapClassifications(AtlasVertex entityVertex, AtlasEntity entity) throws AtlasBaseException {
        AtlasPerfMetrics.MetricRecorder metricRecorder = RequestContext.get().startMetricRecord("mapClassifications");
        List<AtlasEdge> edges = getAllClassificationEdges(entityVertex);

        if (CollectionUtils.isNotEmpty(edges)) {
            List<AtlasClassification> allClassifications = new ArrayList<>();

            for (AtlasEdge edge : edges) {
                AtlasVertex         classificationVertex = edge.getInVertex();
                AtlasClassification classification       = toAtlasClassification(classificationVertex);

                if (classification != null) {
                    allClassifications.add(classification);
                }
            }

            entity.setClassifications(allClassifications);
        }
        RequestContext.get().endMetricRecord(metricRecorder);
    }

    private Object mapVertexToAttribute(AtlasVertex entityVertex, AtlasAttribute attribute, AtlasEntityExtInfo entityExtInfo, final boolean isMinExtInfo) throws AtlasBaseException {
        return mapVertexToAttribute(entityVertex, attribute, entityExtInfo, isMinExtInfo, true);
    }

    private Object mapVertexToAttribute(AtlasVertex entityVertex, AtlasAttribute attribute, AtlasEntityExtInfo entityExtInfo, final boolean isMinExtInfo, boolean includeReferences) throws AtlasBaseException {
        return mapVertexToAttribute(entityVertex, attribute, entityExtInfo, isMinExtInfo, includeReferences, false);
    }

    private Object mapVertexToAttribute(AtlasVertex entityVertex, AtlasAttribute attribute, AtlasEntityExtInfo entityExtInfo, final boolean isMinExtInfo, boolean includeReferences, boolean ignoreInactive) throws AtlasBaseException {
        AtlasPerfMetrics.MetricRecorder metricRecorder = RequestContext.get().startMetricRecord("mapVertexToAttribute");
        try {
            Object    ret                = null;
            AtlasType attrType           = attribute.getAttributeType();
            String    edgeLabel          = attribute.getRelationshipEdgeLabel();
            boolean   isOwnedAttribute   = attribute.isOwnedRef();
            AtlasRelationshipEdgeDirection edgeDirection = attribute.getRelationshipEdgeDirection();

            if (LOG.isDebugEnabled()) {
                LOG.debug("Mapping vertex {} to atlas entity {}.{}", entityVertex, attribute.getDefinedInDef().getName(), attribute.getName());
            }

            switch (attrType.getTypeCategory()) {
                case PRIMITIVE:
                    ret = mapVertexToPrimitive(entityVertex, attribute.getVertexPropertyName(), attribute.getAttributeDef());
                    break;
                case ENUM:
                    ret = AtlasGraphUtilsV2.getEncodedProperty(entityVertex, attribute.getVertexPropertyName(), Object.class);
                    break;
                case STRUCT:
                    edgeLabel = AtlasGraphUtilsV2.getEdgeLabel(attribute.getName());
                    ret = mapVertexToStruct(entityVertex, edgeLabel, null, entityExtInfo, isMinExtInfo);
                    break;
                case OBJECT_ID_TYPE:
                    if (includeReferences) {
                        if (attribute.getDefinedInType().getTypeCategory() == TypeCategory.STRUCT) {
                            //Struct attribute having ObjectId as type
                            edgeLabel = AtlasGraphUtilsV2.getEdgeLabel(attribute.getName());
                        }
                        ret = attribute.getAttributeDef().isSoftReferenced() ? mapVertexToObjectIdForSoftRef(entityVertex, attribute, entityExtInfo, isMinExtInfo) :
                                mapVertexToObjectId(entityVertex, edgeLabel, null, entityExtInfo, isOwnedAttribute, edgeDirection, isMinExtInfo);
                    } else {
                        ret = null;
                    }
                    break;
                case ARRAY: {
                    final boolean skipAttribute;

                    if (!includeReferences) {
                        AtlasType elementType = ((AtlasArrayType) attrType).getElementType();

                        skipAttribute = (elementType instanceof AtlasObjectIdType || elementType instanceof AtlasEntityType);
                    } else {
                        skipAttribute = false;
                    }

                    if (skipAttribute) {
                        ret = null;
                    } else {
                        if (attribute.getAttributeDef().isSoftReferenced()) {
                            ret = mapVertexToArrayForSoftRef(entityVertex, attribute, entityExtInfo, isMinExtInfo);
                        } else {
                            ret = mapVertexToArray(entityVertex, entityExtInfo, isOwnedAttribute, attribute, isMinExtInfo, includeReferences, ignoreInactive);
                        }
                    }
                }
                break;
                case MAP: {
                    final boolean skipAttribute;

                    if (!includeReferences) {
                        AtlasType valueType = ((AtlasMapType) attrType).getValueType();

                        skipAttribute = (valueType instanceof AtlasObjectIdType || valueType instanceof AtlasEntityType);
                    } else {
                        skipAttribute = false;
                    }

                    if (skipAttribute) {
                        ret = null;
                    } else {
                        if (attribute.getAttributeDef().isSoftReferenced()) {
                            ret = mapVertexToMapForSoftRef(entityVertex, attribute, entityExtInfo, isMinExtInfo);
                        } else {
                            ret = mapVertexToMap(entityVertex, entityExtInfo, isOwnedAttribute, attribute, isMinExtInfo, includeReferences);
                        }
                    }
                }
                break;
                case CLASSIFICATION:
                    // do nothing
                    break;
            }

            return ret;
        } finally {
            RequestContext.get().endMetricRecord(metricRecorder);
        }
    }

    private Map<String, AtlasObjectId> mapVertexToMapForSoftRef(AtlasVertex entityVertex,  AtlasAttribute attribute, AtlasEntityExtInfo entityExtInfo, final boolean isMinExtInfo) {
        Map<String, AtlasObjectId> ret        = null;
        Map                        softRefVal = entityVertex.getProperty(attribute.getVertexPropertyName(), Map.class);

        if (MapUtils.isEmpty(softRefVal)) {
            return softRefVal;
        } else {
            ret = new HashMap<>();

            for (Object mapKey : softRefVal.keySet()) {
                AtlasObjectId objectId = getAtlasObjectIdFromSoftRefFormat(Objects.toString(softRefVal.get(mapKey)), attribute, entityExtInfo, isMinExtInfo);

                if (objectId != null) {
                    ret.put(Objects.toString(mapKey), objectId);
                }
            }
        }
        return ret;
    }

    private List<AtlasObjectId> mapVertexToArrayForSoftRef(AtlasVertex entityVertex, AtlasAttribute attribute, AtlasEntityExtInfo entityExtInfo, final boolean isMinExtInfo) {
        List<AtlasObjectId> ret        = null;
        List                softRefVal = entityVertex.getListProperty(attribute.getVertexPropertyName(), List.class);

        if (CollectionUtils.isEmpty(softRefVal)) {
            return softRefVal;
        } else {
            ret = new ArrayList<>();

            for (Object o : softRefVal) {
                AtlasObjectId objectId = getAtlasObjectIdFromSoftRefFormat(Objects.toString(o), attribute, entityExtInfo, isMinExtInfo);

                if(objectId != null) {
                    ret.add(objectId);
                }
            }
        }

        return ret;
    }

    private AtlasObjectId mapVertexToObjectIdForSoftRef(AtlasVertex entityVertex, AtlasAttribute attribute, AtlasEntityExtInfo entityExtInfo, final boolean isMinExtInfo) {
        String softRefVal = AtlasGraphUtilsV2.getEncodedProperty(entityVertex, attribute.getVertexPropertyName(), String.class);

        return StringUtils.isNotEmpty(softRefVal) ? getAtlasObjectIdFromSoftRefFormat(softRefVal, attribute, entityExtInfo, isMinExtInfo) : null;
    }

    private AtlasObjectId getAtlasObjectIdFromSoftRefFormat(String softRefVal, AtlasAttribute attribute, AtlasEntityExtInfo entityExtInfo, final boolean isMinExtInfo) {
        AtlasObjectId ret = AtlasEntityUtil.parseSoftRefValue(softRefVal);

        if(ret != null) {
            if (entityExtInfo != null && attribute.isOwnedRef()) {
                try {
                    AtlasVertex referenceVertex = getEntityVertex(ret.getGuid());

                    if (referenceVertex != null) {
                        final AtlasEntity entity;

                        if (isMinExtInfo) {
                            entity = mapVertexToAtlasEntityMin(referenceVertex, entityExtInfo);
                        } else {
                            entity = mapVertexToAtlasEntity(referenceVertex, entityExtInfo);
                        }

                        if (entity != null) {
                            ret = toAtlasObjectId(entity);
                        }
                    }
                } catch (AtlasBaseException excp) {
                    LOG.info("failed to retrieve soft-referenced entity(typeName={}, guid={}); errorCode={}. Ignoring", ret.getTypeName(), ret.getGuid(), excp.getAtlasErrorCode());
                }
            }
        }

        return ret;
    }

    private Map<String, Object> mapVertexToMap(AtlasVertex entityVertex, AtlasEntityExtInfo entityExtInfo,
                                               boolean isOwnedAttribute, AtlasAttribute attribute, final boolean isMinExtInfo, boolean includeReferences) throws AtlasBaseException {

        Map<String, Object> ret          = null;
        AtlasMapType        mapType      = (AtlasMapType) attribute.getAttributeType();
        AtlasType           mapValueType = mapType.getValueType();

        if (LOG.isDebugEnabled()) {
            LOG.debug("Mapping map attribute {} for vertex {}", mapType.getTypeName(), entityVertex);
        }

        if (isReference(mapValueType)) {
            Map<String, Object> currentMap = getReferenceMap(entityVertex, attribute);

            if (MapUtils.isNotEmpty(currentMap)) {
                ret = new HashMap<>();

                for (Map.Entry<String, Object> entry : currentMap.entrySet()) {
                    String mapKey    = entry.getKey();
                    Object keyValue  = entry.getValue();
                    Object mapValue  = mapVertexToCollectionEntry(entityVertex, mapValueType, keyValue, attribute.getRelationshipEdgeLabel(),
                                                                  entityExtInfo, isOwnedAttribute, attribute.getRelationshipEdgeDirection(), isMinExtInfo, includeReferences);
                    if (mapValue != null) {
                        ret.put(mapKey, mapValue);
                    }
                }
            }
        } else {
            ret = getPrimitiveMap(entityVertex, attribute.getVertexPropertyName());
        }

        return ret;
    }

    private List<Object> mapVertexToArray(AtlasVertex entityVertex, AtlasEntityExtInfo entityExtInfo,
                                          boolean isOwnedAttribute, AtlasAttribute attribute, final boolean isMinExtInfo,
                                          boolean includeReferences, boolean ignoreInactive) throws AtlasBaseException {

        AtlasArrayType arrayType        = (AtlasArrayType) attribute.getAttributeType();
        AtlasType      arrayElementType = arrayType.getElementType();
        List<Object>   arrayElements    = getArrayElementsProperty(arrayElementType, entityVertex, attribute);

        if (LOG.isDebugEnabled()) {
            LOG.debug("Mapping array attribute {} for vertex {}", arrayElementType.getTypeName(), entityVertex);
        }

        if (CollectionUtils.isEmpty(arrayElements)) {
            return arrayElements;
        }

        List                           arrValues     = new ArrayList(arrayElements.size());
        String                         edgeLabel     = attribute.getRelationshipEdgeLabel();
        AtlasRelationshipEdgeDirection edgeDirection = attribute.getRelationshipEdgeDirection();

        for (Object element : arrayElements) {
            // When internal types are deleted, sometimes the collection type attribute will contain a null value
            // Graph layer does erroneous mapping of the null element, hence avoiding the processing of the null element
            if (element == null) {
                LOG.debug("Skipping null arrayElement");
                continue;
            }

            if (isInactiveEdge(element, ignoreInactive)) {
                continue;
            }

            Object arrValue = mapVertexToCollectionEntry(entityVertex, arrayElementType, element, edgeLabel,
                                                         entityExtInfo, isOwnedAttribute, edgeDirection, isMinExtInfo, includeReferences);

            if (arrValue != null) {
                arrValues.add(arrValue);
            }
        }

        return arrValues;
    }

    private Object mapVertexToCollectionEntry(AtlasVertex entityVertex, AtlasType arrayElement, Object value,
                                              String edgeLabel, AtlasEntityExtInfo entityExtInfo, boolean isOwnedAttribute,
                                              AtlasRelationshipEdgeDirection edgeDirection, final boolean isMinExtInfo, boolean includeReferences) throws AtlasBaseException {
        Object ret = null;

        switch (arrayElement.getTypeCategory()) {
            case PRIMITIVE:
            case ENUM:
            case ARRAY:
            case MAP:
                ret = value;
                break;

            case CLASSIFICATION:
                break;

            case STRUCT:
                ret = mapVertexToStruct(entityVertex, edgeLabel, (AtlasEdge) value, entityExtInfo, isMinExtInfo);
                break;

            case OBJECT_ID_TYPE:
                ret = includeReferences ? mapVertexToObjectId(entityVertex, edgeLabel, (AtlasEdge) value, entityExtInfo, isOwnedAttribute, edgeDirection, isMinExtInfo) : null;
                break;

            default:
                break;
        }

        return ret;
    }

    public static Object mapVertexToPrimitive(AtlasElement entityVertex, final String vertexPropertyName, AtlasAttributeDef attrDef) {
        Object ret = null;

        if (AtlasGraphUtilsV2.getEncodedProperty(entityVertex, vertexPropertyName, Object.class) == null) {
            return null;
        }

        switch (attrDef.getTypeName().toLowerCase()) {
            case ATLAS_TYPE_STRING:
                ret = AtlasGraphUtilsV2.getEncodedProperty(entityVertex, vertexPropertyName, String.class);
                break;
            case ATLAS_TYPE_SHORT:
                ret = AtlasGraphUtilsV2.getEncodedProperty(entityVertex, vertexPropertyName, Short.class);
                break;
            case ATLAS_TYPE_INT:
                ret = AtlasGraphUtilsV2.getEncodedProperty(entityVertex, vertexPropertyName, Integer.class);
                break;
            case ATLAS_TYPE_BIGINTEGER:
                ret = AtlasGraphUtilsV2.getEncodedProperty(entityVertex, vertexPropertyName, BigInteger.class);
                break;
            case ATLAS_TYPE_BOOLEAN:
                ret = AtlasGraphUtilsV2.getEncodedProperty(entityVertex, vertexPropertyName, Boolean.class);
                break;
            case ATLAS_TYPE_BYTE:
                ret = AtlasGraphUtilsV2.getEncodedProperty(entityVertex, vertexPropertyName, Byte.class);
                break;
            case ATLAS_TYPE_LONG:
                ret = AtlasGraphUtilsV2.getEncodedProperty(entityVertex, vertexPropertyName, Long.class);
                break;
            case ATLAS_TYPE_FLOAT:
                ret = AtlasGraphUtilsV2.getEncodedProperty(entityVertex, vertexPropertyName, Float.class);
                break;
            case ATLAS_TYPE_DOUBLE:
                ret = AtlasGraphUtilsV2.getEncodedProperty(entityVertex, vertexPropertyName, Double.class);
                break;
            case ATLAS_TYPE_BIGDECIMAL:
                ret = AtlasGraphUtilsV2.getEncodedProperty(entityVertex, vertexPropertyName, BigDecimal.class);
                break;
            case ATLAS_TYPE_DATE:
                ret = new Date(AtlasGraphUtilsV2.getEncodedProperty(entityVertex, vertexPropertyName, Long.class));
                break;
            default:
                break;
        }

        return ret;
    }

    private AtlasObjectId mapVertexToObjectId(AtlasVertex entityVertex, String edgeLabel, AtlasEdge edge,
                                              AtlasEntityExtInfo entityExtInfo, boolean isOwnedAttribute,
                                              AtlasRelationshipEdgeDirection edgeDirection, final boolean isMinExtInfo) throws AtlasBaseException {
        AtlasObjectId ret = null;

        if (edge == null) {
            edge = graphHelper.getEdgeForLabel(entityVertex, edgeLabel, edgeDirection);
        }

        if (GraphHelper.elementExists(edge)) {
            if (!RequestContext.get().isAllowDeletedRelationsIndexsearch() && getState(edge) == Id.EntityState.DELETED ) {
                return null;
            }

            AtlasVertex referenceVertex = edge.getInVertex();

            if (StringUtils.equals(getIdFromVertex(referenceVertex), getIdFromVertex(entityVertex))) {
                referenceVertex = edge.getOutVertex();
            }

            if (referenceVertex != null) {
                if (entityExtInfo != null && isOwnedAttribute) {
                    final AtlasEntity entity;

                    if (isMinExtInfo) {
                        entity = mapVertexToAtlasEntityMin(referenceVertex, entityExtInfo);
                    } else {
                        entity = mapVertexToAtlasEntity(referenceVertex, entityExtInfo);
                    }

                    if (entity != null) {
                        ret = AtlasTypeUtil.getAtlasObjectId(entity);
                    }
                } else {
                    ret = toAtlasObjectId(referenceVertex);
                }

                if (ret == null) {
                    LOG.warn("Found corrupted vertex with Id: {}", referenceVertex.getIdForDisplay());
                }
            }

            if (ret != null && RequestContext.get().isIncludeRelationshipAttributes()) {
                String relationshipTypeName = GraphHelper.getTypeName(edge);
                boolean isRelationshipAttribute = typeRegistry.getRelationshipDefByName(relationshipTypeName) != null;
                if (isRelationshipAttribute) {
                    AtlasRelationship relationship = mapEdgeToAtlasRelationship(edge);
                    Map<String, Object> relationshipAttributes = mapOf("typeName", relationshipTypeName);
                    relationshipAttributes.put("attributes", relationship.getAttributes());

                    if (ret.getAttributes() == null) {
                        ret.setAttributes(mapOf("relationshipAttributes", relationshipAttributes));
                    } else {
                        ret.getAttributes().put("relationshipAttributes", relationshipAttributes);
                    }
                }
            }
        }

        return ret;
    }

    private AtlasStruct mapVertexToStruct(AtlasVertex entityVertex, String edgeLabel, AtlasEdge edge, AtlasEntityExtInfo entityExtInfo, final boolean isMinExtInfo) throws AtlasBaseException {
        AtlasPerfMetrics.MetricRecorder metricRecorder = RequestContext.get().startMetricRecord("mapVertexToStruct");
        try {
            AtlasStruct ret = null;

            if (edge == null) {
                edge = graphHelper.getEdgeForLabel(entityVertex, edgeLabel);
            }

            if (GraphHelper.elementExists(edge)) {
                final AtlasVertex referenceVertex = edge.getInVertex();

                if (referenceVertex == null) {
                    LOG.error("reference vertex not found  on edge {} from vertex {} ", edge.getId(), getGuid(entityVertex));
                    return ret;
                }

                String typeName = getTypeName(referenceVertex);

                if (StringUtils.isEmpty(typeName)) {
                    LOG.error("typeName not found on edge {} from vertex {} ", edge.getId(), getGuid(entityVertex));
                    return ret;
                }

                ret = new AtlasStruct(typeName);

                mapAttributes(referenceVertex, ret, entityExtInfo, isMinExtInfo);
            }

            return ret;
        } finally {
            RequestContext.get().endMetricRecord(metricRecorder);
        }
    }

    public Object getVertexAttribute(AtlasVertex vertex, AtlasAttribute attribute) throws AtlasBaseException {
        return vertex != null && attribute != null ? mapVertexToAttribute(vertex, attribute, null, false) : null;
    }

    public Object getVertexAttributePreFetchCache(AtlasVertex vertex, AtlasAttribute attribute, Map<String, Object> properties,  AtlasEntityExtInfo entityExtInfo, final boolean isMinExtInfo, final boolean includeReferences) throws AtlasBaseException {
        AtlasPerfMetrics.MetricRecorder metricRecorder = RequestContext.get().startMetricRecord("getVertexAttributePreFetchCache");

        try{
            if (vertex == null || attribute == null) {
                return null;
            }

            TypeCategory typeCategory = attribute.getAttributeType().getTypeCategory();
            TypeCategory elementTypeCategory = typeCategory == TypeCategory.ARRAY ? ((AtlasArrayType) attribute.getAttributeType()).getElementType().getTypeCategory() : null;
            boolean isArrayOfPrimitives = typeCategory.equals(TypeCategory.ARRAY) && elementTypeCategory.equals(TypeCategory.PRIMITIVE);
            boolean isArrayOfMap = typeCategory.equals(TypeCategory.ARRAY) && elementTypeCategory.equals(TypeCategory.MAP);
            boolean isArrayOfEnum = typeCategory.equals(TypeCategory.ARRAY) && elementTypeCategory.equals(TypeCategory.ENUM);
            boolean isPrefetchValueFinal = (typeCategory.equals(TypeCategory.PRIMITIVE) || typeCategory.equals(TypeCategory.ENUM) || typeCategory.equals(TypeCategory.MAP) || isArrayOfPrimitives || isArrayOfMap || isArrayOfEnum);
            boolean isMultiValueBusinessAttribute = attribute.getDefinedInType() != null && attribute.getDefinedInType().getTypeCategory() == TypeCategory.BUSINESS_METADATA && (isArrayOfPrimitives || isArrayOfEnum);


            // value is present and value is not marker (SPACE for further lookup) and type is primitive or array of primitives
            if (properties.get(attribute.getName()) != null && properties.get(attribute.getName()) != StringUtils.SPACE && (isMultiValueBusinessAttribute || isPrefetchValueFinal)) {
                return properties.get(attribute.getName());
            }

            // if value is empty && element is array and not inward relation, return empty list
            if (properties.get(attribute.getName()) == null && typeCategory.equals(TypeCategory.ARRAY)) {
                return new ArrayList<>();
            }

            //when value is not present and type is primitive, return null
            if(properties.get(attribute.getName()) == null && isPrefetchValueFinal) {
                return null;
            }

            // value is present as marker , fetch the value from the vertex
            if (properties.get(attribute.getName()) != null && properties.get(attribute.getName()).equals(StringUtils.SPACE)) {
                return mapVertexToAttribute(vertex, attribute, entityExtInfo , isMinExtInfo, includeReferences);
            }

            return null;
        } finally {
            RequestContext.get().endMetricRecord(metricRecorder);
        }
    }

    public Object getVertexAttributePreFetchCache(AtlasVertex vertex, AtlasAttribute attribute, Map<String, Object> properties) throws AtlasBaseException {
        return getVertexAttributePreFetchCache(vertex, attribute, properties, null, false, true);
    }


    private Object getVertexAttributeIgnoreInactive(AtlasVertex vertex, AtlasAttribute attribute) throws AtlasBaseException {
        return vertex != null && attribute != null ? mapVertexToAttribute(vertex, attribute, null, false, true, true) : null;
    }

    private void mapRelationshipAttributes(AtlasVertex entityVertex, AtlasEntity entity, AtlasEntityExtInfo entityExtInfo, boolean isMinExtInfo) throws AtlasBaseException {
        AtlasPerfMetrics.MetricRecorder metricRecorder = RequestContext.get().startMetricRecord("EntityGraphRetriever.mapRelationshipAttributes");

        try {
            AtlasEntityType entityType = typeRegistry.getEntityTypeByName(entity.getTypeName());

            if (entityType == null) {
                throw new AtlasBaseException(AtlasErrorCode.TYPE_NAME_INVALID, entity.getTypeName());
            }

            for (String attributeName : entityType.getRelationshipAttributes().keySet()) {
                mapVertexToRelationshipAttribute(entityVertex, entityType, attributeName, entity, entityExtInfo, isMinExtInfo);
            }
        } finally {
            RequestContext.get().endMetricRecord(metricRecorder);
        }
    }

    private void mapMandatoryRelationshipAttributes(AtlasVertex entityVertex, AtlasEntity entity) throws AtlasBaseException {
        AtlasPerfMetrics.MetricRecorder metricRecorder = RequestContext.get().startMetricRecord("EntityGraphRetriever.mapMandatoryRelationshipAttributes");

        try {
            AtlasEntityType entityType = typeRegistry.getEntityTypeByName(entity.getTypeName());

            if (entityType == null) {
                throw new AtlasBaseException(AtlasErrorCode.TYPE_NAME_INVALID, entity.getTypeName());
            }

            for (Map<String, AtlasAttribute> attrs : entityType.getRelationshipAttributes().values()) {
                for (AtlasAttribute attr : attrs.values()) {
                    if (!attr.getAttributeDef().getIsOptional()) {
                        String attrName = attr.getAttributeDef().getName();
                        mapVertexToRelationshipAttribute(entityVertex, entityType, attrName, entity, null, false);
                    }
                }
            }
        } finally {
            RequestContext.get().endMetricRecord(metricRecorder);
        }
    }

    private Object mapVertexToRelationshipAttribute(AtlasVertex entityVertex, AtlasEntityType entityType, String attributeName, AtlasEntity entity, AtlasEntityExtInfo entityExtInfo, boolean isMinExtInfo) throws AtlasBaseException {
        AtlasPerfMetrics.MetricRecorder metricRecorder = RequestContext.get().startMetricRecord("mapVertexToRelationshipAttribute");

        try {
            Object                ret                  = null;
            String                relationshipTypeName = graphHelper.getRelationshipTypeName(entityVertex, entityType, attributeName);
            AtlasRelationshipType relationshipType     = relationshipTypeName != null ? typeRegistry.getRelationshipTypeByName(relationshipTypeName) : null;

            if (relationshipType == null) {
                throw new AtlasBaseException(AtlasErrorCode.RELATIONSHIPDEF_INVALID, "relationshipDef is null");
            }

            AtlasAttribute          attribute       = entityType.getRelationshipAttribute(attributeName, relationshipTypeName);
            AtlasRelationshipDef    relationshipDef = relationshipType.getRelationshipDef();
            AtlasRelationshipEndDef endDef1         = relationshipDef.getEndDef1();
            AtlasRelationshipEndDef endDef2         = relationshipDef.getEndDef2();
            AtlasEntityType         endDef1Type     = typeRegistry.getEntityTypeByName(endDef1.getType());
            AtlasEntityType         endDef2Type     = typeRegistry.getEntityTypeByName(endDef2.getType());
            AtlasRelationshipEndDef attributeEndDef = null;

            if (endDef1Type.isTypeOrSuperTypeOf(entityType.getTypeName()) && StringUtils.equals(endDef1.getName(), attributeName)) {
                attributeEndDef = endDef1;
            } else if (endDef2Type.isTypeOrSuperTypeOf(entityType.getTypeName()) && StringUtils.equals(endDef2.getName(), attributeName)) {
                attributeEndDef = endDef2;
            }

            if (attributeEndDef == null) {
                throw new AtlasBaseException(AtlasErrorCode.RELATIONSHIPDEF_INVALID, relationshipDef.toString());
            }

            switch (attributeEndDef.getCardinality()) {
                case SINGLE:
                    ret = mapRelatedVertexToObjectId(entityVertex, attribute, entityExtInfo, isMinExtInfo);
                    break;

                case LIST:
                case SET:
                    ret = mapRelationshipArrayAttribute(entityVertex, attribute, entityExtInfo, isMinExtInfo);
                    break;
            }

            // Set Relationship attributes, even if the value is null
            entity.setRelationshipAttribute(attributeName, ret);

            if (attributeEndDef.getIsLegacyAttribute() && !entity.hasAttribute(attributeName)) {
                entity.setAttribute(attributeName, toLegacyAttribute(ret));
            }

            return ret;
        } finally {
            RequestContext.get().endMetricRecord(metricRecorder);
        }
    }

    private Object toLegacyAttribute(Object obj) {
        final Object ret;

        if (obj instanceof AtlasRelatedObjectId) {
            ret = toLegacyAttribute((AtlasRelatedObjectId) obj);
        } else if (obj instanceof Collection) {
            ret = toLegacyAttribute((Collection) obj);
        } else if (obj instanceof Map) {
            ret = toLegacyAttribute((Map) obj);
        } else {
            ret = obj;
        }

        return ret;
    }

    private AtlasObjectId toLegacyAttribute(AtlasRelatedObjectId relatedObjId) {
        final AtlasObjectId ret;

        if (relatedObjId.getRelationshipStatus() == DELETED && relatedObjId.getEntityStatus() == AtlasEntity.Status.ACTIVE) {
            ret = null;
        } else {
            ret = new AtlasObjectId(relatedObjId);
        }

        return ret;
    }

    private Collection toLegacyAttribute(Collection collection) {
        final List ret = new ArrayList();

        for (Object elem : collection) {
            Object objId = toLegacyAttribute(elem);

            if (objId != null) {
                ret.add(objId);
            }
        }

        return ret;
    }

    private Map toLegacyAttribute(Map map) {
        final Map ret = new HashMap();

        for (Object key : map.keySet()) {
            Object elem = toLegacyAttribute(map.get(key));

            if (elem != null) {
                ret.put(key, elem);
            }
        }

        return ret;
    }

    private AtlasObjectId mapRelatedVertexToObjectId(AtlasVertex entityVertex, AtlasAttribute attribute, AtlasEntityExtInfo entityExtInfo, boolean isMinExtInfo) throws AtlasBaseException {
        AtlasEdge edge = graphHelper.getEdgeForLabel(entityVertex, attribute.getRelationshipEdgeLabel(), attribute.getRelationshipEdgeDirection());

        return mapVertexToRelatedObjectId(entityVertex, edge, attribute.isOwnedRef(), entityExtInfo, isMinExtInfo);
    }

    private List<AtlasRelatedObjectId> mapRelationshipArrayAttribute(AtlasVertex entityVertex, AtlasAttribute attribute, AtlasEntityExtInfo entityExtInfo, boolean isMinExtInfo) throws AtlasBaseException {
        List<AtlasRelatedObjectId> ret   = new ArrayList<>();
        Iterator<AtlasEdge>        edges = null;

        if (attribute.getRelationshipEdgeDirection() == IN) {
            edges = getIncomingEdgesByLabel(entityVertex, attribute.getRelationshipEdgeLabel());
        } else if (attribute.getRelationshipEdgeDirection() == OUT) {
            edges = getOutGoingEdgesByLabel(entityVertex, attribute.getRelationshipEdgeLabel());
        } else if (attribute.getRelationshipEdgeDirection() == BOTH) {
            edges = getAdjacentEdgesByLabel(entityVertex, AtlasEdgeDirection.BOTH, attribute.getRelationshipEdgeLabel());
        }

        if (edges != null) {
            while (edges.hasNext()) {
                AtlasEdge relationshipEdge = edges.next();

                AtlasRelatedObjectId relatedObjectId = mapVertexToRelatedObjectId(entityVertex, relationshipEdge, attribute.isOwnedRef(), entityExtInfo, isMinExtInfo);

                ret.add(relatedObjectId);
            }
        }

        return ret;
    }

    private AtlasRelatedObjectId mapVertexToRelatedObjectId(AtlasVertex entityVertex, AtlasEdge edge, boolean isOwnedRef, AtlasEntityExtInfo entityExtInfo, boolean isMinExtInfo) throws AtlasBaseException {
        AtlasRelatedObjectId ret = null;

        if (GraphHelper.elementExists(edge)) {
            AtlasVertex referenceVertex = edge.getInVertex();

            if (StringUtils.equals(getIdFromVertex(referenceVertex), getIdFromVertex(entityVertex))) {
                referenceVertex = edge.getOutVertex();
            }

            if (referenceVertex != null) {
                String             entityTypeName = getTypeName(referenceVertex);
                String             entityGuid     = getGuid(referenceVertex);
                AtlasEntity.Status entityStatus   = GraphHelper.getStatus(referenceVertex);
                AtlasRelationship  relationship   = mapEdgeToAtlasRelationship(edge);

                ret = new AtlasRelatedObjectId(entityGuid, entityTypeName, entityStatus,
                                               relationship.getGuid(), relationship.getStatus(),
                                               new AtlasStruct(relationship.getTypeName(), relationship.getAttributes()));

                Object displayText = getDisplayText(referenceVertex, entityTypeName);

                if (displayText != null) {
                    ret.setDisplayText(displayText.toString());
                }

                if (isOwnedRef && entityExtInfo != null) {
                    if (isMinExtInfo) {
                        mapVertexToAtlasEntityMin(referenceVertex, entityExtInfo);
                    } else {
                        mapVertexToAtlasEntity(referenceVertex, entityExtInfo);
                    }
                }

            }
        }

        return ret;
    }

    private Object getDisplayText(AtlasVertex entityVertex, String entityTypeName) throws AtlasBaseException {
        return getDisplayText(entityVertex, typeRegistry.getEntityTypeByName(entityTypeName));
    }

    private Object getDisplayText(AtlasVertex entityVertex, AtlasEntityType entityType) throws AtlasBaseException {
        Object ret = null;

        if (entityType != null) {
            String displayTextAttribute = entityType.getDisplayTextAttribute();

            if (displayTextAttribute != null) {
                ret = getVertexAttribute(entityVertex, entityType.getAttribute(displayTextAttribute));
            }

            if (ret == null) {
                ret = getVertexAttribute(entityVertex, entityType.getAttribute(NAME));

                if (ret == null) {
                    ret = getVertexAttribute(entityVertex, entityType.getAttribute(DISPLAY_NAME));

                    if (ret == null) {
                        ret = getVertexAttribute(entityVertex, entityType.getAttribute(QUALIFIED_NAME));
                    }
                }
            }
        }

        return ret;
    }

    public AtlasRelationship mapEdgeToAtlasRelationship(AtlasEdge edge) throws AtlasBaseException {
        return mapEdgeToAtlasRelationship(edge, false).getRelationship();
    }

    public AtlasRelationshipWithExtInfo mapEdgeToAtlasRelationshipWithExtInfo(AtlasEdge edge) throws AtlasBaseException {
        return mapEdgeToAtlasRelationship(edge, true);
    }

    public AtlasRelationshipWithExtInfo mapEdgeToAtlasRelationship(AtlasEdge edge, boolean extendedInfo) throws AtlasBaseException {
        AtlasRelationshipWithExtInfo ret = new AtlasRelationshipWithExtInfo();

        mapSystemAttributes(edge, ret, extendedInfo);

        mapAttributes(edge, ret);

        return ret;
    }

    private AtlasRelationshipWithExtInfo mapSystemAttributes(AtlasEdge edge, AtlasRelationshipWithExtInfo relationshipWithExtInfo, boolean extendedInfo) throws AtlasBaseException {
        if (LOG.isDebugEnabled()) {
            LOG.debug("Mapping system attributes for relationship");
        }

        AtlasRelationship relationship = relationshipWithExtInfo.getRelationship();

        if (relationship == null) {
            relationship = new AtlasRelationship();

            relationshipWithExtInfo.setRelationship(relationship);
        }

        relationship.setGuid(getRelationshipGuid(edge));
        relationship.setTypeName(getTypeName(edge));

        relationship.setCreatedBy(GraphHelper.getCreatedByAsString(edge));
        relationship.setUpdatedBy(GraphHelper.getModifiedByAsString(edge));

        relationship.setCreateTime(new Date(GraphHelper.getCreatedTime(edge)));
        relationship.setUpdateTime(new Date(GraphHelper.getModifiedTime(edge)));

        Long version = GraphHelper.getVersion(edge);
        if (version == null) {
            version = Long.valueOf(1L);
        }
        relationship.setVersion(version);

        Integer provenanceType = GraphHelper.getProvenanceType(edge);
        if (provenanceType == null) {
            provenanceType = Integer.valueOf(0);
        }
        relationship.setProvenanceType(provenanceType);
        relationship.setHomeId(GraphHelper.getHomeId(edge));

        relationship.setStatus(GraphHelper.getEdgeStatus(edge));

        AtlasVertex end1Vertex = edge.getOutVertex();
        AtlasVertex end2Vertex = edge.getInVertex();

        relationship.setEnd1(new AtlasObjectId(getGuid(end1Vertex), getTypeName(end1Vertex), getEntityUniqueAttribute(end1Vertex)));
        relationship.setEnd2(new AtlasObjectId(getGuid(end2Vertex), getTypeName(end2Vertex), getEntityUniqueAttribute(end2Vertex)));

        relationship.setLabel(edge.getLabel());
        relationship.setPropagateTags(getPropagateTags(edge));

        if (extendedInfo) {
            addToReferredEntities(relationshipWithExtInfo, end1Vertex);
            addToReferredEntities(relationshipWithExtInfo, end2Vertex);
        }

        // set propagated and blocked propagated classifications
        readClassificationsFromEdge(edge, relationshipWithExtInfo, extendedInfo);

        return relationshipWithExtInfo;
    }

    private void readClassificationsFromEdge(AtlasEdge edge, AtlasRelationshipWithExtInfo relationshipWithExtInfo, boolean extendedInfo) throws AtlasBaseException {
        List<AtlasVertex>        classificationVertices    = getPropagatableClassifications(edge);
        List<String>             blockedClassificationIds  = getBlockedClassificationIds(edge);
        AtlasRelationship        relationship              = relationshipWithExtInfo.getRelationship();
        Set<AtlasClassification> propagatedClassifications = new HashSet<>();
        Set<AtlasClassification> blockedClassifications    = new HashSet<>();

        for (AtlasVertex classificationVertex : classificationVertices) {
            String              classificationId = classificationVertex.getIdForDisplay();
            AtlasClassification classification   = toAtlasClassification(classificationVertex);

            if (classification == null) {
                continue;
            }

            if (blockedClassificationIds.contains(classificationId)) {
                blockedClassifications.add(classification);
            } else {
                propagatedClassifications.add(classification);
            }

            // add entity headers to referred entities
            if (extendedInfo) {
                addToReferredEntities(relationshipWithExtInfo, classification.getEntityGuid());
            }
        }

        relationship.setPropagatedClassifications(propagatedClassifications);
        relationship.setBlockedPropagatedClassifications(blockedClassifications);
    }

    private void addToReferredEntities(AtlasRelationshipWithExtInfo relationshipWithExtInfo, String guid) throws AtlasBaseException {
        if (!relationshipWithExtInfo.referredEntitiesContains(guid)) {
            addToReferredEntities(relationshipWithExtInfo, getEntityVertex(guid));
        }
    }

    private void addToReferredEntities(AtlasRelationshipWithExtInfo relationshipWithExtInfo, AtlasVertex entityVertex) throws AtlasBaseException {
        String entityGuid = getGuid(entityVertex);

        if (!relationshipWithExtInfo.referredEntitiesContains(entityGuid)) {
            relationshipWithExtInfo.addReferredEntity(entityGuid, toAtlasEntityHeader(entityVertex));
        }
    }

    private void mapAttributes(AtlasEdge edge, AtlasRelationshipWithExtInfo relationshipWithExtInfo) throws AtlasBaseException {
        AtlasRelationship relationship = relationshipWithExtInfo.getRelationship();
        AtlasType         objType      = typeRegistry.getType(relationship.getTypeName());

        if (!(objType instanceof AtlasRelationshipType)) {
            throw new AtlasBaseException(AtlasErrorCode.TYPE_NAME_INVALID, relationship.getTypeName());
        }

        AtlasRelationshipType relationshipType = (AtlasRelationshipType) objType;

        for (AtlasAttribute attribute : relationshipType.getAllAttributes().values()) {
            // mapping only primitive attributes
            Object attrValue = mapVertexToPrimitive(edge, attribute.getVertexPropertyName(), attribute.getAttributeDef());

            relationship.setAttribute(attribute.getName(), attrValue);
        }
    }

    private Set<String> getPendingTasks(AtlasVertex entityVertex) {
        Collection<String> ret = entityVertex.getPropertyValues(PENDING_TASKS_PROPERTY_KEY, String.class);

        if (CollectionUtils.isEmpty(ret)) {
            return null;
        }

        return new HashSet<>(ret);
    }

    private boolean isInactiveEdge(Object element, boolean ignoreInactive) {
        return ignoreInactive && element instanceof AtlasEdge && getStatus((AtlasEdge) element) != AtlasEntity.Status.ACTIVE;
    }
}<|MERGE_RESOLUTION|>--- conflicted
+++ resolved
@@ -150,8 +150,6 @@
     private final AtlasGraph graph;
     private TagDAO tagDAO;
 
-    private boolean onlyMandatoryRelationshipAttr;
-
     @Inject
     public EntityGraphRetriever(TagDAO tagDAO, AtlasGraph graph, AtlasTypeRegistry typeRegistry) {
         this(graph, typeRegistry, false);
@@ -168,7 +166,7 @@
         this.graphHelper            = retriever.graphHelper;
         this.typeRegistry           = retriever.typeRegistry;
         this.ignoreRelationshipAttr = ignoreRelationshipAttr;
-        this.onlyMandatoryRelationshipAttr = false;
+        this.fetchOnlyMandatoryRelationshipAttr = false;
     }
 
     public EntityGraphRetriever(AtlasGraph graph, AtlasTypeRegistry typeRegistry, boolean ignoreRelationshipAttr) {
@@ -176,14 +174,6 @@
         this.graphHelper            = new GraphHelper(graph);
         this.typeRegistry           = typeRegistry;
         this.ignoreRelationshipAttr = ignoreRelationshipAttr;
-<<<<<<< HEAD
-        this.onlyMandatoryRelationshipAttr = false;
-    }
-
-    public EntityGraphRetriever(AtlasGraph graph, AtlasTypeRegistry typeRegistry, boolean ignoreRelationshipAttr, boolean onlyMandatoryRelationshipAttr) {
-        this(graph, typeRegistry, ignoreRelationshipAttr);
-        this.onlyMandatoryRelationshipAttr = onlyMandatoryRelationshipAttr;
-=======
         this.fetchOnlyMandatoryRelationshipAttr = false;
     }
 
@@ -193,7 +183,6 @@
         this.typeRegistry           = typeRegistry;
         this.ignoreRelationshipAttr = ignoreRelationshipAttr;
         this.fetchOnlyMandatoryRelationshipAttr = fetchOnlyMandatoryRelationshipAttr;
->>>>>>> df07ffc1
     }
 
     public AtlasEntity toAtlasEntity(String guid, boolean includeReferences) throws AtlasBaseException {
@@ -1102,11 +1091,7 @@
             mapAttributes(entityVertex, entity, entityExtInfo, isMinExtInfo, includeReferences);
 
             if (!ignoreRelationshipAttr) { // only map when really needed
-<<<<<<< HEAD
-                if (onlyMandatoryRelationshipAttr) {
-=======
                 if (fetchOnlyMandatoryRelationshipAttr) {
->>>>>>> df07ffc1
                     // map only mandatory relationships
                     mapMandatoryRelationshipAttributes(entityVertex, entity);
                 } else {
