/**
 * Licensed to the Apache Software Foundation (ASF) under one
 * or more contributor license agreements.  See the NOTICE file
 * distributed with this work for additional information
 * regarding copyright ownership.  The ASF licenses this file
 * to you under the Apache License, Version 2.0 (the
 * "License"); you may not use this file except in compliance
 * with the License.  You may obtain a copy of the License at
 *
 *     http://www.apache.org/licenses/LICENSE-2.0
 *
 * Unless required by applicable law or agreed to in writing, software
 * distributed under the License is distributed on an "AS IS" BASIS,
 * WITHOUT WARRANTIES OR CONDITIONS OF ANY KIND, either express or implied.
 * See the License for the specific language governing permissions and
 * limitations under the License.
 */
package org.apache.atlas.repository.store.graph.v2;

import com.fasterxml.jackson.core.type.TypeReference;
import com.google.common.util.concurrent.ThreadFactoryBuilder;
import org.apache.atlas.AtlasConfiguration;
import org.apache.atlas.AtlasErrorCode;
import org.apache.atlas.RequestContext;
import org.apache.atlas.exception.AtlasBaseException;
import org.apache.atlas.model.TimeBoundary;
import org.apache.atlas.model.TypeCategory;
import org.apache.atlas.model.glossary.enums.AtlasTermAssignmentStatus;
import org.apache.atlas.model.glossary.relations.AtlasTermAssignmentHeader;
import org.apache.atlas.model.instance.AtlasClassification;
import org.apache.atlas.model.instance.AtlasEntity;
import org.apache.atlas.model.instance.AtlasEntity.AtlasEntitiesWithExtInfo;
import org.apache.atlas.model.instance.AtlasEntity.AtlasEntityExtInfo;
import org.apache.atlas.model.instance.AtlasEntity.AtlasEntityWithExtInfo;
import org.apache.atlas.model.instance.AtlasEntityHeader;
import org.apache.atlas.model.instance.AtlasObjectId;
import org.apache.atlas.model.instance.AtlasRelatedObjectId;
import org.apache.atlas.model.instance.AtlasRelationship;
import org.apache.atlas.model.instance.AtlasRelationship.AtlasRelationshipWithExtInfo;
import org.apache.atlas.model.instance.AtlasStruct;
import org.apache.atlas.model.typedef.AtlasRelationshipDef;
import org.apache.atlas.model.typedef.AtlasRelationshipDef.PropagateTags;
import org.apache.atlas.model.typedef.AtlasRelationshipEndDef;
import org.apache.atlas.model.typedef.AtlasStructDef.AtlasAttributeDef;
import org.apache.atlas.repository.Constants;
import org.apache.atlas.repository.graph.GraphHelper;
import org.apache.atlas.repository.graphdb.AtlasEdge;
import org.apache.atlas.repository.graphdb.AtlasEdgeDirection;
import org.apache.atlas.repository.graphdb.AtlasElement;
import org.apache.atlas.repository.graphdb.AtlasGraph;
import org.apache.atlas.repository.graphdb.AtlasVertex;
import org.apache.atlas.type.AtlasArrayType;
import org.apache.atlas.type.AtlasBuiltInTypes.AtlasObjectIdType;
import org.apache.atlas.type.AtlasEntityType;
import org.apache.atlas.type.AtlasMapType;
import org.apache.atlas.type.AtlasBusinessMetadataType.AtlasBusinessAttribute;
import org.apache.atlas.type.AtlasRelationshipType;
import org.apache.atlas.type.AtlasStructType;
import org.apache.atlas.type.AtlasStructType.AtlasAttribute;
import org.apache.atlas.type.AtlasType;
import org.apache.atlas.type.AtlasTypeRegistry;
import org.apache.atlas.type.AtlasTypeUtil;
import org.apache.atlas.utils.AtlasEntityUtil;
import org.apache.atlas.utils.AtlasJson;
import org.apache.atlas.utils.AtlasPerfMetrics;
import org.apache.atlas.v1.model.instance.Id;
import org.apache.commons.collections.CollectionUtils;
import org.apache.commons.collections.MapUtils;
import org.apache.commons.lang3.StringUtils;
import org.slf4j.Logger;
import org.slf4j.LoggerFactory;
import org.springframework.stereotype.Component;

import javax.inject.Inject;
import java.math.BigDecimal;
import java.math.BigInteger;
import java.util.ArrayDeque;
import java.util.ArrayList;
import java.util.Arrays;
import java.util.Collection;
import java.util.Collections;
import java.util.Date;
import java.util.HashMap;
import java.util.HashSet;
import java.util.Iterator;
import java.util.List;
import java.util.Map;
import java.util.Objects;
import java.util.Queue;
import java.util.Set;
import java.util.concurrent.CompletableFuture;
import java.util.concurrent.ExecutorService;
import java.util.concurrent.Executors;
import java.util.concurrent.ThreadFactory;
import java.util.stream.Collectors;

import static org.apache.atlas.glossary.GlossaryUtils.TERM_ASSIGNMENT_ATTR_CONFIDENCE;
import static org.apache.atlas.glossary.GlossaryUtils.TERM_ASSIGNMENT_ATTR_CREATED_BY;
import static org.apache.atlas.glossary.GlossaryUtils.TERM_ASSIGNMENT_ATTR_DESCRIPTION;
import static org.apache.atlas.glossary.GlossaryUtils.TERM_ASSIGNMENT_ATTR_EXPRESSION;
import static org.apache.atlas.glossary.GlossaryUtils.TERM_ASSIGNMENT_ATTR_SOURCE;
import static org.apache.atlas.glossary.GlossaryUtils.TERM_ASSIGNMENT_ATTR_STATUS;
import static org.apache.atlas.glossary.GlossaryUtils.TERM_ASSIGNMENT_ATTR_STEWARD;
import static org.apache.atlas.model.instance.AtlasRelationship.Status.ACTIVE;
import static org.apache.atlas.model.instance.AtlasRelationship.Status.DELETED;
import static org.apache.atlas.model.typedef.AtlasBaseTypeDef.ATLAS_TYPE_BIGDECIMAL;
import static org.apache.atlas.model.typedef.AtlasBaseTypeDef.ATLAS_TYPE_BIGINTEGER;
import static org.apache.atlas.model.typedef.AtlasBaseTypeDef.ATLAS_TYPE_BOOLEAN;
import static org.apache.atlas.model.typedef.AtlasBaseTypeDef.ATLAS_TYPE_BYTE;
import static org.apache.atlas.model.typedef.AtlasBaseTypeDef.ATLAS_TYPE_DATE;
import static org.apache.atlas.model.typedef.AtlasBaseTypeDef.ATLAS_TYPE_DOUBLE;
import static org.apache.atlas.model.typedef.AtlasBaseTypeDef.ATLAS_TYPE_FLOAT;
import static org.apache.atlas.model.typedef.AtlasBaseTypeDef.ATLAS_TYPE_INT;
import static org.apache.atlas.model.typedef.AtlasBaseTypeDef.ATLAS_TYPE_LONG;
import static org.apache.atlas.model.typedef.AtlasBaseTypeDef.ATLAS_TYPE_SHORT;
import static org.apache.atlas.model.typedef.AtlasBaseTypeDef.ATLAS_TYPE_STRING;
import static org.apache.atlas.model.typedef.AtlasRelationshipDef.PropagateTags.NONE;
import static org.apache.atlas.model.typedef.AtlasRelationshipDef.PropagateTags.ONE_TO_TWO;
import static org.apache.atlas.model.typedef.AtlasRelationshipDef.PropagateTags.TWO_TO_ONE;
import static org.apache.atlas.repository.Constants.*;
import static org.apache.atlas.repository.graph.GraphHelper.*;
import static org.apache.atlas.repository.store.graph.v2.AtlasGraphUtilsV2.getIdFromVertex;
import static org.apache.atlas.repository.store.graph.v2.AtlasGraphUtilsV2.isReference;
import static org.apache.atlas.repository.store.graph.v2.tasks.ClassificationPropagateTaskFactory.CLASSIFICATION_ONLY_PROPAGATION_DELETE;
import static org.apache.atlas.type.AtlasStructType.AtlasAttribute.AtlasRelationshipEdgeDirection;
import static org.apache.atlas.type.AtlasStructType.AtlasAttribute.AtlasRelationshipEdgeDirection.BOTH;
import static org.apache.atlas.type.AtlasStructType.AtlasAttribute.AtlasRelationshipEdgeDirection.IN;
import static org.apache.atlas.type.AtlasStructType.AtlasAttribute.AtlasRelationshipEdgeDirection.OUT;
import static org.apache.atlas.type.Constants.PENDING_TASKS_PROPERTY_KEY;

@Component
public class EntityGraphRetriever {
    private static final Logger LOG = LoggerFactory.getLogger(EntityGraphRetriever.class);

    private static final String GLOSSARY_TERM_DISPLAY_NAME_ATTR = "name";
    public  static final String TERM_RELATION_NAME              = "AtlasGlossarySemanticAssignment";

    public static final String NAME           = "name";
    public static final String DISPLAY_NAME   = "displayName";
    public static final String DESCRIPTION    = "description";
    public static final String OWNER          = "owner";
    public static final String CREATE_TIME    = "createTime";
    public static final String QUALIFIED_NAME = "qualifiedName";

    private static final TypeReference<List<TimeBoundary>> TIME_BOUNDARIES_LIST_TYPE = new TypeReference<List<TimeBoundary>>() {};
    private final GraphHelper graphHelper;

    private final AtlasTypeRegistry typeRegistry;

    private final boolean ignoreRelationshipAttr;
    private final AtlasGraph graph;

    @Inject
    public EntityGraphRetriever(AtlasGraph graph, AtlasTypeRegistry typeRegistry) {
        this(graph, typeRegistry, false);
    }

    public EntityGraphRetriever(AtlasGraph graph, AtlasTypeRegistry typeRegistry, boolean ignoreRelationshipAttr) {
        this.graph                  = graph;
        this.graphHelper            = new GraphHelper(graph);
        this.typeRegistry           = typeRegistry;
        this.ignoreRelationshipAttr = ignoreRelationshipAttr;

    }

    public AtlasEntity toAtlasEntity(String guid, boolean includeReferences) throws AtlasBaseException {
        return mapVertexToAtlasEntity(getEntityVertex(guid), null, false, includeReferences);
    }

    public AtlasEntity toAtlasEntity(String guid) throws AtlasBaseException {
        return toAtlasEntity(getEntityVertex(guid));
    }

    public AtlasEntity toAtlasEntity(AtlasObjectId objId) throws AtlasBaseException {
        return toAtlasEntity(getEntityVertex(objId));
    }

    public AtlasEntity toAtlasEntity(AtlasVertex entityVertex) throws AtlasBaseException {
        return mapVertexToAtlasEntity(entityVertex, null);
    }

    public AtlasEntityWithExtInfo toAtlasEntityWithExtInfo(String guid) throws AtlasBaseException {
        return toAtlasEntityWithExtInfo(getEntityVertex(guid));
    }

    public AtlasEntityWithExtInfo toAtlasEntityWithExtInfo(String guid, boolean isMinExtInfo) throws AtlasBaseException {
        return toAtlasEntityWithExtInfo(getEntityVertex(guid), isMinExtInfo);
    }

    public AtlasEntityWithExtInfo toAtlasEntityWithExtInfo(AtlasObjectId objId) throws AtlasBaseException {
        return toAtlasEntityWithExtInfo(getEntityVertex(objId));
    }

    public AtlasEntityWithExtInfo toAtlasEntityWithExtInfo(AtlasVertex entityVertex) throws AtlasBaseException {
        return toAtlasEntityWithExtInfo(entityVertex, false);
    }

    public AtlasEntityWithExtInfo toAtlasEntityWithExtInfo(AtlasVertex entityVertex, boolean isMinExtInfo) throws AtlasBaseException {
        AtlasEntityExtInfo     entityExtInfo = new AtlasEntityExtInfo();
        AtlasEntity            entity        = mapVertexToAtlasEntity(entityVertex, entityExtInfo, isMinExtInfo);
        AtlasEntityWithExtInfo ret           = new AtlasEntityWithExtInfo(entity, entityExtInfo);

        ret.compact();

        return ret;
    }

    public AtlasEntitiesWithExtInfo toAtlasEntitiesWithExtInfo(List<String> guids) throws AtlasBaseException {
        return toAtlasEntitiesWithExtInfo(guids, false);
    }

    public AtlasEntityHeader toAtlasEntityHeader(String guid) throws AtlasBaseException {
        return toAtlasEntityHeader(getEntityVertex(guid));
    }

    public AtlasEntityHeader toAtlasEntityHeader(String guid, Set<String> attributes) throws AtlasBaseException {
        return toAtlasEntityHeader(getEntityVertex(guid), attributes);
    }

    public AtlasEntityHeader toAtlasEntityHeader(AtlasVertex entityVertex) throws AtlasBaseException {
        return toAtlasEntityHeader(entityVertex, Collections.<String>emptySet());
    }

    public AtlasEntityHeader toAtlasEntityHeader(AtlasVertex atlasVertex, Set<String> attributes) throws AtlasBaseException {
        return atlasVertex != null ? mapVertexToAtlasEntityHeader(atlasVertex, attributes) : null;
    }

    public AtlasEntityHeader toAtlasEntityHeaderWithClassifications(String guid) throws AtlasBaseException {
        return toAtlasEntityHeaderWithClassifications(getEntityVertex(guid), Collections.emptySet());
    }

    public AtlasEntityHeader toAtlasEntityHeaderWithClassifications(AtlasVertex entityVertex) throws AtlasBaseException {
        return toAtlasEntityHeaderWithClassifications(entityVertex, Collections.emptySet());
    }

    public AtlasEntityHeader toAtlasEntityHeaderWithClassifications(AtlasVertex entityVertex, Set<String> attributes) throws AtlasBaseException {
        AtlasEntityHeader ret = toAtlasEntityHeader(entityVertex, attributes);

        ret.setClassifications(getAllClassifications(entityVertex));

        return ret;
    }

    public Map<String, Map<String, Object>> getBusinessMetadata(AtlasVertex entityVertex) throws AtlasBaseException {
        Map<String, Map<String, Object>>                         ret             = null;
        String                                                   entityTypeName  = getTypeName(entityVertex);
        AtlasEntityType                                          entityType      = typeRegistry.getEntityTypeByName(entityTypeName);
        Map<String, Map<String, AtlasBusinessAttribute>> entityTypeBm    = entityType != null ? entityType.getBusinessAttributes() : null;

        if (MapUtils.isNotEmpty(entityTypeBm)) {
            for (Map.Entry<String, Map<String, AtlasBusinessAttribute>> entry : entityTypeBm.entrySet()) {
                String                                      bmName        = entry.getKey();
                Map<String, AtlasBusinessAttribute> bmAttributes  = entry.getValue();
                Map<String, Object>                         entityBmAttrs = null;

                for (AtlasBusinessAttribute bmAttribute : bmAttributes.values()) {
                    Object bmAttrValue = mapVertexToAttribute(entityVertex, bmAttribute, null, false, false);

                    if (bmAttrValue != null) {
                        if (ret == null) {
                            ret = new HashMap<>();
                        }

                        if (entityBmAttrs == null) {
                            entityBmAttrs = new HashMap<>();

                            ret.put(bmName, entityBmAttrs);
                        }

                        entityBmAttrs.put(bmAttribute.getName(), bmAttrValue);
                    }
                }
            }
        }

        return ret;
    }

    public Object getEntityAttribute(AtlasVertex entityVertex, AtlasAttribute attribute) {
        Object ret = null;

        try {
            ret = getVertexAttributeIgnoreInactive(entityVertex, attribute);
        } catch (AtlasBaseException excp) {
            // ignore
        }

        return ret;
    }

    public AtlasObjectId toAtlasObjectId(AtlasVertex entityVertex) throws AtlasBaseException {
        AtlasObjectId   ret        = null;
        String          typeName   = entityVertex.getProperty(Constants.TYPE_NAME_PROPERTY_KEY, String.class);
        AtlasEntityType entityType = typeRegistry.getEntityTypeByName(typeName);

        if (entityType != null) {
            Map<String, Object> uniqueAttributes = new HashMap<>();

            for (AtlasAttribute attribute : entityType.getUniqAttributes().values()) {
                Object attrValue = getVertexAttribute(entityVertex, attribute);

                if (attrValue != null) {
                    uniqueAttributes.put(attribute.getName(), attrValue);
                }
            }

            Map<String, Object> attributes = new HashMap<>();
            Set<String> relationAttributes = RequestContext.get().getRelationAttrsForSearch();
            if (CollectionUtils.isNotEmpty(relationAttributes)) {
                for (String attributeName : relationAttributes) {
                    AtlasAttribute attribute = entityType.getAttribute(attributeName);
                    if (attribute != null
                            && !uniqueAttributes.containsKey(attributeName)) {
                        Object attrValue = getVertexAttribute(entityVertex, attribute);
                        if (attrValue != null) {
                            attributes.put(attribute.getName(), attrValue);
                        }
                    }
                }
            }
            ret = new AtlasObjectId(entityVertex.getProperty(Constants.GUID_PROPERTY_KEY, String.class), typeName, uniqueAttributes, attributes);
        }

        return ret;
    }

    public AtlasObjectId toAtlasObjectId(AtlasEntity entity) {
        AtlasObjectId   ret        = null;
        AtlasEntityType entityType = typeRegistry.getEntityTypeByName(entity.getTypeName());

        if (entityType != null) {
            Map<String, Object> uniqueAttributes = new HashMap<>();

            for (String attributeName : entityType.getUniqAttributes().keySet()) {
                Object attrValue = entity.getAttribute(attributeName);

                if (attrValue != null) {
                    uniqueAttributes.put(attributeName, attrValue);
                }
            }

            Map<String, Object> attributes = new HashMap<>();
            Set<String> relationAttributes = RequestContext.get().getRelationAttrsForSearch();
            if (CollectionUtils.isNotEmpty(relationAttributes)) {
                for (String attributeName : relationAttributes) {
                    AtlasAttribute attribute = entityType.getAttribute(attributeName);
                    if (attribute != null
                            && !uniqueAttributes.containsKey(attributeName)) {
                        Object attrValue = entity.getAttribute(attributeName);
                        if (attrValue != null) {
                            attributes.put(attribute.getName(), attrValue);
                        }
                    }
                }
            }

            ret = new AtlasObjectId(entity.getGuid(), entity.getTypeName(), uniqueAttributes, attributes);
        }

        return ret;
    }

    public AtlasObjectId toAtlasObjectIdWithoutGuid(AtlasEntity entity) {
        AtlasObjectId objectId = toAtlasObjectId(entity);
        objectId.setGuid(null);

        return objectId;
    }

    public AtlasClassification toAtlasClassification(AtlasVertex classificationVertex) throws AtlasBaseException {
        AtlasClassification ret                = null;
        String              classificationName = getTypeName(classificationVertex);

        if (StringUtils.isEmpty(classificationName)) {
            LOG.warn("Ignoring invalid classification vertex: {}", AtlasGraphUtilsV2.toString(classificationVertex));
        } else {
            ret = new AtlasClassification(classificationName);

            ret.setEntityGuid(AtlasGraphUtilsV2.getEncodedProperty(classificationVertex, CLASSIFICATION_ENTITY_GUID, String.class));
            ret.setEntityStatus(getClassificationEntityStatus(classificationVertex));
            ret.setPropagate(isPropagationEnabled(classificationVertex));
            ret.setRemovePropagationsOnEntityDelete(getRemovePropagations(classificationVertex));
            ret.setRestrictPropagationThroughLineage(getRestrictPropagationThroughLineage(classificationVertex));

            String strValidityPeriods = AtlasGraphUtilsV2.getEncodedProperty(classificationVertex, CLASSIFICATION_VALIDITY_PERIODS_KEY, String.class);

            if (strValidityPeriods != null) {
                ret.setValidityPeriods(AtlasJson.fromJson(strValidityPeriods, TIME_BOUNDARIES_LIST_TYPE));
            }

            mapAttributes(classificationVertex, ret, null);
        }

        return ret;
    }

    public AtlasVertex getReferencedEntityVertex(AtlasEdge edge, AtlasRelationshipEdgeDirection relationshipDirection, AtlasVertex parentVertex) throws AtlasBaseException {
        AtlasVertex entityVertex = null;

        if (relationshipDirection == OUT) {
            entityVertex = edge.getInVertex();
        } else if (relationshipDirection == IN) {
            entityVertex = edge.getOutVertex();
        } else if (relationshipDirection == BOTH){
            // since relationship direction is BOTH, edge direction can be inward or outward
            // compare with parent entity vertex and pick the right reference vertex
            if (StringUtils.equals(GraphHelper.getGuid(parentVertex), GraphHelper.getGuid(edge.getOutVertex()))) {
                entityVertex = edge.getInVertex();
            } else {
                entityVertex = edge.getOutVertex();
            }
        }

        return entityVertex;
    }

    public AtlasVertex getEntityVertex(String guid) throws AtlasBaseException {
        AtlasVertex ret = AtlasGraphUtilsV2.findByGuid(this.graph, guid);

        if (ret == null) {
            throw new AtlasBaseException(AtlasErrorCode.INSTANCE_GUID_NOT_FOUND, guid);
        }

        if (StringUtils.isEmpty(GraphHelper.getTypeName(ret))) {
            throw new AtlasBaseException(AtlasErrorCode.NO_TYPE_NAME_ON_VERTEX, guid);
        }

        return ret;
    }

    public AtlasEntitiesWithExtInfo toAtlasEntitiesWithExtInfo(List<String> guids, boolean isMinExtInfo) throws AtlasBaseException {
        AtlasEntitiesWithExtInfo ret = new AtlasEntitiesWithExtInfo();

        for (String guid : guids) {
            AtlasVertex vertex = getEntityVertex(guid);

            AtlasEntity entity = mapVertexToAtlasEntity(vertex, ret, isMinExtInfo);

            ret.addEntity(entity);
        }

        ret.compact();

        return ret;
    }

    public Map<String, Object> getEntityUniqueAttribute(AtlasVertex entityVertex) throws AtlasBaseException {
        Map<String, Object> ret        = null;
        String              typeName   = AtlasGraphUtilsV2.getTypeName(entityVertex);
        AtlasEntityType     entityType = typeRegistry.getEntityTypeByName(typeName);

        if (entityType != null && MapUtils.isNotEmpty(entityType.getUniqAttributes())) {
            for (AtlasAttribute attribute : entityType.getUniqAttributes().values()) {
                Object val = mapVertexToAttribute(entityVertex, attribute, null, false);

                if (val != null) {
                    if (ret == null) {
                        ret = new HashMap<>();
                    }

                    ret.put(attribute.getName(), val);
                }
            }
        }

        return ret;
    }

    public AtlasEntitiesWithExtInfo getEntitiesByUniqueAttributes(String typeName, List<Map<String, Object>> uniqueAttributesList, boolean isMinExtInfo) throws AtlasBaseException {
        AtlasEntitiesWithExtInfo ret        = new AtlasEntitiesWithExtInfo();
        AtlasEntityType          entityType = typeRegistry.getEntityTypeByName(typeName);

        if (entityType != null) {
            for (Map<String, Object> uniqAttributes : uniqueAttributesList) {
                try {
                    AtlasVertex vertex = AtlasGraphUtilsV2.getVertexByUniqueAttributes(this.graph, entityType, uniqAttributes);

                    if (vertex != null) {
                        AtlasEntity entity = mapVertexToAtlasEntity(vertex, ret, isMinExtInfo);

                        ret.addEntity(entity);
                    }
                } catch(AtlasBaseException e) {
                    if (e.getAtlasErrorCode() != AtlasErrorCode.INSTANCE_BY_UNIQUE_ATTRIBUTE_NOT_FOUND) {
                        throw e;
                    }
                }
            }
        }

        ret.compact();

        return ret;
    }

    public void evaluateClassificationPropagation(AtlasVertex classificationVertex, List<AtlasVertex> entitiesToAddPropagation, List<AtlasVertex> entitiesToRemovePropagation) {
        if (classificationVertex != null) {
            String            entityGuid         = getClassificationEntityGuid(classificationVertex);
            AtlasVertex       entityVertex       = AtlasGraphUtilsV2.findByGuid(this.graph, entityGuid);
            String            classificationId   = classificationVertex.getIdForDisplay();
            List<AtlasVertex> propagatedEntities = getAllPropagatedEntityVertices(classificationVertex);
            List<AtlasVertex> impactedEntities   = getImpactedVerticesV2(entityVertex, null, classificationId);

            List<AtlasVertex> entityVertices = (List<AtlasVertex>) CollectionUtils.subtract(propagatedEntities, impactedEntities);

            if (CollectionUtils.isNotEmpty(entityVertices)) {
                entitiesToRemovePropagation.addAll(entityVertices);
            }

            entityVertices = (List<AtlasVertex>) CollectionUtils.subtract(impactedEntities, propagatedEntities);

            if (CollectionUtils.isNotEmpty(entityVertices)) {
                entitiesToAddPropagation.addAll(entityVertices);
            }
        }
    }

    public Map<AtlasVertex, List<AtlasVertex>> getClassificationPropagatedEntitiesMapping(List<AtlasVertex> classificationVertices) throws AtlasBaseException{
        return getClassificationPropagatedEntitiesMapping(classificationVertices, null);
    }

    public Map<AtlasVertex, List<AtlasVertex>> getClassificationPropagatedEntitiesMapping(List<AtlasVertex> classificationVertices, String relationshipGuidToExclude) throws AtlasBaseException {
        AtlasPerfMetrics.MetricRecorder metricRecorder = RequestContext.get().startMetricRecord("getClassificationPropagatedEntitiesMapping");
        Map<AtlasVertex, List<AtlasVertex>> ret = new HashMap<>();

        if (CollectionUtils.isNotEmpty(classificationVertices)) {
            for (AtlasVertex classificationVertex : classificationVertices) {
                String            classificationId      = classificationVertex.getIdForDisplay();
                String            sourceEntityId        = getClassificationEntityGuid(classificationVertex);
                AtlasVertex       sourceEntityVertex    = AtlasGraphUtilsV2.findByGuid(this.graph, sourceEntityId);
                String propagationMode = CLASSIFICATION_PROPAGATION_MODE_DEFAULT;

                Boolean restrictPropagationThroughLineage = AtlasGraphUtilsV2.getProperty(classificationVertex, CLASSIFICATION_VERTEX_RESTRICT_PROPAGATE_THROUGH_LINEAGE, Boolean.class);

                if (restrictPropagationThroughLineage != null && restrictPropagationThroughLineage) {
                    propagationMode = CLASSIFICATION_PROPAGATION_MODE_RESTRICT_LINEAGE;
                }

                List<AtlasVertex> entitiesPropagatingTo = getImpactedVerticesV2(sourceEntityVertex, relationshipGuidToExclude,
                        classificationId, CLASSIFICATION_PROPAGATION_EXCLUSION_MAP.get(propagationMode));

                LOG.info("Traversed {} vertices for Classification vertex id {} excluding RelationShip GUID {}", entitiesPropagatingTo.size(), classificationId, relationshipGuidToExclude);

                ret.put(classificationVertex, entitiesPropagatingTo);
            }
        }

        RequestContext.get().endMetricRecord(metricRecorder);
        return ret;
    }

    public List<AtlasVertex> getImpactedVerticesV2(AtlasVertex entityVertex) {
        return getImpactedVerticesV2(entityVertex, (List<String>) null);
    }

    public List<AtlasVertex> getImpactedVerticesV2(AtlasVertex entityVertex,  List<String> edgeLabelsToExclude){
        List<AtlasVertex> ret = new ArrayList<>();
        traverseImpactedVertices(entityVertex, null, null, ret, edgeLabelsToExclude);

        return ret;
    }

    public List<AtlasVertex> getImpactedVerticesV2(AtlasVertex entityVertex, String relationshipGuidToExclude) {
        List<AtlasVertex> ret = new ArrayList<>();

        traverseImpactedVertices(entityVertex, relationshipGuidToExclude, null, ret, null);

        return ret;
    }

    public List<AtlasVertex> getIncludedImpactedVerticesV2(AtlasVertex entityVertex, String relationshipGuidToExclude) {
        return getIncludedImpactedVerticesV2(entityVertex, relationshipGuidToExclude, null);
    }

    public List<AtlasVertex> getIncludedImpactedVerticesV2(AtlasVertex entityVertex, String relationshipGuidToExclude, String classificationId) {
        List<AtlasVertex> ret = new ArrayList<>(Arrays.asList(entityVertex));

        traverseImpactedVertices(entityVertex, relationshipGuidToExclude, classificationId, ret, null);

        return ret;
    }
    public List<AtlasVertex> getIncludedImpactedVerticesV2(AtlasVertex entityVertex, String relationshipGuidToExclude, String classificationId, List<String> edgeLabelsToExclude) {
        List<String> vertexIds = new ArrayList<>();
        traverseImpactedVerticesByLevel(entityVertex, relationshipGuidToExclude, classificationId, vertexIds, edgeLabelsToExclude);

        List<AtlasVertex> ret = vertexIds.stream().map(x -> graph.getVertex(x))
                .filter(vertex -> vertex != null)
                .collect(Collectors.toList());
        ret.add(entityVertex);

        return ret;
    }

    public List<AtlasVertex> getImpactedVerticesV2(AtlasVertex entityVertex, String relationshipGuidToExclude, String classificationId) {
        List<AtlasVertex> ret = new ArrayList<>();

        traverseImpactedVertices(entityVertex, relationshipGuidToExclude, classificationId, ret, null);

        return ret;
    }

    public List<AtlasVertex> getImpactedVerticesV2(AtlasVertex entityVertex, String relationshipGuidToExclude, String classificationId, List<String> edgeLabelsToExclude) {
        List<AtlasVertex> ret = new ArrayList<>();

        traverseImpactedVertices(entityVertex, relationshipGuidToExclude, classificationId, ret, edgeLabelsToExclude);

        return ret;
    }


    public List<String> getImpactedVerticesIds(AtlasVertex entityVertex, String relationshipGuidToExclude, String classificationId, List<String> edgeLabelsToExclude) {
        List<String> ret = new ArrayList<>();

        traverseImpactedVerticesByLevel(entityVertex, relationshipGuidToExclude, classificationId, ret, edgeLabelsToExclude);

        return ret;
    }

    private void traverseImpactedVertices(final AtlasVertex entityVertexStart, final String relationshipGuidToExclude,
                                          final String classificationId, final List<AtlasVertex> result, List<String> edgeLabelsToExclude) {
        AtlasPerfMetrics.MetricRecorder metricRecorder = RequestContext.get().startMetricRecord("traverseImpactedVertices");
        Set<String>              visitedVertices = new HashSet<>();
        Queue<AtlasVertex>       queue           = new ArrayDeque<>();
        Map<String, AtlasVertex> resultsMap      = new HashMap<>();
        RequestContext requestContext = RequestContext.get();

        if (entityVertexStart != null && entityVertexStart.exists()) {
            queue.add(entityVertexStart);
        }

        while (!queue.isEmpty()) {
            AtlasVertex entityVertex   = queue.poll();
            String      entityVertexId = entityVertex.getIdForDisplay();

            if (visitedVertices.contains(entityVertexId)) {
                LOG.info("Already visited: {}", entityVertexId);

                continue;
            }

            visitedVertices.add(entityVertexId);

            AtlasEntityType entityType          = typeRegistry.getEntityTypeByName(getTypeName(entityVertex));
            String[]        tagPropagationEdges = entityType != null ? entityType.getTagPropagationEdgesArray() : null;

            if (tagPropagationEdges == null) {
                continue;
            }

            if (edgeLabelsToExclude != null && !edgeLabelsToExclude.isEmpty()) {
                tagPropagationEdges = Arrays.stream(tagPropagationEdges)
                        .filter(x -> !edgeLabelsToExclude.contains(x))
                        .collect(Collectors.toList())
                        .toArray(new String[0]);
            }

            Iterator<AtlasEdge> propagationEdges = entityVertex.getEdges(AtlasEdgeDirection.BOTH, tagPropagationEdges).iterator();

            while (propagationEdges.hasNext()) {
                AtlasEdge propagationEdge = propagationEdges.next();

                if (getEdgeStatus(propagationEdge) != ACTIVE && !(requestContext.getCurrentTask() != null && requestContext.getDeletedEdgesIds().contains(propagationEdge.getIdForDisplay())) ) {
                    continue;
                }

                PropagateTags tagPropagation = getPropagateTags(propagationEdge);

                if (tagPropagation == null || tagPropagation == NONE) {
                    continue;
                } else if (tagPropagation == TWO_TO_ONE) {
                    if (isOutVertex(entityVertex, propagationEdge)) {
                        continue;
                    }
                } else if (tagPropagation == ONE_TO_TWO) {
                    if (!isOutVertex(entityVertex, propagationEdge)) {
                        continue;
                    }
                }

                if (relationshipGuidToExclude != null) {
                    if (StringUtils.equals(getRelationshipGuid(propagationEdge), relationshipGuidToExclude)) {
                        continue;
                    }
                }

                if (classificationId != null) {
                    List<String> blockedClassificationIds = getBlockedClassificationIds(propagationEdge);

                    if (CollectionUtils.isNotEmpty(blockedClassificationIds) && blockedClassificationIds.contains(classificationId)) {
                        continue;
                    }
                }

                AtlasVertex adjacentVertex             = getOtherVertex(propagationEdge, entityVertex);
                String      adjacentVertexIdForDisplay = adjacentVertex.getIdForDisplay();

                if (!visitedVertices.contains(adjacentVertexIdForDisplay) && !resultsMap.containsKey(adjacentVertexIdForDisplay)) {
                    resultsMap.put(adjacentVertexIdForDisplay, adjacentVertex);

                    queue.add(adjacentVertex);
                }
            }
        }

        result.addAll(resultsMap.values());
        RequestContext.get().endMetricRecord(metricRecorder);
    }

    private void traverseImpactedVerticesByLevel(final AtlasVertex entityVertexStart, final String relationshipGuidToExclude,
                                          final String classificationId, final List<String> result, List<String> edgeLabelsToExclude) {
        AtlasPerfMetrics.MetricRecorder metricRecorder = RequestContext.get().startMetricRecord("traverseImpactedVerticesByLevel");
        Set<String>                 visitedVerticesIds        = new HashSet<>();
        Set<String>                 verticesAtCurrentLevel    = new HashSet<>();
        Set<String>                 traversedVerticesIds      = new HashSet<>();
        RequestContext              requestContext            = RequestContext.get();

        final ThreadFactory threadFactory = new ThreadFactoryBuilder()
                .setNameFormat("Tasks-BFS-%d")
                .setDaemon(true)
                .build();

        ExecutorService executorService = Executors.newFixedThreadPool(AtlasConfiguration.GRAPH_TRAVERSAL_PARALLELISM.getInt(), threadFactory);

        //Add Source vertex to level 1
        if (entityVertexStart != null && entityVertexStart.exists()) {
            verticesAtCurrentLevel.add(entityVertexStart.getIdForDisplay());
        }
        /*
            Steps in each level:
                1. Add vertices to Visited Vertices set
                2. Then fetch adjacent vertices of that vertex using getAdjacentVerticesIds
                3. Use future to fetch it later as it is a Blocking call,so we want to execute it asynchronously
                4. Then fetch the result from futures
                5. It will return the adjacent vertices of the current level
            After processing current level:
                1. Add the adjacent vertices of current level to verticesToVisitNextLevel
                2. Clear the processed vertices of current level
                3. After that insert verticesToVisitNextLevel into current level
           Continue the steps until all vertices are processed by checking if verticesAtCurrentLevel is empty
         */
        try {
            while (!verticesAtCurrentLevel.isEmpty()) {
                Set<String> verticesToVisitNextLevel = new HashSet<>();

                List<CompletableFuture<Set<String>>> futures = verticesAtCurrentLevel.stream()
                        .map(t -> {
                            AtlasVertex entityVertex = graph.getVertex(t);
                            visitedVerticesIds.add(entityVertex.getIdForDisplay());
                            return CompletableFuture.supplyAsync(() -> getAdjacentVerticesIds(entityVertex, classificationId,
                                    relationshipGuidToExclude, edgeLabelsToExclude, visitedVerticesIds), executorService);
                        }).collect(Collectors.toList());

                futures.stream().map(CompletableFuture::join).forEach(x -> {
                    verticesToVisitNextLevel.addAll(x);
                    traversedVerticesIds.addAll(x);
                });

                verticesAtCurrentLevel.clear();
                verticesAtCurrentLevel.addAll(verticesToVisitNextLevel);
            }
        }finally {
            executorService.shutdown();
        }

        result.addAll(traversedVerticesIds);
        requestContext.endMetricRecord(metricRecorder);

    }

    private Set<String> getAdjacentVerticesIds(AtlasVertex entityVertex,final String classificationId, final String relationshipGuidToExclude
            ,List<String> edgeLabelsToExclude, Set<String> visitedVerticesIds) {

        AtlasEntityType         entityType          = typeRegistry.getEntityTypeByName(getTypeName(entityVertex));
        String[]                tagPropagationEdges = entityType != null ? entityType.getTagPropagationEdgesArray() : null;
        Set<String>             ret                 = new HashSet<>();
        RequestContext          requestContext      = RequestContext.get();

        if (tagPropagationEdges == null) {
            return null;
        }

        if (edgeLabelsToExclude != null && !edgeLabelsToExclude.isEmpty()) {
            tagPropagationEdges = Arrays.stream(tagPropagationEdges)
                    .filter(x -> !edgeLabelsToExclude.contains(x))
                    .collect(Collectors.toList())
                    .toArray(new String[0]);
        }

        Iterator<AtlasEdge> propagationEdges = entityVertex.getEdges(AtlasEdgeDirection.BOTH, tagPropagationEdges).iterator();

        while (propagationEdges.hasNext()) {
            AtlasEdge propagationEdge = propagationEdges.next();

            if (getEdgeStatus(propagationEdge) != ACTIVE && !(requestContext.getCurrentTask() != null && requestContext.getDeletedEdgesIds().contains(propagationEdge.getIdForDisplay())) ) {
                continue;
            }

            PropagateTags tagPropagation = getPropagateTags(propagationEdge);

            if (tagPropagation == null || tagPropagation == NONE) {
                continue;
            } else if (tagPropagation == TWO_TO_ONE) {
                if (isOutVertex(entityVertex, propagationEdge)) {
                    continue;
                }
            } else if (tagPropagation == ONE_TO_TWO) {
                if (!isOutVertex(entityVertex, propagationEdge)) {
                    continue;
                }
            }

            if (relationshipGuidToExclude != null) {
                if (StringUtils.equals(getRelationshipGuid(propagationEdge), relationshipGuidToExclude)) {
                    continue;
                }
            }

            if (classificationId != null) {
                List<String> blockedClassificationIds = getBlockedClassificationIds(propagationEdge);

                if (CollectionUtils.isNotEmpty(blockedClassificationIds) && blockedClassificationIds.contains(classificationId)) {
                    continue;
                }
            }

            AtlasVertex adjacentVertex             = getOtherVertex(propagationEdge, entityVertex);
            String      adjacentVertexIdForDisplay = adjacentVertex.getIdForDisplay();

            if (!visitedVerticesIds.contains(adjacentVertexIdForDisplay)) {
                ret.add(adjacentVertexIdForDisplay);
            }
        }

        return ret;
    }
    private boolean isOutVertex(AtlasVertex vertex, AtlasEdge edge) {
        return StringUtils.equals(vertex.getIdForDisplay(), edge.getOutVertex().getIdForDisplay());
    }

    private AtlasVertex getOtherVertex(AtlasEdge edge, AtlasVertex vertex) {
        AtlasVertex outVertex = edge.getOutVertex();
        AtlasVertex inVertex  = edge.getInVertex();

        return StringUtils.equals(outVertex.getIdForDisplay(), vertex.getIdForDisplay()) ? inVertex : outVertex;
    }

    private AtlasVertex getEntityVertex(AtlasObjectId objId) throws AtlasBaseException {
        AtlasVertex ret = null;

        if (! AtlasTypeUtil.isValid(objId)) {
            throw new AtlasBaseException(AtlasErrorCode.INVALID_OBJECT_ID, objId.toString());
        }

        if (AtlasTypeUtil.isAssignedGuid(objId)) {
            ret = AtlasGraphUtilsV2.findByGuid(this.graph, objId.getGuid());
        } else {
            AtlasEntityType     entityType     = typeRegistry.getEntityTypeByName(objId.getTypeName());
            Map<String, Object> uniqAttributes = objId.getUniqueAttributes();

            ret = AtlasGraphUtilsV2.getVertexByUniqueAttributes(this.graph, entityType, uniqAttributes);
        }

        if (ret == null) {
            throw new AtlasBaseException(AtlasErrorCode.INSTANCE_GUID_NOT_FOUND, objId.toString());
        }

        return ret;
    }

    private AtlasEntity mapVertexToAtlasEntity(AtlasVertex entityVertex, AtlasEntityExtInfo entityExtInfo) throws AtlasBaseException {
        return mapVertexToAtlasEntity(entityVertex, entityExtInfo, false);
    }

    private AtlasEntity mapVertexToAtlasEntity(AtlasVertex entityVertex, AtlasEntityExtInfo entityExtInfo, boolean isMinExtInfo) throws AtlasBaseException {
        return mapVertexToAtlasEntity(entityVertex, entityExtInfo, isMinExtInfo, true);
    }

    private AtlasEntity mapVertexToAtlasEntity(AtlasVertex entityVertex, AtlasEntityExtInfo entityExtInfo, boolean isMinExtInfo, boolean includeReferences) throws AtlasBaseException {
        String      guid   = GraphHelper.getGuid(entityVertex);
        AtlasEntity entity = entityExtInfo != null ? entityExtInfo.getEntity(guid) : null;

        if (entity == null) {
            if (LOG.isDebugEnabled()) {
                LOG.debug("Mapping graph vertex to atlas entity for guid {}", guid);
            }

            entity = new AtlasEntity();

            if (entityExtInfo != null) {
                entityExtInfo.addReferredEntity(guid, entity);
            }

            mapSystemAttributes(entityVertex, entity);

            mapBusinessAttributes(entityVertex, entity);

            mapAttributes(entityVertex, entity, entityExtInfo, isMinExtInfo, includeReferences);

            if (!ignoreRelationshipAttr) { // only map when really needed
                mapRelationshipAttributes(entityVertex, entity, entityExtInfo, isMinExtInfo);
            }

            mapClassifications(entityVertex, entity);
        }

        return entity;
    }

    private AtlasEntity mapVertexToAtlasEntityMin(AtlasVertex entityVertex, AtlasEntityExtInfo entityExtInfo) throws AtlasBaseException {
        return mapVertexToAtlasEntityMin(entityVertex, entityExtInfo, null);
    }

    private AtlasEntity mapVertexToAtlasEntityMin(AtlasVertex entityVertex, AtlasEntityExtInfo entityExtInfo, Set<String> attributes) throws AtlasBaseException {
        String      guid   = GraphHelper.getGuid(entityVertex);
        AtlasEntity entity = entityExtInfo != null ? entityExtInfo.getEntity(guid) : null;

        if (entity == null) {
            entity = new AtlasEntity();

            if (entityExtInfo != null) {
                entityExtInfo.addReferredEntity(guid, entity);
            }

            mapSystemAttributes(entityVertex, entity);

            mapClassifications(entityVertex, entity);

            AtlasEntityType entityType = typeRegistry.getEntityTypeByName(entity.getTypeName());

            if (entityType != null) {
                for (AtlasAttribute attribute : entityType.getMinInfoAttributes().values()) {
                    Object attrValue = getVertexAttribute(entityVertex, attribute);

                    if (attrValue != null) {
                        entity.setAttribute(attribute.getName(), attrValue);
                    }
                }
            }
        }

        return entity;
    }

    private AtlasEntityHeader mapVertexToAtlasEntityHeader(AtlasVertex entityVertex) throws AtlasBaseException {
        return mapVertexToAtlasEntityHeader(entityVertex, Collections.<String>emptySet());
    }

    private AtlasEntityHeader mapVertexToAtlasEntityHeader(AtlasVertex entityVertex, Set<String> attributes) throws AtlasBaseException {
<<<<<<< HEAD
        AtlasPerfMetrics.MetricRecorder metric = RequestContext.get().startMetricRecord("mapVertexToAtlasEntityHeader");
=======
        AtlasPerfMetrics.MetricRecorder metricRecorder = RequestContext.get().startMetricRecord("mapVertexToAtlasEntityHeader");
>>>>>>> 216d66c7
        AtlasEntityHeader ret = new AtlasEntityHeader();

        String  typeName     = entityVertex.getProperty(Constants.TYPE_NAME_PROPERTY_KEY, String.class);
        String  guid         = entityVertex.getProperty(Constants.GUID_PROPERTY_KEY, String.class);
        Boolean isIncomplete = isEntityIncomplete(entityVertex);

        ret.setTypeName(typeName);
        ret.setGuid(guid);
        ret.setStatus(GraphHelper.getStatus(entityVertex));
        ret.setClassificationNames(getAllTraitNames(entityVertex));
        ret.setIsIncomplete(isIncomplete);
        ret.setLabels(getLabels(entityVertex));

        ret.setCreatedBy(GraphHelper.getCreatedByAsString(entityVertex));
        ret.setUpdatedBy(GraphHelper.getModifiedByAsString(entityVertex));
        ret.setCreateTime(new Date(GraphHelper.getCreatedTime(entityVertex)));
        ret.setUpdateTime(new Date(GraphHelper.getModifiedTime(entityVertex)));

        List<AtlasTermAssignmentHeader> termAssignmentHeaders = mapAssignedTerms(entityVertex);
        ret.setMeanings(termAssignmentHeaders);
        ret.setMeaningNames(termAssignmentHeaders.stream().map(AtlasTermAssignmentHeader::getDisplayText).collect(Collectors.toList()));

        AtlasEntityType entityType = typeRegistry.getEntityTypeByName(typeName);

        if (entityType != null) {
            for (AtlasAttribute headerAttribute : entityType.getHeaderAttributes().values()) {
                Object attrValue = getVertexAttribute(entityVertex, headerAttribute);

                if (attrValue != null) {
                    ret.setAttribute(headerAttribute.getName(), attrValue);
                }
            }

            Object displayText = getDisplayText(entityVertex, entityType);

            if (displayText != null) {
                ret.setDisplayText(displayText.toString());
            }

            if (CollectionUtils.isNotEmpty(attributes)) {
                for (String attrName : attributes) {
                    AtlasAttribute attribute = entityType.getAttribute(attrName);

                    if (attribute == null) {
                        attrName = toNonQualifiedName(attrName);

                        if (ret.hasAttribute(attrName)) {
                            continue;
                        }

                        attribute = entityType.getAttribute(attrName);

                        if (attribute == null) {
                            attribute = entityType.getRelationshipAttribute(attrName, null);
                        }
                    }

                    Object attrValue = getVertexAttribute(entityVertex, attribute);

                    if (attrValue != null) {
                        ret.setAttribute(attrName, attrValue);
                    }
                }
            }
        }
<<<<<<< HEAD
        RequestContext.get().endMetricRecord(metric);
=======
        RequestContext.get().endMetricRecord(metricRecorder);
>>>>>>> 216d66c7
        return ret;
    }

    private String toNonQualifiedName(String attrName) {
        String ret;
        if (attrName.contains(".")) {
            String[] attributeParts = attrName.split("\\.");
            ret = attributeParts[attributeParts.length - 1];
        } else {
            ret = attrName;
        }
        return ret;
    }

    private AtlasEntity mapSystemAttributes(AtlasVertex entityVertex, AtlasEntity entity) {
        AtlasPerfMetrics.MetricRecorder metricRecorder = RequestContext.get().startMetricRecord("mapSystemAttributes");

        if (LOG.isDebugEnabled()) {
            LOG.debug("Mapping system attributes for type {}", entity.getTypeName());
        }

        try {
            if (entityVertex != null) {
                entity.setGuid(getGuid(entityVertex));
                entity.setTypeName(getTypeName(entityVertex));
                entity.setStatus(GraphHelper.getStatus(entityVertex));
                entity.setVersion(GraphHelper.getVersion(entityVertex));

                entity.setCreatedBy(GraphHelper.getCreatedByAsString(entityVertex));
                entity.setUpdatedBy(GraphHelper.getModifiedByAsString(entityVertex));

                entity.setCreateTime(new Date(GraphHelper.getCreatedTime(entityVertex)));
                entity.setUpdateTime(new Date(GraphHelper.getModifiedTime(entityVertex)));

                entity.setHomeId(GraphHelper.getHomeId(entityVertex));

                entity.setIsProxy(GraphHelper.isProxy(entityVertex));
                entity.setIsIncomplete(isEntityIncomplete(entityVertex));

                entity.setProvenanceType(GraphHelper.getProvenanceType(entityVertex));
                entity.setCustomAttributes(getCustomAttributes(entityVertex));
                entity.setLabels(getLabels(entityVertex));
                entity.setPendingTasks(getPendingTasks(entityVertex));
            }
        } catch (Throwable t) {
            LOG.warn("Got exception while mapping system attributes for type {} : ", entity.getTypeName(), t);
        }

        RequestContext.get().endMetricRecord(metricRecorder);
        return entity;
    }

    private void mapAttributes(AtlasVertex entityVertex, AtlasStruct struct, AtlasEntityExtInfo entityExtInfo) throws AtlasBaseException {
        mapAttributes(entityVertex, struct, entityExtInfo, false);
    }

    private void mapAttributes(AtlasVertex entityVertex, AtlasStruct struct, AtlasEntityExtInfo entityExtInfo, boolean isMinExtInfo) throws AtlasBaseException {
        mapAttributes(entityVertex, struct, entityExtInfo, isMinExtInfo, true);
    }

    private void mapAttributes(AtlasVertex entityVertex, AtlasStruct struct, AtlasEntityExtInfo entityExtInfo, boolean isMinExtInfo, boolean includeReferences) throws AtlasBaseException {
        AtlasPerfMetrics.MetricRecorder metricRecorder = RequestContext.get().startMetricRecord("mapAttributes");
        AtlasType objType = typeRegistry.getType(struct.getTypeName());

        if (!(objType instanceof AtlasStructType)) {
            throw new AtlasBaseException(AtlasErrorCode.TYPE_NAME_INVALID, struct.getTypeName());
        }

        AtlasStructType structType = (AtlasStructType) objType;

        for (AtlasAttribute attribute : structType.getAllAttributes().values()) {
            Object attrValue = mapVertexToAttribute(entityVertex, attribute, entityExtInfo, isMinExtInfo, includeReferences);

            struct.setAttribute(attribute.getName(), attrValue);
        }
        RequestContext.get().endMetricRecord(metricRecorder);
    }

    private void mapBusinessAttributes(AtlasVertex entityVertex, AtlasEntity entity) throws AtlasBaseException {
        entity.setBusinessAttributes(getBusinessMetadata(entityVertex));
    }

    public List<AtlasClassification> getAllClassifications(AtlasVertex entityVertex) throws AtlasBaseException {
        AtlasPerfMetrics.MetricRecorder metricRecorder = RequestContext.get().startMetricRecord("getAllClassifications");

        List<AtlasClassification> ret   = new ArrayList<>();
        Iterable                  edges = entityVertex.query().direction(AtlasEdgeDirection.OUT).label(CLASSIFICATION_LABEL).edges();

        if (edges != null) {
            Iterator<AtlasEdge> iterator = edges.iterator();

            while (iterator.hasNext()) {
                AtlasEdge           classificationEdge   = iterator.next();
                AtlasVertex         classificationVertex = classificationEdge != null ? classificationEdge.getInVertex() : null;
                AtlasClassification classification       = toAtlasClassification(classificationVertex);

                if (classification != null) {
                    ret.add(classification);
                }
            }
        }

        RequestContext.get().endMetricRecord(metricRecorder);
        return ret;
    }

    public List<AtlasTermAssignmentHeader> mapAssignedTerms(AtlasVertex entityVertex) {
        AtlasPerfMetrics.MetricRecorder metric = RequestContext.get().startMetricRecord("mapAssignedTerms");
        List<AtlasTermAssignmentHeader> ret = new ArrayList<>();

        Iterable edges = entityVertex.query().direction(AtlasEdgeDirection.IN).label(TERM_ASSIGNMENT_LABEL).edges();

        if (edges != null) {
            for (final AtlasEdge edge : (Iterable<AtlasEdge>) edges) {
                if (edge != null && GraphHelper.getStatus(edge) != AtlasEntity.Status.DELETED) {
                    ret.add(toTermAssignmentHeader(edge));
                }
            }
        }
        RequestContext.get().endMetricRecord(metric);
        return ret;
    }

    private AtlasTermAssignmentHeader toTermAssignmentHeader(final AtlasEdge edge) {
        AtlasTermAssignmentHeader ret = new AtlasTermAssignmentHeader();

        AtlasVertex termVertex = edge.getOutVertex();

        String guid = GraphHelper.getGuid(termVertex);
        if (guid != null) {
            ret.setTermGuid(guid);
        }

        String relationGuid = edge.getProperty(Constants.RELATIONSHIP_GUID_PROPERTY_KEY, String.class);
        if (relationGuid != null) {
            ret.setRelationGuid(relationGuid);
        }

        Object displayName = AtlasGraphUtilsV2.getEncodedProperty(termVertex, GLOSSARY_TERM_DISPLAY_NAME_ATTR, Object.class);
        if (displayName instanceof String) {
            ret.setDisplayText((String) displayName);
        }

        String description = edge.getProperty(TERM_ASSIGNMENT_ATTR_DESCRIPTION, String.class);
        if (description != null) {
            ret.setDescription(description);
        }

        String expression    = edge.getProperty(TERM_ASSIGNMENT_ATTR_EXPRESSION, String.class);
        if (expression != null) {
            ret.setExpression(expression);
        }

        String status = edge.getProperty(TERM_ASSIGNMENT_ATTR_STATUS, String.class);
        if (status != null) {
            AtlasTermAssignmentStatus assignmentStatus = AtlasTermAssignmentStatus.valueOf(status);
            ret.setStatus(assignmentStatus);
        }

        Integer confidence = edge.getProperty(TERM_ASSIGNMENT_ATTR_CONFIDENCE, Integer.class);
        if (confidence != null) {
            ret.setConfidence(confidence);
        }

        String createdBy = edge.getProperty(TERM_ASSIGNMENT_ATTR_CREATED_BY, String.class);
        if (createdBy != null) {
            ret.setCreatedBy(createdBy);
        }

        String steward = edge.getProperty(TERM_ASSIGNMENT_ATTR_STEWARD, String.class);
        if (steward != null) {
            ret.setSteward(steward);
        }

        String source = edge.getProperty(TERM_ASSIGNMENT_ATTR_SOURCE, String.class);
        if (source != null) {
            ret.setSource(source);
        }

        return ret;
    }

    private void mapClassifications(AtlasVertex entityVertex, AtlasEntity entity) throws AtlasBaseException {
        AtlasPerfMetrics.MetricRecorder metricRecorder = RequestContext.get().startMetricRecord("mapClassifications");
        List<AtlasEdge> edges = getAllClassificationEdges(entityVertex);

        if (CollectionUtils.isNotEmpty(edges)) {
            List<AtlasClassification> allClassifications = new ArrayList<>();

            for (AtlasEdge edge : edges) {
                AtlasVertex         classificationVertex = edge.getInVertex();
                AtlasClassification classification       = toAtlasClassification(classificationVertex);

                if (classification != null) {
                    allClassifications.add(classification);
                }
            }

            entity.setClassifications(allClassifications);
        }
        RequestContext.get().endMetricRecord(metricRecorder);
    }

    private Object mapVertexToAttribute(AtlasVertex entityVertex, AtlasAttribute attribute, AtlasEntityExtInfo entityExtInfo, final boolean isMinExtInfo) throws AtlasBaseException {
        return mapVertexToAttribute(entityVertex, attribute, entityExtInfo, isMinExtInfo, true);
    }

    private Object mapVertexToAttribute(AtlasVertex entityVertex, AtlasAttribute attribute, AtlasEntityExtInfo entityExtInfo, final boolean isMinExtInfo, boolean includeReferences) throws AtlasBaseException {
        return mapVertexToAttribute(entityVertex, attribute, entityExtInfo, isMinExtInfo, includeReferences, false);
    }

    private Object mapVertexToAttribute(AtlasVertex entityVertex, AtlasAttribute attribute, AtlasEntityExtInfo entityExtInfo, final boolean isMinExtInfo, boolean includeReferences, boolean ignoreInactive) throws AtlasBaseException {
        Object    ret                = null;
        AtlasType attrType           = attribute.getAttributeType();
        String    edgeLabel          = attribute.getRelationshipEdgeLabel();
        boolean   isOwnedAttribute   = attribute.isOwnedRef();
        AtlasRelationshipEdgeDirection edgeDirection = attribute.getRelationshipEdgeDirection();

        if (LOG.isDebugEnabled()) {
            LOG.debug("Mapping vertex {} to atlas entity {}.{}", entityVertex, attribute.getDefinedInDef().getName(), attribute.getName());
        }

        switch (attrType.getTypeCategory()) {
            case PRIMITIVE:
                ret = mapVertexToPrimitive(entityVertex, attribute.getVertexPropertyName(), attribute.getAttributeDef());
                break;
            case ENUM:
                ret = AtlasGraphUtilsV2.getEncodedProperty(entityVertex, attribute.getVertexPropertyName(), Object.class);
                break;
            case STRUCT:
                edgeLabel = AtlasGraphUtilsV2.getEdgeLabel(attribute.getName());
                ret = mapVertexToStruct(entityVertex, edgeLabel, null, entityExtInfo, isMinExtInfo);
                break;
            case OBJECT_ID_TYPE:
                if (includeReferences) {
                    if (attribute.getDefinedInType().getTypeCategory() == TypeCategory.STRUCT) {
                        //Struct attribute having ObjectId as type
                        edgeLabel = AtlasGraphUtilsV2.getEdgeLabel(attribute.getName());
                    }
                    ret = attribute.getAttributeDef().isSoftReferenced() ? mapVertexToObjectIdForSoftRef(entityVertex, attribute, entityExtInfo, isMinExtInfo) :
                                                                           mapVertexToObjectId(entityVertex, edgeLabel, null, entityExtInfo, isOwnedAttribute, edgeDirection, isMinExtInfo);
                } else {
                    ret = null;
                }
                break;
            case ARRAY: {
                final boolean skipAttribute;

                if (!includeReferences) {
                    AtlasType elementType = ((AtlasArrayType) attrType).getElementType();

                    skipAttribute = (elementType instanceof AtlasObjectIdType || elementType instanceof AtlasEntityType);
                } else {
                    skipAttribute = false;
                }

                if (skipAttribute) {
                    ret = null;
                } else {
                    if (attribute.getAttributeDef().isSoftReferenced()) {
                        ret = mapVertexToArrayForSoftRef(entityVertex, attribute, entityExtInfo, isMinExtInfo);
                    } else {
                        ret = mapVertexToArray(entityVertex, entityExtInfo, isOwnedAttribute, attribute, isMinExtInfo, includeReferences, ignoreInactive);
                    }
                }
            }
                break;
            case MAP: {
                final boolean skipAttribute;

                if (!includeReferences) {
                    AtlasType valueType = ((AtlasMapType) attrType).getValueType();

                    skipAttribute = (valueType instanceof AtlasObjectIdType || valueType instanceof AtlasEntityType);
                } else {
                    skipAttribute = false;
                }

                if (skipAttribute) {
                    ret = null;
                } else {
                    if (attribute.getAttributeDef().isSoftReferenced()) {
                        ret = mapVertexToMapForSoftRef(entityVertex, attribute, entityExtInfo, isMinExtInfo);
                    } else {
                        ret = mapVertexToMap(entityVertex, entityExtInfo, isOwnedAttribute, attribute, isMinExtInfo, includeReferences);
                    }
                }
            }
                break;
            case CLASSIFICATION:
                // do nothing
                break;
        }

        return ret;
    }

    private Map<String, AtlasObjectId> mapVertexToMapForSoftRef(AtlasVertex entityVertex,  AtlasAttribute attribute, AtlasEntityExtInfo entityExtInfo, final boolean isMinExtInfo) {
        Map<String, AtlasObjectId> ret        = null;
        Map                        softRefVal = entityVertex.getProperty(attribute.getVertexPropertyName(), Map.class);

        if (MapUtils.isEmpty(softRefVal)) {
            return softRefVal;
        } else {
            ret = new HashMap<>();

            for (Object mapKey : softRefVal.keySet()) {
                AtlasObjectId objectId = getAtlasObjectIdFromSoftRefFormat(Objects.toString(softRefVal.get(mapKey)), attribute, entityExtInfo, isMinExtInfo);

                if (objectId != null) {
                    ret.put(Objects.toString(mapKey), objectId);
                }
            }
        }
        return ret;
    }

    private List<AtlasObjectId> mapVertexToArrayForSoftRef(AtlasVertex entityVertex, AtlasAttribute attribute, AtlasEntityExtInfo entityExtInfo, final boolean isMinExtInfo) {
        List<AtlasObjectId> ret        = null;
        List                softRefVal = entityVertex.getListProperty(attribute.getVertexPropertyName(), List.class);

        if (CollectionUtils.isEmpty(softRefVal)) {
            return softRefVal;
        } else {
            ret = new ArrayList<>();

            for (Object o : softRefVal) {
                AtlasObjectId objectId = getAtlasObjectIdFromSoftRefFormat(Objects.toString(o), attribute, entityExtInfo, isMinExtInfo);

                if(objectId != null) {
                    ret.add(objectId);
                }
            }
        }

        return ret;
    }

    private AtlasObjectId mapVertexToObjectIdForSoftRef(AtlasVertex entityVertex, AtlasAttribute attribute, AtlasEntityExtInfo entityExtInfo, final boolean isMinExtInfo) {
        String softRefVal = AtlasGraphUtilsV2.getEncodedProperty(entityVertex, attribute.getVertexPropertyName(), String.class);

        return StringUtils.isNotEmpty(softRefVal) ? getAtlasObjectIdFromSoftRefFormat(softRefVal, attribute, entityExtInfo, isMinExtInfo) : null;
    }

    private AtlasObjectId getAtlasObjectIdFromSoftRefFormat(String softRefVal, AtlasAttribute attribute, AtlasEntityExtInfo entityExtInfo, final boolean isMinExtInfo) {
        AtlasObjectId ret = AtlasEntityUtil.parseSoftRefValue(softRefVal);

        if(ret != null) {
            if (entityExtInfo != null && attribute.isOwnedRef()) {
                try {
                    AtlasVertex referenceVertex = getEntityVertex(ret.getGuid());

                    if (referenceVertex != null) {
                        final AtlasEntity entity;

                        if (isMinExtInfo) {
                            entity = mapVertexToAtlasEntityMin(referenceVertex, entityExtInfo);
                        } else {
                            entity = mapVertexToAtlasEntity(referenceVertex, entityExtInfo);
                        }

                        if (entity != null) {
                            ret = toAtlasObjectId(entity);
                        }
                    }
                } catch (AtlasBaseException excp) {
                    LOG.info("failed to retrieve soft-referenced entity(typeName={}, guid={}); errorCode={}. Ignoring", ret.getTypeName(), ret.getGuid(), excp.getAtlasErrorCode());
                }
            }
        }

        return ret;
    }

    private Map<String, Object> mapVertexToMap(AtlasVertex entityVertex, AtlasEntityExtInfo entityExtInfo,
                                               boolean isOwnedAttribute, AtlasAttribute attribute, final boolean isMinExtInfo, boolean includeReferences) throws AtlasBaseException {

        Map<String, Object> ret          = null;
        AtlasMapType        mapType      = (AtlasMapType) attribute.getAttributeType();
        AtlasType           mapValueType = mapType.getValueType();

        if (LOG.isDebugEnabled()) {
            LOG.debug("Mapping map attribute {} for vertex {}", mapType.getTypeName(), entityVertex);
        }

        if (isReference(mapValueType)) {
            Map<String, Object> currentMap = getReferenceMap(entityVertex, attribute);

            if (MapUtils.isNotEmpty(currentMap)) {
                ret = new HashMap<>();

                for (Map.Entry<String, Object> entry : currentMap.entrySet()) {
                    String mapKey    = entry.getKey();
                    Object keyValue  = entry.getValue();
                    Object mapValue  = mapVertexToCollectionEntry(entityVertex, mapValueType, keyValue, attribute.getRelationshipEdgeLabel(),
                                                                  entityExtInfo, isOwnedAttribute, attribute.getRelationshipEdgeDirection(), isMinExtInfo, includeReferences);
                    if (mapValue != null) {
                        ret.put(mapKey, mapValue);
                    }
                }
            }
        } else {
            ret = getPrimitiveMap(entityVertex, attribute.getVertexPropertyName());
        }

        return ret;
    }

    private List<Object> mapVertexToArray(AtlasVertex entityVertex, AtlasEntityExtInfo entityExtInfo,
                                          boolean isOwnedAttribute, AtlasAttribute attribute, final boolean isMinExtInfo,
                                          boolean includeReferences, boolean ignoreInactive) throws AtlasBaseException {

        AtlasArrayType arrayType        = (AtlasArrayType) attribute.getAttributeType();
        AtlasType      arrayElementType = arrayType.getElementType();
        List<Object>   arrayElements    = getArrayElementsProperty(arrayElementType, entityVertex, attribute);

        if (LOG.isDebugEnabled()) {
            LOG.debug("Mapping array attribute {} for vertex {}", arrayElementType.getTypeName(), entityVertex);
        }

        if (CollectionUtils.isEmpty(arrayElements)) {
            return arrayElements;
        }

        List                           arrValues     = new ArrayList(arrayElements.size());
        String                         edgeLabel     = attribute.getRelationshipEdgeLabel();
        AtlasRelationshipEdgeDirection edgeDirection = attribute.getRelationshipEdgeDirection();

        for (Object element : arrayElements) {
            // When internal types are deleted, sometimes the collection type attribute will contain a null value
            // Graph layer does erroneous mapping of the null element, hence avoiding the processing of the null element
            if (element == null) {
                LOG.debug("Skipping null arrayElement");
                continue;
            }

            if (isInactiveEdge(element, ignoreInactive)) {
                continue;
            }

            Object arrValue = mapVertexToCollectionEntry(entityVertex, arrayElementType, element, edgeLabel,
                                                         entityExtInfo, isOwnedAttribute, edgeDirection, isMinExtInfo, includeReferences);

            if (arrValue != null) {
                arrValues.add(arrValue);
            }
        }

        return arrValues;
    }

    private Object mapVertexToCollectionEntry(AtlasVertex entityVertex, AtlasType arrayElement, Object value,
                                              String edgeLabel, AtlasEntityExtInfo entityExtInfo, boolean isOwnedAttribute,
                                              AtlasRelationshipEdgeDirection edgeDirection, final boolean isMinExtInfo, boolean includeReferences) throws AtlasBaseException {
        Object ret = null;

        switch (arrayElement.getTypeCategory()) {
            case PRIMITIVE:
            case ENUM:
            case ARRAY:
            case MAP:
                ret = value;
                break;

            case CLASSIFICATION:
                break;

            case STRUCT:
                ret = mapVertexToStruct(entityVertex, edgeLabel, (AtlasEdge) value, entityExtInfo, isMinExtInfo);
                break;

            case OBJECT_ID_TYPE:
                ret = includeReferences ? mapVertexToObjectId(entityVertex, edgeLabel, (AtlasEdge) value, entityExtInfo, isOwnedAttribute, edgeDirection, isMinExtInfo) : null;
                break;

            default:
                break;
        }

        return ret;
    }

    public static Object mapVertexToPrimitive(AtlasElement entityVertex, final String vertexPropertyName, AtlasAttributeDef attrDef) {
        Object ret = null;

        if (AtlasGraphUtilsV2.getEncodedProperty(entityVertex, vertexPropertyName, Object.class) == null) {
            return null;
        }

        switch (attrDef.getTypeName().toLowerCase()) {
            case ATLAS_TYPE_STRING:
                ret = AtlasGraphUtilsV2.getEncodedProperty(entityVertex, vertexPropertyName, String.class);
                break;
            case ATLAS_TYPE_SHORT:
                ret = AtlasGraphUtilsV2.getEncodedProperty(entityVertex, vertexPropertyName, Short.class);
                break;
            case ATLAS_TYPE_INT:
                ret = AtlasGraphUtilsV2.getEncodedProperty(entityVertex, vertexPropertyName, Integer.class);
                break;
            case ATLAS_TYPE_BIGINTEGER:
                ret = AtlasGraphUtilsV2.getEncodedProperty(entityVertex, vertexPropertyName, BigInteger.class);
                break;
            case ATLAS_TYPE_BOOLEAN:
                ret = AtlasGraphUtilsV2.getEncodedProperty(entityVertex, vertexPropertyName, Boolean.class);
                break;
            case ATLAS_TYPE_BYTE:
                ret = AtlasGraphUtilsV2.getEncodedProperty(entityVertex, vertexPropertyName, Byte.class);
                break;
            case ATLAS_TYPE_LONG:
                ret = AtlasGraphUtilsV2.getEncodedProperty(entityVertex, vertexPropertyName, Long.class);
                break;
            case ATLAS_TYPE_FLOAT:
                ret = AtlasGraphUtilsV2.getEncodedProperty(entityVertex, vertexPropertyName, Float.class);
                break;
            case ATLAS_TYPE_DOUBLE:
                ret = AtlasGraphUtilsV2.getEncodedProperty(entityVertex, vertexPropertyName, Double.class);
                break;
            case ATLAS_TYPE_BIGDECIMAL:
                ret = AtlasGraphUtilsV2.getEncodedProperty(entityVertex, vertexPropertyName, BigDecimal.class);
                break;
            case ATLAS_TYPE_DATE:
                ret = new Date(AtlasGraphUtilsV2.getEncodedProperty(entityVertex, vertexPropertyName, Long.class));
                break;
            default:
                break;
        }

        return ret;
    }

    private AtlasObjectId mapVertexToObjectId(AtlasVertex entityVertex, String edgeLabel, AtlasEdge edge,
                                              AtlasEntityExtInfo entityExtInfo, boolean isOwnedAttribute,
                                              AtlasRelationshipEdgeDirection edgeDirection, final boolean isMinExtInfo) throws AtlasBaseException {
        AtlasObjectId ret = null;

        if (edge == null) {
            edge = graphHelper.getEdgeForLabel(entityVertex, edgeLabel, edgeDirection);
        }

        if (GraphHelper.elementExists(edge)) {
            if (!RequestContext.get().isAllowDeletedRelationsIndexsearch() && getState(edge) == Id.EntityState.DELETED ) {
                return null;
            }

            AtlasVertex referenceVertex = edge.getInVertex();

            if (StringUtils.equals(getIdFromVertex(referenceVertex), getIdFromVertex(entityVertex))) {
                referenceVertex = edge.getOutVertex();
            }

            if (referenceVertex != null) {
                if (entityExtInfo != null && isOwnedAttribute) {
                    final AtlasEntity entity;

                    if (isMinExtInfo) {
                        entity = mapVertexToAtlasEntityMin(referenceVertex, entityExtInfo);
                    } else {
                        entity = mapVertexToAtlasEntity(referenceVertex, entityExtInfo);
                    }

                    if (entity != null) {
                        ret = AtlasTypeUtil.getAtlasObjectId(entity);
                    }
                } else {
                    ret = toAtlasObjectId(referenceVertex);
                }
            }
        }

        return ret;
    }

    private AtlasStruct mapVertexToStruct(AtlasVertex entityVertex, String edgeLabel, AtlasEdge edge, AtlasEntityExtInfo entityExtInfo, final boolean isMinExtInfo) throws AtlasBaseException {
        AtlasStruct ret = null;

        if (edge == null) {
            edge = graphHelper.getEdgeForLabel(entityVertex, edgeLabel);
        }

        if (GraphHelper.elementExists(edge)) {
            final AtlasVertex referenceVertex = edge.getInVertex();
            ret = new AtlasStruct(getTypeName(referenceVertex));

            mapAttributes(referenceVertex, ret, entityExtInfo, isMinExtInfo);
        }

        return ret;
    }

    private Object getVertexAttribute(AtlasVertex vertex, AtlasAttribute attribute) throws AtlasBaseException {
        return vertex != null && attribute != null ? mapVertexToAttribute(vertex, attribute, null, false) : null;
    }

    private Object getVertexAttributeIgnoreInactive(AtlasVertex vertex, AtlasAttribute attribute) throws AtlasBaseException {
        return vertex != null && attribute != null ? mapVertexToAttribute(vertex, attribute, null, false, true, true) : null;
    }

    private void mapRelationshipAttributes(AtlasVertex entityVertex, AtlasEntity entity, AtlasEntityExtInfo entityExtInfo, boolean isMinExtInfo) throws AtlasBaseException {
        AtlasEntityType entityType = typeRegistry.getEntityTypeByName(entity.getTypeName());

        if (entityType == null) {
            throw new AtlasBaseException(AtlasErrorCode.TYPE_NAME_INVALID, entity.getTypeName());
        }

        for (String attributeName : entityType.getRelationshipAttributes().keySet()) {
            mapVertexToRelationshipAttribute(entityVertex, entityType, attributeName, entity, entityExtInfo, isMinExtInfo);
        }
    }

    private Object mapVertexToRelationshipAttribute(AtlasVertex entityVertex, AtlasEntityType entityType, String attributeName, AtlasEntity entity, AtlasEntityExtInfo entityExtInfo, boolean isMinExtInfo) throws AtlasBaseException {
        Object                ret                  = null;
        String                relationshipTypeName = graphHelper.getRelationshipTypeName(entityVertex, entityType, attributeName);
        AtlasRelationshipType relationshipType     = relationshipTypeName != null ? typeRegistry.getRelationshipTypeByName(relationshipTypeName) : null;

        if (relationshipType == null) {
            throw new AtlasBaseException(AtlasErrorCode.RELATIONSHIPDEF_INVALID, "relationshipDef is null");
        }

        AtlasAttribute          attribute       = entityType.getRelationshipAttribute(attributeName, relationshipTypeName);
        AtlasRelationshipDef    relationshipDef = relationshipType.getRelationshipDef();
        AtlasRelationshipEndDef endDef1         = relationshipDef.getEndDef1();
        AtlasRelationshipEndDef endDef2         = relationshipDef.getEndDef2();
        AtlasEntityType         endDef1Type     = typeRegistry.getEntityTypeByName(endDef1.getType());
        AtlasEntityType         endDef2Type     = typeRegistry.getEntityTypeByName(endDef2.getType());
        AtlasRelationshipEndDef attributeEndDef = null;

        if (endDef1Type.isTypeOrSuperTypeOf(entityType.getTypeName()) && StringUtils.equals(endDef1.getName(), attributeName)) {
            attributeEndDef = endDef1;
        } else if (endDef2Type.isTypeOrSuperTypeOf(entityType.getTypeName()) && StringUtils.equals(endDef2.getName(), attributeName)) {
            attributeEndDef = endDef2;
        }

        if (attributeEndDef == null) {
            throw new AtlasBaseException(AtlasErrorCode.RELATIONSHIPDEF_INVALID, relationshipDef.toString());
        }

        switch (attributeEndDef.getCardinality()) {
            case SINGLE:
                ret = mapRelatedVertexToObjectId(entityVertex, attribute, entityExtInfo, isMinExtInfo);
                break;

            case LIST:
            case SET:
                ret = mapRelationshipArrayAttribute(entityVertex, attribute, entityExtInfo, isMinExtInfo);
                break;
        }

        // Set Relationship attributes, even if the value is null
        entity.setRelationshipAttribute(attributeName, ret);

        if (attributeEndDef.getIsLegacyAttribute() && !entity.hasAttribute(attributeName)) {
            entity.setAttribute(attributeName, toLegacyAttribute(ret));
        }

        return ret;
    }

    private Object toLegacyAttribute(Object obj) {
        final Object ret;

        if (obj instanceof AtlasRelatedObjectId) {
            ret = toLegacyAttribute((AtlasRelatedObjectId) obj);
        } else if (obj instanceof Collection) {
            ret = toLegacyAttribute((Collection) obj);
        } else if (obj instanceof Map) {
            ret = toLegacyAttribute((Map) obj);
        } else {
            ret = obj;
        }

        return ret;
    }

    private AtlasObjectId toLegacyAttribute(AtlasRelatedObjectId relatedObjId) {
        final AtlasObjectId ret;

        if (relatedObjId.getRelationshipStatus() == DELETED && relatedObjId.getEntityStatus() == AtlasEntity.Status.ACTIVE) {
            ret = null;
        } else {
            ret = new AtlasObjectId(relatedObjId);
        }

        return ret;
    }

    private Collection toLegacyAttribute(Collection collection) {
        final List ret = new ArrayList();

        for (Object elem : collection) {
            Object objId = toLegacyAttribute(elem);

            if (objId != null) {
                ret.add(objId);
            }
        }

        return ret;
    }

    private Map toLegacyAttribute(Map map) {
        final Map ret = new HashMap();

        for (Object key : map.keySet()) {
            Object elem = toLegacyAttribute(map.get(key));

            if (elem != null) {
                ret.put(key, elem);
            }
        }

        return ret;
    }

    private AtlasObjectId mapRelatedVertexToObjectId(AtlasVertex entityVertex, AtlasAttribute attribute, AtlasEntityExtInfo entityExtInfo, boolean isMinExtInfo) throws AtlasBaseException {
        AtlasEdge edge = graphHelper.getEdgeForLabel(entityVertex, attribute.getRelationshipEdgeLabel(), attribute.getRelationshipEdgeDirection());

        return mapVertexToRelatedObjectId(entityVertex, edge, attribute.isOwnedRef(), entityExtInfo, isMinExtInfo);
    }

    private List<AtlasRelatedObjectId> mapRelationshipArrayAttribute(AtlasVertex entityVertex, AtlasAttribute attribute, AtlasEntityExtInfo entityExtInfo, boolean isMinExtInfo) throws AtlasBaseException {
        List<AtlasRelatedObjectId> ret   = new ArrayList<>();
        Iterator<AtlasEdge>        edges = null;

        if (attribute.getRelationshipEdgeDirection() == IN) {
            edges = getIncomingEdgesByLabel(entityVertex, attribute.getRelationshipEdgeLabel());
        } else if (attribute.getRelationshipEdgeDirection() == OUT) {
            edges = getOutGoingEdgesByLabel(entityVertex, attribute.getRelationshipEdgeLabel());
        } else if (attribute.getRelationshipEdgeDirection() == BOTH) {
            edges = getAdjacentEdgesByLabel(entityVertex, AtlasEdgeDirection.BOTH, attribute.getRelationshipEdgeLabel());
        }

        if (edges != null) {
            while (edges.hasNext()) {
                AtlasEdge relationshipEdge = edges.next();

                AtlasRelatedObjectId relatedObjectId = mapVertexToRelatedObjectId(entityVertex, relationshipEdge, attribute.isOwnedRef(), entityExtInfo, isMinExtInfo);

                ret.add(relatedObjectId);
            }
        }

        return ret;
    }

    private AtlasRelatedObjectId mapVertexToRelatedObjectId(AtlasVertex entityVertex, AtlasEdge edge, boolean isOwnedRef, AtlasEntityExtInfo entityExtInfo, boolean isMinExtInfo) throws AtlasBaseException {
        AtlasRelatedObjectId ret = null;

        if (GraphHelper.elementExists(edge)) {
            AtlasVertex referenceVertex = edge.getInVertex();

            if (StringUtils.equals(getIdFromVertex(referenceVertex), getIdFromVertex(entityVertex))) {
                referenceVertex = edge.getOutVertex();
            }

            if (referenceVertex != null) {
                String             entityTypeName = getTypeName(referenceVertex);
                String             entityGuid     = getGuid(referenceVertex);
                AtlasEntity.Status entityStatus   = GraphHelper.getStatus(referenceVertex);
                AtlasRelationship  relationship   = mapEdgeToAtlasRelationship(edge);

                ret = new AtlasRelatedObjectId(entityGuid, entityTypeName, entityStatus,
                                               relationship.getGuid(), relationship.getStatus(),
                                               new AtlasStruct(relationship.getTypeName(), relationship.getAttributes()));

                Object displayText = getDisplayText(referenceVertex, entityTypeName);

                if (displayText != null) {
                    ret.setDisplayText(displayText.toString());
                }

                if (isOwnedRef && entityExtInfo != null) {
                    if (isMinExtInfo) {
                        mapVertexToAtlasEntityMin(referenceVertex, entityExtInfo);
                    } else {
                        mapVertexToAtlasEntity(referenceVertex, entityExtInfo);
                    }
                }

            }
        }

        return ret;
    }

    private Object getDisplayText(AtlasVertex entityVertex, String entityTypeName) throws AtlasBaseException {
        return getDisplayText(entityVertex, typeRegistry.getEntityTypeByName(entityTypeName));
    }

    private Object getDisplayText(AtlasVertex entityVertex, AtlasEntityType entityType) throws AtlasBaseException {
        Object ret = null;

        if (entityType != null) {
            String displayTextAttribute = entityType.getDisplayTextAttribute();

            if (displayTextAttribute != null) {
                ret = getVertexAttribute(entityVertex, entityType.getAttribute(displayTextAttribute));
            }

            if (ret == null) {
                ret = getVertexAttribute(entityVertex, entityType.getAttribute(NAME));

                if (ret == null) {
                    ret = getVertexAttribute(entityVertex, entityType.getAttribute(DISPLAY_NAME));

                    if (ret == null) {
                        ret = getVertexAttribute(entityVertex, entityType.getAttribute(QUALIFIED_NAME));
                    }
                }
            }
        }

        return ret;
    }

    public AtlasRelationship mapEdgeToAtlasRelationship(AtlasEdge edge) throws AtlasBaseException {
        return mapEdgeToAtlasRelationship(edge, false).getRelationship();
    }

    public AtlasRelationshipWithExtInfo mapEdgeToAtlasRelationshipWithExtInfo(AtlasEdge edge) throws AtlasBaseException {
        return mapEdgeToAtlasRelationship(edge, true);
    }

    public AtlasRelationshipWithExtInfo mapEdgeToAtlasRelationship(AtlasEdge edge, boolean extendedInfo) throws AtlasBaseException {
        AtlasRelationshipWithExtInfo ret = new AtlasRelationshipWithExtInfo();

        mapSystemAttributes(edge, ret, extendedInfo);

        mapAttributes(edge, ret);

        return ret;
    }

    private AtlasRelationshipWithExtInfo mapSystemAttributes(AtlasEdge edge, AtlasRelationshipWithExtInfo relationshipWithExtInfo, boolean extendedInfo) throws AtlasBaseException {
        if (LOG.isDebugEnabled()) {
            LOG.debug("Mapping system attributes for relationship");
        }

        AtlasRelationship relationship = relationshipWithExtInfo.getRelationship();

        if (relationship == null) {
            relationship = new AtlasRelationship();

            relationshipWithExtInfo.setRelationship(relationship);
        }

        relationship.setGuid(getRelationshipGuid(edge));
        relationship.setTypeName(getTypeName(edge));

        relationship.setCreatedBy(GraphHelper.getCreatedByAsString(edge));
        relationship.setUpdatedBy(GraphHelper.getModifiedByAsString(edge));

        relationship.setCreateTime(new Date(GraphHelper.getCreatedTime(edge)));
        relationship.setUpdateTime(new Date(GraphHelper.getModifiedTime(edge)));

        Long version = GraphHelper.getVersion(edge);
        if (version == null) {
            version = Long.valueOf(1L);
        }
        relationship.setVersion(version);

        Integer provenanceType = GraphHelper.getProvenanceType(edge);
        if (provenanceType == null) {
            provenanceType = Integer.valueOf(0);
        }
        relationship.setProvenanceType(provenanceType);
        relationship.setHomeId(GraphHelper.getHomeId(edge));

        relationship.setStatus(GraphHelper.getEdgeStatus(edge));

        AtlasVertex end1Vertex = edge.getOutVertex();
        AtlasVertex end2Vertex = edge.getInVertex();

        relationship.setEnd1(new AtlasObjectId(getGuid(end1Vertex), getTypeName(end1Vertex), getEntityUniqueAttribute(end1Vertex)));
        relationship.setEnd2(new AtlasObjectId(getGuid(end2Vertex), getTypeName(end2Vertex), getEntityUniqueAttribute(end2Vertex)));

        relationship.setLabel(edge.getLabel());
        relationship.setPropagateTags(getPropagateTags(edge));

        if (extendedInfo) {
            addToReferredEntities(relationshipWithExtInfo, end1Vertex);
            addToReferredEntities(relationshipWithExtInfo, end2Vertex);
        }

        // set propagated and blocked propagated classifications
        readClassificationsFromEdge(edge, relationshipWithExtInfo, extendedInfo);

        return relationshipWithExtInfo;
    }

    private void readClassificationsFromEdge(AtlasEdge edge, AtlasRelationshipWithExtInfo relationshipWithExtInfo, boolean extendedInfo) throws AtlasBaseException {
        List<AtlasVertex>        classificationVertices    = getPropagatableClassifications(edge);
        List<String>             blockedClassificationIds  = getBlockedClassificationIds(edge);
        AtlasRelationship        relationship              = relationshipWithExtInfo.getRelationship();
        Set<AtlasClassification> propagatedClassifications = new HashSet<>();
        Set<AtlasClassification> blockedClassifications    = new HashSet<>();

        for (AtlasVertex classificationVertex : classificationVertices) {
            String              classificationId = classificationVertex.getIdForDisplay();
            AtlasClassification classification   = toAtlasClassification(classificationVertex);

            if (classification == null) {
                continue;
            }

            if (blockedClassificationIds.contains(classificationId)) {
                blockedClassifications.add(classification);
            } else {
                propagatedClassifications.add(classification);
            }

            // add entity headers to referred entities
            if (extendedInfo) {
                addToReferredEntities(relationshipWithExtInfo, classification.getEntityGuid());
            }
        }

        relationship.setPropagatedClassifications(propagatedClassifications);
        relationship.setBlockedPropagatedClassifications(blockedClassifications);
    }

    private void addToReferredEntities(AtlasRelationshipWithExtInfo relationshipWithExtInfo, String guid) throws AtlasBaseException {
        if (!relationshipWithExtInfo.referredEntitiesContains(guid)) {
            addToReferredEntities(relationshipWithExtInfo, getEntityVertex(guid));
        }
    }

    private void addToReferredEntities(AtlasRelationshipWithExtInfo relationshipWithExtInfo, AtlasVertex entityVertex) throws AtlasBaseException {
        String entityGuid = getGuid(entityVertex);

        if (!relationshipWithExtInfo.referredEntitiesContains(entityGuid)) {
            relationshipWithExtInfo.addReferredEntity(entityGuid, toAtlasEntityHeader(entityVertex));
        }
    }

    private void mapAttributes(AtlasEdge edge, AtlasRelationshipWithExtInfo relationshipWithExtInfo) throws AtlasBaseException {
        AtlasRelationship relationship = relationshipWithExtInfo.getRelationship();
        AtlasType         objType      = typeRegistry.getType(relationship.getTypeName());

        if (!(objType instanceof AtlasRelationshipType)) {
            throw new AtlasBaseException(AtlasErrorCode.TYPE_NAME_INVALID, relationship.getTypeName());
        }

        AtlasRelationshipType relationshipType = (AtlasRelationshipType) objType;

        for (AtlasAttribute attribute : relationshipType.getAllAttributes().values()) {
            // mapping only primitive attributes
            Object attrValue = mapVertexToPrimitive(edge, attribute.getVertexPropertyName(), attribute.getAttributeDef());

            relationship.setAttribute(attribute.getName(), attrValue);
        }
    }

    private Set<String> getPendingTasks(AtlasVertex entityVertex) {
        Collection<String> ret = entityVertex.getPropertyValues(PENDING_TASKS_PROPERTY_KEY, String.class);

        if (CollectionUtils.isEmpty(ret)) {
            return null;
        }

        return new HashSet<>(ret);
    }

    private boolean isInactiveEdge(Object element, boolean ignoreInactive) {
        return ignoreInactive && element instanceof AtlasEdge && getStatus((AtlasEdge) element) != AtlasEntity.Status.ACTIVE;
    }
}<|MERGE_RESOLUTION|>--- conflicted
+++ resolved
@@ -946,11 +946,7 @@
     }
 
     private AtlasEntityHeader mapVertexToAtlasEntityHeader(AtlasVertex entityVertex, Set<String> attributes) throws AtlasBaseException {
-<<<<<<< HEAD
-        AtlasPerfMetrics.MetricRecorder metric = RequestContext.get().startMetricRecord("mapVertexToAtlasEntityHeader");
-=======
         AtlasPerfMetrics.MetricRecorder metricRecorder = RequestContext.get().startMetricRecord("mapVertexToAtlasEntityHeader");
->>>>>>> 216d66c7
         AtlasEntityHeader ret = new AtlasEntityHeader();
 
         String  typeName     = entityVertex.getProperty(Constants.TYPE_NAME_PROPERTY_KEY, String.class);
@@ -1016,11 +1012,7 @@
                 }
             }
         }
-<<<<<<< HEAD
-        RequestContext.get().endMetricRecord(metric);
-=======
         RequestContext.get().endMetricRecord(metricRecorder);
->>>>>>> 216d66c7
         return ret;
     }
 
