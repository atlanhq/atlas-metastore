/**
 * Licensed to the Apache Software Foundation (ASF) under one
 * or more contributor license agreements.  See the NOTICE file
 * distributed with this work for additional information
 * regarding copyright ownership.  The ASF licenses this file
 * to you under the Apache License, Version 2.0 (the
 * "License"); you may not use this file except in compliance
 * with the License.  You may obtain a copy of the License at
 * <p/>
 * http://www.apache.org/licenses/LICENSE-2.0
 * <p/>
 * Unless required by applicable law or agreed to in writing, software
 * distributed under the License is distributed on an "AS IS" BASIS,
 * WITHOUT WARRANTIES OR CONDITIONS OF ANY KIND, either express or implied.
 * See the License for the specific language governing permissions and
 * limitations under the License.
 */
package org.apache.atlas.repository.audit;

import com.fasterxml.jackson.databind.JsonNode;
import com.fasterxml.jackson.databind.ObjectMapper;
import com.google.common.annotations.VisibleForTesting;
import org.apache.atlas.ApplicationProperties;
import org.apache.atlas.AtlasConfiguration;
import org.apache.atlas.AtlasException;
import org.apache.atlas.EntityAuditEvent;
import org.apache.atlas.RequestContext;
import org.apache.atlas.annotation.ConditionalOnAtlasProperty;
import org.apache.atlas.exception.AtlasBaseException;
import org.apache.atlas.model.audit.EntityAuditEventV2;
import org.apache.atlas.model.audit.EntityAuditSearchResult;
import org.apache.atlas.type.AtlasType;
import org.apache.commons.collections.MapUtils;
import org.apache.commons.configuration.Configuration;
import org.apache.commons.lang.NotImplementedException;
import org.apache.commons.lang.StringUtils;
import org.apache.http.HttpEntity;
import org.apache.http.HttpHost;
import org.apache.http.entity.ContentType;
import org.apache.http.nio.entity.NStringEntity;
import org.apache.http.util.EntityUtils;
import org.elasticsearch.client.Request;
import org.elasticsearch.client.Response;
import org.elasticsearch.client.RestClient;
import org.elasticsearch.client.RestClientBuilder;
import org.slf4j.Logger;
import org.slf4j.LoggerFactory;
import org.springframework.core.annotation.Order;
import org.springframework.stereotype.Component;

import javax.inject.Inject;
import javax.inject.Singleton;
import java.io.File;
import java.io.IOException;
import java.nio.charset.Charset;
import java.nio.charset.StandardCharsets;
import java.nio.file.Files;
import java.nio.file.Paths;
import java.text.MessageFormat;
import java.util.*;

import static java.nio.charset.Charset.defaultCharset;
import static org.springframework.util.StreamUtils.copyToString;

/**
 * This class provides cassandra support as the backend for audit storage support.
 */
@Singleton
@Component
@Order(8)
@ConditionalOnAtlasProperty(property = "atlas.EntityAuditRepositorySearch.impl")
public class ESBasedAuditRepository extends AbstractStorageBasedAuditRepository {
    private static final Logger LOG = LoggerFactory.getLogger(ESBasedAuditRepository.class);
    public static final String INDEX_BACKEND_CONF = "atlas.graph.index.search.hostname";
    private static final String TOTAL_FIELD_LIMIT = "atlas.index.audit.elasticsearch.total_field_limit";
    public static final String INDEX_NAME = "entity_audits";
    private static final String ENTITYID = "entityId";
    private static final String TYPE_NAME = "typeName";
    private static final String ENTITY_QUALIFIED_NAME = "entityQualifiedName";
    private static final String CREATED = "created";
    private static final String TIMESTAMP = "timestamp";
    private static final String EVENT_KEY = "eventKey";
    private static final String ACTION = "action";
    private static final String USER = "user";
    private static final String DETAIL = "detail";
    private static final String ENTITY = "entity";
    private static final String bulkMetadata = String.format("{ \"index\" : { \"_index\" : \"%s\" } }%n", INDEX_NAME);

    /*
    *    created   → event creation time
         timestamp → entity modified timestamp
         eventKey  → entityId:timestamp
    * */

    private RestClient lowLevelClient;
    private final Configuration configuration;

    @Inject
    public ESBasedAuditRepository(Configuration configuration) {
        this.configuration = configuration;
    }


    @Override
    public void putEventsV1(List<EntityAuditEvent> events) throws AtlasException {

    }

    @Override
    public List<EntityAuditEvent> listEventsV1(String entityId, String startKey, short n) throws AtlasException {
        return null;
    }

    @Override
    public void putEventsV2(List<EntityAuditEventV2> events) throws AtlasBaseException {
        try {
            if (events != null && events.size() > 0) {

                Map<String, String> requestContextHeaders = RequestContext.get().getRequestContextHeaders();
                String entityPayloadTemplate = getQueryTemplate(requestContextHeaders);

                StringBuilder bulkRequestBody = new StringBuilder();
                for (EntityAuditEventV2 event : events) {
                    String created = String.format("%s", event.getTimestamp());
                    String auditDetailPrefix = EntityAuditListenerV2.getV2AuditPrefix(event.getAction());
                    String details = event.getDetails().substring(auditDetailPrefix.length());

                    String bulkItem = MessageFormat.format(entityPayloadTemplate,
                            event.getEntityId(),
                            event.getAction(),
                            details,
                            event.getUser(),
                            event.getEntityId() + ":" + event.getEntity().getUpdateTime().getTime(),
                            event.getEntityQualifiedName(),
                            event.getEntity().getTypeName(),
                            created,
                            "" + event.getEntity().getUpdateTime().getTime());

                    bulkRequestBody.append(bulkMetadata);
                    bulkRequestBody.append(bulkItem);
                    bulkRequestBody.append("\n");
                }
                String endpoint = INDEX_NAME + "/_bulk";
                HttpEntity entity = new NStringEntity(bulkRequestBody.toString(), ContentType.APPLICATION_JSON);
                Request request = new Request("POST", endpoint);
                request.setEntity(entity);
                Response response = lowLevelClient.performRequest(request);
                int statusCode = response.getStatusLine().getStatusCode();
                if (statusCode != 200) {
                    throw new AtlasException("Unable to push entity audits to ES");
                }
                String responseString = EntityUtils.toString(response.getEntity());
                Map<String, Object> responseMap = AtlasType.fromJson(responseString, Map.class);
                if ((boolean) responseMap.get("errors")) {
                    List<String> errors = new ArrayList<>();
                    List<Map<String, Object>> resultItems = (List<Map<String, Object>>) responseMap.get("items");
                    for (Map<String, Object> resultItem : resultItems) {
                        if (resultItem.get("index") != null) {
                            Map<String, Object> resultIndex = (Map<String, Object>) resultItem.get("index");
                            if (resultIndex.get("error") != null) {
                                errors.add(resultIndex.get("error").toString());
                            }
                        }
                    }
                    throw new AtlasException(errors.toString());
                }
            }
        } catch (Exception e) {
            throw new AtlasBaseException("Unable to push entity audits to ES", e);
        }
    }

    private String getQueryTemplate(Map<String, String> requestContextHeaders) {
        StringBuilder template = new StringBuilder();

        template.append("'{'\"entityId\":\"{0}\",\"action\":\"{1}\",\"detail\":{2},\"user\":\"{3}\", \"eventKey\":\"{4}\", " +
                        "\"entityQualifiedName\": {5}, \"typeName\": \"{6}\",\"created\":{7}, \"timestamp\":{8}");

        if (MapUtils.isNotEmpty(requestContextHeaders)) {
            template.append(",")
                    .append("\"").append("headers").append("\"")
                    .append(":")
                    .append(AtlasType.toJson(requestContextHeaders).replaceAll("\\{", "'{").replaceAll("\\}", "'}"));

        }

        template.append("'}'");

        return template.toString();
    }

    @Override
    public List<EntityAuditEventV2> listEventsV2(String entityId, EntityAuditEventV2.EntityAuditActionV2 auditAction, String startKey, short maxResultCount) throws AtlasBaseException {
        List<EntityAuditEventV2> ret;
        String queryTemplate = "{\"query\":{\"bool\":{\"must\":[{\"term\":{\"entityId\":\"%s\"}},{\"term\":{\"action\":\"%s\"}}]}}}";
        String queryWithEntityFilter = String.format(queryTemplate, entityId, auditAction);
        ret = searchEvents(queryWithEntityFilter).getEntityAudits();

        return ret;
    }

    @Override
    public List<EntityAuditEventV2> listEventsV2(String entityId, EntityAuditEventV2.EntityAuditActionV2 auditAction, String sortByColumn, boolean sortOrderDesc, int offset, short limit) throws AtlasBaseException {
        return null;
    }

    @Override
    public EntityAuditSearchResult searchEvents(String queryString) throws AtlasBaseException {
<<<<<<< HEAD
        LOG.info("Hitting ES query to fetch audits: {}, {}", System.currentTimeMillis(), queryString);
=======
>>>>>>> 0f1e3aca
        try {
            String response = performSearchOnIndex(queryString);
            return getResultFromResponse(response);
        } catch (IOException e) {
            throw new AtlasBaseException(e);
        }
    }

    private EntityAuditSearchResult getResultFromResponse(String responseString) throws AtlasBaseException {
        List<EntityAuditEventV2> entityAudits = new ArrayList<>();
        EntityAuditSearchResult searchResult = new EntityAuditSearchResult();
        Map<String, Object> responseMap = AtlasType.fromJson(responseString, Map.class);
        Map<String, Object> hits_0 = (Map<String, Object>) responseMap.get("hits");
        List<LinkedHashMap> hits_1 = (List<LinkedHashMap>) hits_0.get("hits");
        for (LinkedHashMap hit : hits_1) {
            Map source = (Map) hit.get("_source");
            String entityGuid = (String) source.get(ENTITYID);
            EntityAuditEventV2 event = new EntityAuditEventV2();
            event.setEntityId(entityGuid);
            event.setAction(EntityAuditEventV2.EntityAuditActionV2.fromString((String) source.get(ACTION)));
            event.setDetail((Map<String, Object>) source.get(DETAIL));
            event.setUser((String) source.get(USER));
            event.setCreated((long) source.get(CREATED));
            if (source.get(TIMESTAMP) != null) {
                event.setTimestamp((long) source.get(TIMESTAMP));
            }
            if (source.get(TYPE_NAME) != null) {
                event.setTypeName((String) source.get(TYPE_NAME));
            }

            event.setEntityQualifiedName((String) source.get(ENTITY_QUALIFIED_NAME));

            String eventKey = (String) source.get(EVENT_KEY);
            if (StringUtils.isEmpty(eventKey)) {
                eventKey = event.getEntityId() + ":" + event.getTimestamp();
            }

            event.setHeaders((Map<String, String>) source.get("headers"));

            event.setEventKey(eventKey);
            entityAudits.add(event);
        }
        Map<String, Object> aggregationsMap = (Map<String, Object>) responseMap.get("aggregations");
        Map<String, Object> countObject = (Map<String, Object>) hits_0.get("total");
        int totalCount = (int) countObject.get("value");
        searchResult.setEntityAudits(entityAudits);
        searchResult.setAggregations(aggregationsMap);
        searchResult.setTotalCount(totalCount);
        searchResult.setCount(entityAudits.size());
        return searchResult;
    }

    private String performSearchOnIndex(String queryString) throws IOException {
        HttpEntity entity = new NStringEntity(queryString, ContentType.APPLICATION_JSON);
        String endPoint = INDEX_NAME + "/_search";
        Request request = new Request("GET", endPoint);
        request.setEntity(entity);
        Response response = lowLevelClient.performRequest(request);
        return EntityUtils.toString(response.getEntity());
    }

    @Override
    public Set<String> getEntitiesWithTagChanges(long fromTimestamp, long toTimestamp) throws AtlasBaseException {
        throw new NotImplementedException();
    }

    @Override
    public void start() throws AtlasException {
        LOG.info("ESBasedAuditRepo - start!");
        initApplicationProperties();
        startInternal();
    }

    @VisibleForTesting
    void startInternal() throws AtlasException {
        createSession();
    }

    void createSession() throws AtlasException {
        LOG.info("Create ES Session in ES Based Audit Repo");
        setLowLevelClient();
        try {
            boolean indexExists = checkIfIndexExists();
            if (!indexExists) {
                LOG.info("Create ES index for entity audits in ES Based Audit Repo");
                createAuditIndex();
            }
            if (shouldUpdateFieldLimitSetting()) {
                LOG.info("Updating ES total field limit");
                updateFieldLimit();
            }
            updateMappingsIfChanged();
        } catch (IOException e) {
            LOG.error("error", e);
            throw new AtlasException(e);
        }

    }

    private boolean checkIfIndexExists() throws IOException {
        Request request = new Request("HEAD", INDEX_NAME);
        Response response = lowLevelClient.performRequest(request);
        int statusCode = response.getStatusLine().getStatusCode();
        if (statusCode == 200) {
            LOG.info("Entity audits index exists!");
            return true;
        }
        LOG.info("Entity audits index does not exist!");
        return false;
    }

    private boolean createAuditIndex() throws IOException {
        LOG.info("ESBasedAuditRepo - createAuditIndex!");
        String esMappingsString = getAuditIndexMappings();
        HttpEntity entity = new NStringEntity(esMappingsString, ContentType.APPLICATION_JSON);
        Request request = new Request("PUT", INDEX_NAME);
        request.setEntity(entity);
        Response response = lowLevelClient.performRequest(request);
        return isSuccess(response);
    }

    private boolean shouldUpdateFieldLimitSetting() {
        JsonNode currentFieldLimit;
        try {
            currentFieldLimit = getIndexFieldLimit();
        } catch (IOException e) {
            LOG.error("Problem while retrieving the index field limit!", e);
            return false;
        }
        Integer fieldLimitFromConfigurationFile = configuration.getInt(TOTAL_FIELD_LIMIT, 0);
        return currentFieldLimit == null || fieldLimitFromConfigurationFile > currentFieldLimit.asInt();
    }

    private JsonNode getIndexFieldLimit() throws IOException {
        Request request = new Request("GET", INDEX_NAME + "/_settings");
        Response response = lowLevelClient.performRequest(request);
        ObjectMapper objectMapper = new ObjectMapper();
        String fieldPath = String.format("/%s/settings/index/mapping/total_fields/limit", INDEX_NAME);

        return objectMapper.readTree(copyToString(response.getEntity().getContent(), Charset.defaultCharset())).at(fieldPath);
    }

    private void updateFieldLimit() {
        Request request = new Request("PUT", INDEX_NAME + "/_settings");
        String requestBody = String.format("{\"index.mapping.total_fields.limit\": %d}", configuration.getInt(TOTAL_FIELD_LIMIT));
        HttpEntity entity = new NStringEntity(requestBody, ContentType.APPLICATION_JSON);
        request.setEntity(entity);
        Response response;
        try {
            response = lowLevelClient.performRequest(request);
            if (response.getStatusLine().getStatusCode() != 200) {
                LOG.error("Error while updating the Elasticsearch total field limits! Error: " + copyToString(response.getEntity().getContent(), defaultCharset()));
            } else {
                LOG.info("ES total field limit has been updated");
            }
        } catch (IOException e) {
            LOG.error("Error while updating the field limit", e);
        }
    }

    private void updateMappingsIfChanged() throws IOException, AtlasException {
        LOG.info("ESBasedAuditRepo - updateMappings!");
        ObjectMapper mapper = new ObjectMapper();
        JsonNode activeIndexInformation = getActiveIndexInfoAsJson(mapper);
        JsonNode indexInformationFromConfigurationFile = mapper.readTree(getAuditIndexMappings());
        if (!areConfigurationsSame(activeIndexInformation, indexInformationFromConfigurationFile)) {
            Response response = updateMappings(indexInformationFromConfigurationFile);
            if (isSuccess(response)) {
                LOG.info("ESBasedAuditRepo - Elasticsearch mappings have been updated!");
            } else {
                LOG.error("Error while updating the Elasticsearch indexes!");
                throw new AtlasException(copyToString(response.getEntity().getContent(), Charset.defaultCharset()));
            }
        }
    }

    private JsonNode getActiveIndexInfoAsJson(ObjectMapper mapper) throws IOException {
        Request request = new Request("GET", INDEX_NAME);
        Response response = lowLevelClient.performRequest(request);
        String responseString = copyToString(response.getEntity().getContent(), Charset.defaultCharset());
        return mapper.readTree(responseString);
    }

    private boolean areConfigurationsSame(JsonNode activeIndexInformation, JsonNode indexInformationFromConfigurationFile) {
        return indexInformationFromConfigurationFile.get("mappings").equals(activeIndexInformation.get("entity_audits").get("mappings"));
    }

    private Response updateMappings(JsonNode indexInformationFromConfigurationFile) throws IOException {
        Request request = new Request("PUT", INDEX_NAME + "/_mapping");
        HttpEntity entity = new NStringEntity(indexInformationFromConfigurationFile.get("mappings").toString(), ContentType.APPLICATION_JSON);
        request.setEntity(entity);
        return lowLevelClient.performRequest(request);
    }

    private String getAuditIndexMappings() throws IOException {
        String atlasHomeDir = System.getProperty("atlas.home");
        String atlasHome = StringUtils.isEmpty(atlasHomeDir) ? "." : atlasHomeDir;
        File elasticsearchSettingsFile = Paths.get(atlasHome, "elasticsearch", "es-audit-mappings.json").toFile();
        return new String(Files.readAllBytes(elasticsearchSettingsFile.toPath()), StandardCharsets.UTF_8);
    }

    @Override
    public void stop() throws AtlasException {
        try {
            LOG.info("ESBasedAuditRepo - stop!");
            if (lowLevelClient != null) {
                lowLevelClient.close();
                lowLevelClient = null;
            }
        } catch (IOException e) {
            LOG.error("ESBasedAuditRepo - error while closing es lowlevel client", e);
            throw new AtlasException(e);
        }
    }

    private void setLowLevelClient() throws AtlasException {
        if (lowLevelClient == null) {
            try {
                LOG.info("ESBasedAuditRepo - setLowLevelClient!");
                List<HttpHost> httpHosts = getHttpHosts();

                RestClientBuilder builder = RestClient.builder(httpHosts.get(0));
                builder.setRequestConfigCallback(requestConfigBuilder -> requestConfigBuilder
                        .setConnectTimeout(AtlasConfiguration.INDEX_CLIENT_CONNECTION_TIMEOUT.getInt())
                        .setSocketTimeout(AtlasConfiguration.INDEX_CLIENT_SOCKET_TIMEOUT.getInt()));

                lowLevelClient = builder.build();
            } catch (AtlasException e) {
                LOG.error("Failed to initialize low level rest client for ES");
                throw new AtlasException(e);
            }
        }
    }

    public static List<HttpHost> getHttpHosts() throws AtlasException {
        List<HttpHost> httpHosts = new ArrayList<>();
        Configuration configuration = ApplicationProperties.get();
        String indexConf = configuration.getString(INDEX_BACKEND_CONF);
        String[] hosts = indexConf.split(",");
        for (String host : hosts) {
            host = host.trim();
            String[] hostAndPort = host.split(":");
            if (hostAndPort.length == 1) {
                httpHosts.add(new HttpHost(hostAndPort[0]));
            } else if (hostAndPort.length == 2) {
                httpHosts.add(new HttpHost(hostAndPort[0], Integer.parseInt(hostAndPort[1])));
            } else {
                throw new AtlasException("Invalid config");
            }
        }
        return httpHosts;
    }

    private boolean isSuccess(Response response) {
        return response.getStatusLine().getStatusCode() == 200;
    }
}<|MERGE_RESOLUTION|>--- conflicted
+++ resolved
@@ -206,10 +206,6 @@
 
     @Override
     public EntityAuditSearchResult searchEvents(String queryString) throws AtlasBaseException {
-<<<<<<< HEAD
-        LOG.info("Hitting ES query to fetch audits: {}, {}", System.currentTimeMillis(), queryString);
-=======
->>>>>>> 0f1e3aca
         try {
             String response = performSearchOnIndex(queryString);
             return getResultFromResponse(response);
