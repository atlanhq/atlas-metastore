--- conflicted
+++ resolved
@@ -112,11 +112,7 @@
                             details,
                             event.getUser(),
                             event.getEntityId() + ":" + event.getEntity().getUpdateTime().getTime(),
-<<<<<<< HEAD
                             event.getEntityQualifiedName(),
-=======
-                            event.getEntity().getAttribute(QUALIFIED_NAME),
->>>>>>> 4293bb8d
                             event.getEntity().getTypeName(),
                             created,
                             "" + event.getEntity().getUpdateTime().getTime());
