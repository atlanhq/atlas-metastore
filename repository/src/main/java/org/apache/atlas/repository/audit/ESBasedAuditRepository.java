/**
 * Licensed to the Apache Software Foundation (ASF) under one
 * or more contributor license agreements.  See the NOTICE file
 * distributed with this work for additional information
 * regarding copyright ownership.  The ASF licenses this file
 * to you under the Apache License, Version 2.0 (the
 * "License"); you may not use this file except in compliance
 * with the License.  You may obtain a copy of the License at
 * <p/>
 * http://www.apache.org/licenses/LICENSE-2.0
 * <p/>
 * Unless required by applicable law or agreed to in writing, software
 * distributed under the License is distributed on an "AS IS" BASIS,
 * WITHOUT WARRANTIES OR CONDITIONS OF ANY KIND, either express or implied.
 * See the License for the specific language governing permissions and
 * limitations under the License.
 */
package org.apache.atlas.repository.audit;

import com.fasterxml.jackson.databind.JsonNode;
import com.fasterxml.jackson.databind.ObjectMapper;
import com.google.common.annotations.VisibleForTesting;
import org.apache.atlas.ApplicationProperties;
import org.apache.atlas.AtlasException;
import org.apache.atlas.EntityAuditEvent;
import org.apache.atlas.RequestContext;
import org.apache.atlas.annotation.ConditionalOnAtlasProperty;
import org.apache.atlas.exception.AtlasBaseException;
import org.apache.atlas.model.audit.EntityAuditEventV2;
import org.apache.atlas.model.audit.EntityAuditSearchResult;
import org.apache.atlas.model.instance.AtlasEntity;
import org.apache.atlas.model.instance.AtlasEntityHeader;
import org.apache.atlas.repository.store.graph.v2.EntityGraphRetriever;
import org.apache.atlas.type.AtlasType;
import org.apache.commons.configuration.Configuration;
import org.apache.commons.lang.NotImplementedException;
import org.apache.commons.lang.StringUtils;
import org.apache.http.HttpEntity;
import org.apache.http.HttpHost;
import org.apache.http.entity.ContentType;
import org.apache.http.nio.entity.NStringEntity;
import org.apache.http.util.EntityUtils;
import org.elasticsearch.client.Request;
import org.elasticsearch.client.Response;
import org.elasticsearch.client.RestClient;
import org.elasticsearch.client.RestClientBuilder;
import org.slf4j.Logger;
import org.slf4j.LoggerFactory;
import org.springframework.stereotype.Component;

import javax.inject.Inject;
import javax.inject.Singleton;
import java.io.File;
import java.io.IOException;
import java.nio.charset.Charset;
import java.nio.charset.StandardCharsets;
import java.nio.file.Files;
import java.text.MessageFormat;
import java.util.*;

<<<<<<< HEAD
import static java.nio.charset.Charset.defaultCharset;
import static org.springframework.util.StreamUtils.copyToString;
=======
import javax.inject.Inject;
import javax.inject.Singleton;
>>>>>>> 7735d3ee

/**
 * This class provides cassandra support as the backend for audit storage support.
 */
@Singleton
@Component
@ConditionalOnAtlasProperty(property = "atlas.EntityAuditRepositorySearch.impl")
public class ESBasedAuditRepository extends AbstractStorageBasedAuditRepository {
    private static final Logger LOG = LoggerFactory.getLogger(ESBasedAuditRepository.class);
    public static final String INDEX_BACKEND_CONF = "atlas.graph.index.search.hostname";
    private static final String TOTAL_FIELD_LIMIT = "atlas.index.audit.elasticsearch.total_field_limit";
    public static final String INDEX_NAME = "entity_audits";
    private static final String ENTITYID = "entityId";
    private static final String TYPE_NAME = "typeName";
    private static final String ENTITY_QUALIFIED_NAME = "entityQualifiedName";
    private static final String CREATED = "created";
    private static final String TIMESTAMP = "timestamp";
    private static final String EVENT_KEY = "eventKey";
    private static final String ACTION = "action";
    private static final String USER = "user";
    private static final String DETAIL = "detail";
    private static final String ENTITY = "entity";

    /*
    *    created   → event creation time
         timestamp → entity modified timestamp
         eventKey  → entityId:timestamp
    * */

    private RestClient lowLevelClient;
    private final EntityGraphRetriever entityGraphRetriever;

    @Inject
    public ESBasedAuditRepository(EntityGraphRetriever entityGraphRetriever){
        this.entityGraphRetriever = entityGraphRetriever;
    }

    private final Configuration configuration;

    @Inject
    public ESBasedAuditRepository(Configuration configuration) {
        this.configuration = configuration;
    }

    @Override
    public void putEventsV1(List<EntityAuditEvent> events) throws AtlasException {

    }

    @Override
    public List<EntityAuditEvent> listEventsV1(String entityId, String startKey, short n) throws AtlasException {
        return null;
    }

    @Override
    public void putEventsV2(List<EntityAuditEventV2> events) throws AtlasBaseException {
        try {
            if (events != null && events.size() > 0) {
                String entityPayloadTemplate = "'{'\"entityId\":\"{0}\",\"action\":\"{1}\",\"detail\":{2},\"user\":\"{3}\", \"eventKey\":\"{4}\", " +
                        "\"entityQualifiedName\": {5}, \"typeName\": \"{6}\",\"created\":{7}, \"timestamp\":{8}'}'";
                String bulkMetadata = String.format("{ \"index\" : { \"_index\" : \"%s\" } }%n", INDEX_NAME);
                StringBuilder bulkRequestBody = new StringBuilder();
                for (EntityAuditEventV2 event : events) {
                    String created = String.format("%s", event.getTimestamp());
                    String auditDetailPrefix = EntityAuditListenerV2.getV2AuditPrefix(event.getAction());
                    String details = event.getDetails().substring(auditDetailPrefix.length());

                    String bulkItem = MessageFormat.format(entityPayloadTemplate,
                            event.getEntityId(),
                            event.getAction(),
                            details,
                            event.getUser(),
                            event.getEntityId() + ":" + event.getEntity().getUpdateTime().getTime(),
                            event.getEntityQualifiedName(),
                            event.getEntity().getTypeName(),
                            created,
                            "" + event.getEntity().getUpdateTime().getTime());

                    bulkRequestBody.append(bulkMetadata);
                    bulkRequestBody.append(bulkItem);
                    bulkRequestBody.append("\n");
                }
                String endpoint = INDEX_NAME + "/_bulk";
                HttpEntity entity = new NStringEntity(bulkRequestBody.toString(), ContentType.APPLICATION_JSON);
                Request request = new Request("POST", endpoint);
                request.setEntity(entity);
                Response response = lowLevelClient.performRequest(request);
                int statusCode = response.getStatusLine().getStatusCode();
                if (statusCode != 200) {
                    throw new AtlasException("Unable to push entity audits to ES");
                }
                String responseString = EntityUtils.toString(response.getEntity());
                Map<String, Object> responseMap = AtlasType.fromJson(responseString, Map.class);
                if ((boolean) responseMap.get("errors")) {
                    List<String> errors = new ArrayList<>();
                    List<Map<String, Object>> resultItems = (List<Map<String, Object>>) responseMap.get("items");
                    for (Map<String, Object> resultItem : resultItems) {
                        if (resultItem.get("index") != null) {
                            Map<String, Object> resultIndex = (Map<String, Object>) resultItem.get("index");
                            if (resultIndex.get("error") != null) {
                                errors.add(resultIndex.get("error").toString());
                            }
                        }
                    }
                    throw new AtlasException(errors.toString());
                }
            }
        } catch (Exception e) {
            throw new AtlasBaseException("Unable to push entity audits to ES", e);
        }
    }

    @Override
    public List<EntityAuditEventV2> listEventsV2(String entityId, EntityAuditEventV2.EntityAuditActionV2 auditAction, String startKey, short maxResultCount) throws AtlasBaseException {
        List<EntityAuditEventV2> ret;
        String queryTemplate = "{\"query\":{\"bool\":{\"must\":[{\"term\":{\"entityId\":\"%s\"}},{\"term\":{\"action\":\"%s\"}}]}}}";
        String queryWithEntityFilter = String.format(queryTemplate, entityId, auditAction);
        ret = searchEvents(queryWithEntityFilter).getEntityAudits();

        return ret;
    }

    @Override
    public List<EntityAuditEventV2> listEventsV2(String entityId, EntityAuditEventV2.EntityAuditActionV2 auditAction, String sortByColumn, boolean sortOrderDesc, int offset, short limit) throws AtlasBaseException {
        return null;
    }

    @Override
    public EntityAuditSearchResult searchEvents(String queryString) throws AtlasBaseException {
       return searchEvents(queryString, null);
    }

    public EntityAuditSearchResult searchEvents(String queryString, Set<String> attributes) throws AtlasBaseException {
        LOG.info("Hitting ES query to fetch audits: {}", queryString);
        try {
            String response = performSearchOnIndex(queryString);
            return getResultFromResponse(response, attributes);
        } catch (IOException e) {
            throw new AtlasBaseException(e);
        }
    }

    private EntityAuditSearchResult getResultFromResponse(String responseString, Set<String> attributes) throws AtlasBaseException {
        List<EntityAuditEventV2> entityAudits = new ArrayList<>();
        EntityAuditSearchResult searchResult = new EntityAuditSearchResult();
        Map<String, Object> responseMap = AtlasType.fromJson(responseString, Map.class);
        Map<String, Object> hits_0 = (Map<String, Object>) responseMap.get("hits");
        List<LinkedHashMap> hits_1 = (List<LinkedHashMap>) hits_0.get("hits");
<<<<<<< HEAD
        for (LinkedHashMap hit : hits_1) {
=======
        RequestContext requestContext = RequestContext.get();
        for (LinkedHashMap hit: hits_1) {
>>>>>>> 7735d3ee
            Map source = (Map) hit.get("_source");
            String entityGuid = (String) source.get(ENTITYID);
            EntityAuditEventV2 event = new EntityAuditEventV2();
            event.setEntityId(entityGuid);
            event.setAction(EntityAuditEventV2.EntityAuditActionV2.fromString((String) source.get(ACTION)));
            event.setDetail((Map<String, Object>) source.get(DETAIL));
            event.setUser((String) source.get(USER));
            event.setCreated((long) source.get(CREATED));
<<<<<<< HEAD

=======
            if (requestContext.getCachedEntityHeader(entityGuid) != null) {
                event.setEntityDetail(requestContext.getCachedEntityHeader(entityGuid));
            } else {
                AtlasEntityHeader entityHeader = entityGraphRetriever.toAtlasEntityHeader(entityGuid, attributes);
                requestContext.setEntityHeaderCache(entityHeader);
                event.setEntityDetail(entityHeader);
            }
>>>>>>> 7735d3ee
            if (source.get(TIMESTAMP) != null) {
                event.setTimestamp((long) source.get(TIMESTAMP));
            }
            if (source.get(TYPE_NAME) != null) {
                event.setTypeName((String) source.get(TYPE_NAME));
            }

            event.setEntityQualifiedName((String) source.get(ENTITY_QUALIFIED_NAME));

            String eventKey = (String) source.get(EVENT_KEY);
            if (StringUtils.isEmpty(eventKey)) {
                eventKey = event.getEntityId() + ":" + event.getTimestamp();
            }

            event.setEventKey(eventKey);
            entityAudits.add(event);
        }
        Map<String, Object> aggregationsMap = (Map<String, Object>) responseMap.get("aggregations");
        Map<String, Object> countObject = (Map<String, Object>) hits_0.get("total");
        int totalCount = (int) countObject.get("value");
        searchResult.setEntityAudits(entityAudits);
        searchResult.setAggregations(aggregationsMap);
        searchResult.setTotalCount(totalCount);
        searchResult.setCount(entityAudits.size());
        return searchResult;
    }

    private String performSearchOnIndex(String queryString) throws IOException {
        HttpEntity entity = new NStringEntity(queryString, ContentType.APPLICATION_JSON);
        String endPoint = INDEX_NAME + "/_search";
        Request request = new Request("GET", endPoint);
        request.setEntity(entity);
        Response response = lowLevelClient.performRequest(request);
        return EntityUtils.toString(response.getEntity());
    }

    @Override
    public Set<String> getEntitiesWithTagChanges(long fromTimestamp, long toTimestamp) throws AtlasBaseException {
        throw new NotImplementedException();
    }

    @Override
    public void start() throws AtlasException {
        LOG.info("ESBasedAuditRepo - start!");
        initApplicationProperties();
        startInternal();
    }

    @VisibleForTesting
    void startInternal() throws AtlasException {
        createSession();
    }

    void createSession() throws AtlasException {
        LOG.info("Create ES Session in ES Based Audit Repo");
        setLowLevelClient();
        try {
            boolean indexExists = checkIfIndexExists();
            if (!indexExists) {
                LOG.info("Create ES index for entity audits in ES Based Audit Repo");
                createAuditIndex();
            }
            if (isFieldLimitDifferent()) {
                LOG.info("Updating ES total field limit");
                updateFieldLimit();
            }
        } catch (IOException e) {
            LOG.error("error", e);
            throw new AtlasException(e);
        }

    }

    private boolean createAuditIndex() throws IOException {
        LOG.info("ESBasedAuditRepo - createAuditIndex!");
        String esMappingsString = getAuditIndexMappings();
        HttpEntity entity = new NStringEntity(esMappingsString, ContentType.APPLICATION_JSON);
        Request request = new Request("PUT", INDEX_NAME);
        request.setEntity(entity);
        Response response = lowLevelClient.performRequest(request);
        int statusCode = response.getStatusLine().getStatusCode();
        return statusCode == 200 ? true : false;
    }

    private String getAuditIndexMappings() throws IOException {
        String atlasHomeDir = System.getProperty("atlas.home");
        String elasticsearchSettingsFilePath = (org.apache.commons.lang3.StringUtils.isEmpty(atlasHomeDir) ? "." : atlasHomeDir) + File.separator + "elasticsearch" + File.separator + "es-audit-mappings.json";
        File elasticsearchSettingsFile = new File(elasticsearchSettingsFilePath);
        String jsonString = new String(Files.readAllBytes(elasticsearchSettingsFile.toPath()), StandardCharsets.UTF_8);
        return jsonString;
    }

    private boolean checkIfIndexExists() throws IOException {
        Request request = new Request("HEAD", INDEX_NAME);
        Response response = lowLevelClient.performRequest(request);
        int statusCode = response.getStatusLine().getStatusCode();
        if (statusCode == 200) {
            LOG.info("Entity audits index exists!");
            return true;
        }
        LOG.info("Entity audits index does not exist!");
        return false;
    }

    private boolean isFieldLimitDifferent() {
        JsonNode fieldLimit;
        try {
            fieldLimit = getIndexFieldLimit();
        } catch (IOException e) {
            LOG.error("Problem while retrieving the index field limit!", e);
            return false;
        }
        Integer fieldLimitFromConfigurationFile = configuration.getInt(TOTAL_FIELD_LIMIT);
        return fieldLimit == null || fieldLimitFromConfigurationFile.equals(fieldLimit.intValue());
    }

    private JsonNode getIndexFieldLimit() throws IOException {
        Request request = new Request("GET", INDEX_NAME + "/_settings");
        Response response = lowLevelClient.performRequest(request);
        ObjectMapper objectMapper = new ObjectMapper();
        String fieldName = INDEX_NAME + ".settings.index.mapping.total_fields.limit";
        return objectMapper.readTree(copyToString(response.getEntity().getContent(), Charset.defaultCharset())).get(fieldName);
    }

    private void updateFieldLimit() {
        Request request = new Request("PUT", INDEX_NAME + "/_settings");
        String requestBody = String.format("{\"index.mapping.total_fields.limit\": %d}", configuration.getInt(TOTAL_FIELD_LIMIT));
        HttpEntity entity = new NStringEntity(requestBody, ContentType.APPLICATION_JSON);
        request.setEntity(entity);
        Response response;
        try {
            response = lowLevelClient.performRequest(request);
            if (response.getStatusLine().getStatusCode() != 200) {
                LOG.error("Error while updating the Elasticsearch total field limits! Error: " + copyToString(response.getEntity().getContent(), defaultCharset()));
            } else {
                LOG.info("ES total field limit has been updated");
            }
        } catch (IOException e) {
            LOG.error("Error while updating the field limit", e);
        }
    }

    @Override
    public void stop() throws AtlasException {
        try {
            LOG.info("ESBasedAuditRepo - stop!");
            if (lowLevelClient != null) {
                lowLevelClient.close();
                lowLevelClient = null;
            }
        } catch (IOException e) {
            LOG.error("ESBasedAuditRepo - error while closing es lowlevel client", e);
            throw new AtlasException(e);
        }
    }

    private void setLowLevelClient() throws AtlasException {
        if (lowLevelClient == null) {
            try {
                LOG.info("ESBasedAuditRepo - setLowLevelClient!");
                List<HttpHost> httpHosts = getHttpHosts();

                RestClientBuilder builder = RestClient.builder(httpHosts.get(0));
                builder.setRequestConfigCallback(requestConfigBuilder -> requestConfigBuilder
                        .setConnectTimeout(900000)
                        .setSocketTimeout(900000));

                lowLevelClient = builder.build();
            } catch (AtlasException e) {
                LOG.error("Failed to initialize low level rest client for ES");
                throw new AtlasException(e);
            }
        }
    }

    public static List<HttpHost> getHttpHosts() throws AtlasException {
        List<HttpHost> httpHosts = new ArrayList<>();
        Configuration configuration = ApplicationProperties.get();
        String indexConf = configuration.getString(INDEX_BACKEND_CONF);
        String[] hosts = indexConf.split(",");
        for (String host : hosts) {
            host = host.trim();
            String[] hostAndPort = host.split(":");
            if (hostAndPort.length == 1) {
                httpHosts.add(new HttpHost(hostAndPort[0]));
            } else if (hostAndPort.length == 2) {
                httpHosts.add(new HttpHost(hostAndPort[0], Integer.parseInt(hostAndPort[1])));
            } else {
                throw new AtlasException("Invalid config");
            }
        }
        return httpHosts;
    }

}<|MERGE_RESOLUTION|>--- conflicted
+++ resolved
@@ -28,7 +28,6 @@
 import org.apache.atlas.exception.AtlasBaseException;
 import org.apache.atlas.model.audit.EntityAuditEventV2;
 import org.apache.atlas.model.audit.EntityAuditSearchResult;
-import org.apache.atlas.model.instance.AtlasEntity;
 import org.apache.atlas.model.instance.AtlasEntityHeader;
 import org.apache.atlas.repository.store.graph.v2.EntityGraphRetriever;
 import org.apache.atlas.type.AtlasType;
@@ -58,13 +57,8 @@
 import java.text.MessageFormat;
 import java.util.*;
 
-<<<<<<< HEAD
 import static java.nio.charset.Charset.defaultCharset;
 import static org.springframework.util.StreamUtils.copyToString;
-=======
-import javax.inject.Inject;
-import javax.inject.Singleton;
->>>>>>> 7735d3ee
 
 /**
  * This class provides cassandra support as the backend for audit storage support.
@@ -96,16 +90,11 @@
 
     private RestClient lowLevelClient;
     private final EntityGraphRetriever entityGraphRetriever;
+    private final Configuration configuration;
 
     @Inject
-    public ESBasedAuditRepository(EntityGraphRetriever entityGraphRetriever){
+    public ESBasedAuditRepository(EntityGraphRetriever entityGraphRetriever, Configuration configuration) {
         this.entityGraphRetriever = entityGraphRetriever;
-    }
-
-    private final Configuration configuration;
-
-    @Inject
-    public ESBasedAuditRepository(Configuration configuration) {
         this.configuration = configuration;
     }
 
@@ -194,7 +183,7 @@
 
     @Override
     public EntityAuditSearchResult searchEvents(String queryString) throws AtlasBaseException {
-       return searchEvents(queryString, null);
+        return searchEvents(queryString, null);
     }
 
     public EntityAuditSearchResult searchEvents(String queryString, Set<String> attributes) throws AtlasBaseException {
@@ -213,12 +202,8 @@
         Map<String, Object> responseMap = AtlasType.fromJson(responseString, Map.class);
         Map<String, Object> hits_0 = (Map<String, Object>) responseMap.get("hits");
         List<LinkedHashMap> hits_1 = (List<LinkedHashMap>) hits_0.get("hits");
-<<<<<<< HEAD
+        RequestContext requestContext = RequestContext.get();
         for (LinkedHashMap hit : hits_1) {
-=======
-        RequestContext requestContext = RequestContext.get();
-        for (LinkedHashMap hit: hits_1) {
->>>>>>> 7735d3ee
             Map source = (Map) hit.get("_source");
             String entityGuid = (String) source.get(ENTITYID);
             EntityAuditEventV2 event = new EntityAuditEventV2();
@@ -227,9 +212,6 @@
             event.setDetail((Map<String, Object>) source.get(DETAIL));
             event.setUser((String) source.get(USER));
             event.setCreated((long) source.get(CREATED));
-<<<<<<< HEAD
-
-=======
             if (requestContext.getCachedEntityHeader(entityGuid) != null) {
                 event.setEntityDetail(requestContext.getCachedEntityHeader(entityGuid));
             } else {
@@ -237,7 +219,6 @@
                 requestContext.setEntityHeaderCache(entityHeader);
                 event.setEntityDetail(entityHeader);
             }
->>>>>>> 7735d3ee
             if (source.get(TIMESTAMP) != null) {
                 event.setTimestamp((long) source.get(TIMESTAMP));
             }
