--- conflicted
+++ resolved
@@ -336,11 +336,7 @@
             LOG.error("Problem while retrieving the index field limit!", e);
             return false;
         }
-<<<<<<< HEAD
-        Integer fieldLimitFromConfigurationFile = configuration.getInt(TOTAL_FIELD_LIMIT);
-=======
         Integer fieldLimitFromConfigurationFile = configuration.getInt(TOTAL_FIELD_LIMIT, 0);
->>>>>>> 54908fb8
         return currentFieldLimit == null || fieldLimitFromConfigurationFile > currentFieldLimit.asInt();
     }
 
