/**
 * Licensed to the Apache Software Foundation (ASF) under one
 * or more contributor license agreements.  See the NOTICE file
 * distributed with this work for additional information
 * regarding copyright ownership.  The ASF licenses this file
 * to you under the Apache License, Version 2.0 (the
 * "License"); you may not use this file except in compliance
 * with the License.  You may obtain a copy of the License at
 * <p/>
 * http://www.apache.org/licenses/LICENSE-2.0
 * <p/>
 * Unless required by applicable law or agreed to in writing, software
 * distributed under the License is distributed on an "AS IS" BASIS,
 * WITHOUT WARRANTIES OR CONDITIONS OF ANY KIND, either express or implied.
 * See the License for the specific language governing permissions and
 * limitations under the License.
 */
package org.apache.atlas.repository.audit;

import com.fasterxml.jackson.databind.JsonNode;
import com.fasterxml.jackson.databind.ObjectMapper;
import com.google.common.annotations.VisibleForTesting;
import org.apache.atlas.ApplicationProperties;
import org.apache.atlas.AtlasException;
import org.apache.atlas.EntityAuditEvent;
import org.apache.atlas.RequestContext;
import org.apache.atlas.annotation.ConditionalOnAtlasProperty;
import org.apache.atlas.exception.AtlasBaseException;
import org.apache.atlas.model.audit.EntityAuditEventV2;
import org.apache.atlas.model.audit.EntityAuditSearchResult;
<<<<<<< HEAD
import org.apache.atlas.model.instance.AtlasEntityHeader;
import org.apache.atlas.repository.store.graph.v2.EntityGraphRetriever;
=======
>>>>>>> 97044206
import org.apache.atlas.type.AtlasType;
import org.apache.commons.collections.MapUtils;
import org.apache.commons.configuration.Configuration;
import org.apache.commons.lang.NotImplementedException;
import org.apache.commons.lang.StringUtils;
import org.apache.http.HttpEntity;
import org.apache.http.HttpHost;
import org.apache.http.entity.ContentType;
import org.apache.http.nio.entity.NStringEntity;
import org.apache.http.util.EntityUtils;
import org.elasticsearch.client.Request;
import org.elasticsearch.client.Response;
import org.elasticsearch.client.RestClient;
import org.elasticsearch.client.RestClientBuilder;
import org.slf4j.Logger;
import org.slf4j.LoggerFactory;
import org.springframework.stereotype.Component;

import javax.inject.Inject;
import javax.inject.Singleton;
import java.io.File;
import java.io.IOException;
import java.nio.charset.Charset;
import java.nio.charset.StandardCharsets;
import java.nio.file.Files;
import java.nio.file.Paths;
import java.text.MessageFormat;
import java.util.*;

import static java.nio.charset.Charset.defaultCharset;
import static org.springframework.util.StreamUtils.copyToString;

/**
 * This class provides cassandra support as the backend for audit storage support.
 */
@Singleton
@Component
@ConditionalOnAtlasProperty(property = "atlas.EntityAuditRepositorySearch.impl")
public class ESBasedAuditRepository extends AbstractStorageBasedAuditRepository {
    private static final Logger LOG = LoggerFactory.getLogger(ESBasedAuditRepository.class);
    public static final String INDEX_BACKEND_CONF = "atlas.graph.index.search.hostname";
    private static final String TOTAL_FIELD_LIMIT = "atlas.index.audit.elasticsearch.total_field_limit";
    public static final String INDEX_NAME = "entity_audits";
    private static final String ENTITYID = "entityId";
    private static final String TYPE_NAME = "typeName";
    private static final String ENTITY_QUALIFIED_NAME = "entityQualifiedName";
    private static final String CREATED = "created";
    private static final String TIMESTAMP = "timestamp";
    private static final String EVENT_KEY = "eventKey";
    private static final String ACTION = "action";
    private static final String USER = "user";
    private static final String DETAIL = "detail";
    private static final String ENTITY = "entity";
    private static final String bulkMetadata = String.format("{ \"index\" : { \"_index\" : \"%s\" } }%n", INDEX_NAME);

    /*
    *    created   → event creation time
         timestamp → entity modified timestamp
         eventKey  → entityId:timestamp
    * */

    private RestClient lowLevelClient;
    private final Configuration configuration;

    @Inject
<<<<<<< HEAD
    public ESBasedAuditRepository(EntityGraphRetriever entityGraphRetriever, Configuration configuration) throws AtlasException {
        this.entityGraphRetriever = entityGraphRetriever;
=======
    public ESBasedAuditRepository(Configuration configuration) {
>>>>>>> 97044206
        this.configuration = configuration;
        setLowLevelClient();
    }


    @Override
    public void putEventsV1(List<EntityAuditEvent> events) throws AtlasException {

    }

    @Override
    public List<EntityAuditEvent> listEventsV1(String entityId, String startKey, short n) throws AtlasException {
        return null;
    }

    @Override
    public void putEventsV2(List<EntityAuditEventV2> events) throws AtlasBaseException {
        try {
            if (events != null && events.size() > 0) {

                Map<String, String> requestContextHeaders = RequestContext.get().getRequestContextHeaders();
                String entityPayloadTemplate = getQueryTemplate(requestContextHeaders);

                StringBuilder bulkRequestBody = new StringBuilder();
                for (EntityAuditEventV2 event : events) {
                    String created = String.format("%s", event.getTimestamp());
                    String auditDetailPrefix = EntityAuditListenerV2.getV2AuditPrefix(event.getAction());
                    String details = event.getDetails().substring(auditDetailPrefix.length());

                    String bulkItem = MessageFormat.format(entityPayloadTemplate,
                            event.getEntityId(),
                            event.getAction(),
                            details,
                            event.getUser(),
                            event.getEntityId() + ":" + event.getEntity().getUpdateTime().getTime(),
                            event.getEntityQualifiedName(),
                            event.getEntity().getTypeName(),
                            created,
                            "" + event.getEntity().getUpdateTime().getTime());

                    bulkRequestBody.append(bulkMetadata);
                    bulkRequestBody.append(bulkItem);
                    bulkRequestBody.append("\n");
                }
                String endpoint = INDEX_NAME + "/_bulk";
                HttpEntity entity = new NStringEntity(bulkRequestBody.toString(), ContentType.APPLICATION_JSON);
                Request request = new Request("POST", endpoint);
                request.setEntity(entity);
                Response response = lowLevelClient.performRequest(request);
                int statusCode = response.getStatusLine().getStatusCode();
                if (statusCode != 200) {
                    throw new AtlasException("Unable to push entity audits to ES");
                }
                String responseString = EntityUtils.toString(response.getEntity());
                Map<String, Object> responseMap = AtlasType.fromJson(responseString, Map.class);
                if ((boolean) responseMap.get("errors")) {
                    List<String> errors = new ArrayList<>();
                    List<Map<String, Object>> resultItems = (List<Map<String, Object>>) responseMap.get("items");
                    for (Map<String, Object> resultItem : resultItems) {
                        if (resultItem.get("index") != null) {
                            Map<String, Object> resultIndex = (Map<String, Object>) resultItem.get("index");
                            if (resultIndex.get("error") != null) {
                                errors.add(resultIndex.get("error").toString());
                            }
                        }
                    }
                    throw new AtlasException(errors.toString());
                }
            }
        } catch (Exception e) {
            throw new AtlasBaseException("Unable to push entity audits to ES", e);
        }
    }

    private String getQueryTemplate(Map<String, String> requestContextHeaders) {
        StringBuilder template = new StringBuilder();

        template.append("'{'\"entityId\":\"{0}\",\"action\":\"{1}\",\"detail\":{2},\"user\":\"{3}\", \"eventKey\":\"{4}\", " +
                        "\"entityQualifiedName\": {5}, \"typeName\": \"{6}\",\"created\":{7}, \"timestamp\":{8}");

        if (MapUtils.isNotEmpty(requestContextHeaders)) {
            template.append(",")
                    .append("\"").append("headers").append("\"")
                    .append(":")
                    .append(AtlasType.toJson(requestContextHeaders).replaceAll("\\{", "'{").replaceAll("\\}", "'}"));

        }

        template.append("'}'");

        return template.toString();
    }

    @Override
    public List<EntityAuditEventV2> listEventsV2(String entityId, EntityAuditEventV2.EntityAuditActionV2 auditAction, String startKey, short maxResultCount) throws AtlasBaseException {
        List<EntityAuditEventV2> ret;
        String queryTemplate = "{\"query\":{\"bool\":{\"must\":[{\"term\":{\"entityId\":\"%s\"}},{\"term\":{\"action\":\"%s\"}}]}}}";
        String queryWithEntityFilter = String.format(queryTemplate, entityId, auditAction);
        ret = searchEvents(queryWithEntityFilter).getEntityAudits();

        return ret;
    }

    @Override
    public List<EntityAuditEventV2> listEventsV2(String entityId, EntityAuditEventV2.EntityAuditActionV2 auditAction, String sortByColumn, boolean sortOrderDesc, int offset, short limit) throws AtlasBaseException {
        return null;
    }

    @Override
    public EntityAuditSearchResult searchEvents(String queryString) throws AtlasBaseException {
        LOG.info("Hitting ES query to fetch audits: {}", queryString);
        try {
            String response = performSearchOnIndex(queryString);
            return getResultFromResponse(response);
        } catch (IOException e) {
            throw new AtlasBaseException(e);
        }
    }

    private EntityAuditSearchResult getResultFromResponse(String responseString) throws AtlasBaseException {
        List<EntityAuditEventV2> entityAudits = new ArrayList<>();
        EntityAuditSearchResult searchResult = new EntityAuditSearchResult();
        Map<String, Object> responseMap = AtlasType.fromJson(responseString, Map.class);
        Map<String, Object> hits_0 = (Map<String, Object>) responseMap.get("hits");
        List<LinkedHashMap> hits_1 = (List<LinkedHashMap>) hits_0.get("hits");
        for (LinkedHashMap hit : hits_1) {
            Map source = (Map) hit.get("_source");
            String entityGuid = (String) source.get(ENTITYID);
            EntityAuditEventV2 event = new EntityAuditEventV2();
            event.setEntityId(entityGuid);
            event.setAction(EntityAuditEventV2.EntityAuditActionV2.fromString((String) source.get(ACTION)));
            event.setDetail((Map<String, Object>) source.get(DETAIL));
            event.setUser((String) source.get(USER));
            event.setCreated((long) source.get(CREATED));
            if (source.get(TIMESTAMP) != null) {
                event.setTimestamp((long) source.get(TIMESTAMP));
            }
            if (source.get(TYPE_NAME) != null) {
                event.setTypeName((String) source.get(TYPE_NAME));
            }

            event.setEntityQualifiedName((String) source.get(ENTITY_QUALIFIED_NAME));

            String eventKey = (String) source.get(EVENT_KEY);
            if (StringUtils.isEmpty(eventKey)) {
                eventKey = event.getEntityId() + ":" + event.getTimestamp();
            }

            event.setHeaders((Map<String, String>) source.get("headers"));

            event.setEventKey(eventKey);
            entityAudits.add(event);
        }
        Map<String, Object> aggregationsMap = (Map<String, Object>) responseMap.get("aggregations");
        Map<String, Object> countObject = (Map<String, Object>) hits_0.get("total");
        int totalCount = (int) countObject.get("value");
        searchResult.setEntityAudits(entityAudits);
        searchResult.setAggregations(aggregationsMap);
        searchResult.setTotalCount(totalCount);
        searchResult.setCount(entityAudits.size());
        return searchResult;
    }

    private String performSearchOnIndex(String queryString) throws IOException {
        HttpEntity entity = new NStringEntity(queryString, ContentType.APPLICATION_JSON);
        String endPoint = INDEX_NAME + "/_search";
        Request request = new Request("GET", endPoint);
        request.setEntity(entity);
        Response response = lowLevelClient.performRequest(request);
        return EntityUtils.toString(response.getEntity());
    }

    @Override
    public Set<String> getEntitiesWithTagChanges(long fromTimestamp, long toTimestamp) throws AtlasBaseException {
        throw new NotImplementedException();
    }

    @Override
    public void start() throws AtlasException {
        LOG.info("ESBasedAuditRepo - start!");
        initApplicationProperties();
        startInternal();
    }

    @VisibleForTesting
    void startInternal() throws AtlasException {
        createSession();
    }

    void createSession() throws AtlasException {
        LOG.info("Create ES Session in ES Based Audit Repo");
        setLowLevelClient();
        try {
            boolean indexExists = checkIfIndexExists();
            if (!indexExists) {
                LOG.info("Create ES index for entity audits in ES Based Audit Repo");
                createAuditIndex();
            }
            if (isFieldLimitDifferent()) {
                LOG.info("Updating ES total field limit");
                updateFieldLimit();
            }
            updateMappingsIfChanged();
        } catch (IOException e) {
            LOG.error("error", e);
            throw new AtlasException(e);
        }

    }

    private boolean checkIfIndexExists() throws IOException {
        Request request = new Request("HEAD", INDEX_NAME);
        Response response = lowLevelClient.performRequest(request);
        int statusCode = response.getStatusLine().getStatusCode();
        if (statusCode == 200) {
            LOG.info("Entity audits index exists!");
            return true;
        }
        LOG.info("Entity audits index does not exist!");
        return false;
    }

    private boolean createAuditIndex() throws IOException {
        LOG.info("ESBasedAuditRepo - createAuditIndex!");
        String esMappingsString = getAuditIndexMappings();
        HttpEntity entity = new NStringEntity(esMappingsString, ContentType.APPLICATION_JSON);
        Request request = new Request("PUT", INDEX_NAME);
        request.setEntity(entity);
        Response response = lowLevelClient.performRequest(request);
        return isSuccess(response);
    }

    private boolean isFieldLimitDifferent() {
        JsonNode fieldLimit;
        try {
            fieldLimit = getIndexFieldLimit();
        } catch (IOException e) {
            LOG.error("Problem while retrieving the index field limit!", e);
            return false;
        }
        Integer fieldLimitFromConfigurationFile = configuration.getInt(TOTAL_FIELD_LIMIT);
        return fieldLimit == null || fieldLimitFromConfigurationFile.equals(fieldLimit.intValue());
    }

    private JsonNode getIndexFieldLimit() throws IOException {
        Request request = new Request("GET", INDEX_NAME + "/_settings");
        Response response = lowLevelClient.performRequest(request);
        ObjectMapper objectMapper = new ObjectMapper();
        String fieldName = INDEX_NAME + ".settings.index.mapping.total_fields.limit";
        return objectMapper.readTree(copyToString(response.getEntity().getContent(), Charset.defaultCharset())).get(fieldName);
    }

    private void updateFieldLimit() {
        Request request = new Request("PUT", INDEX_NAME + "/_settings");
        String requestBody = String.format("{\"index.mapping.total_fields.limit\": %d}", configuration.getInt(TOTAL_FIELD_LIMIT));
        HttpEntity entity = new NStringEntity(requestBody, ContentType.APPLICATION_JSON);
        request.setEntity(entity);
        Response response;
        try {
            response = lowLevelClient.performRequest(request);
            if (response.getStatusLine().getStatusCode() != 200) {
                LOG.error("Error while updating the Elasticsearch total field limits! Error: " + copyToString(response.getEntity().getContent(), defaultCharset()));
            } else {
                LOG.info("ES total field limit has been updated");
            }
        } catch (IOException e) {
            LOG.error("Error while updating the field limit", e);
        }
    }

    private void updateMappingsIfChanged() throws IOException, AtlasException {
        LOG.info("ESBasedAuditRepo - updateMappings!");
        ObjectMapper mapper = new ObjectMapper();
        JsonNode activeIndexInformation = getActiveIndexInfoAsJson(mapper);
        JsonNode indexInformationFromConfigurationFile = mapper.readTree(getAuditIndexMappings());
        if (!areConfigurationsSame(activeIndexInformation, indexInformationFromConfigurationFile)) {
            Response response = updateMappings(indexInformationFromConfigurationFile);
            if (isSuccess(response)) {
                LOG.info("ESBasedAuditRepo - Elasticsearch mappings have been updated!");
            } else {
                LOG.error("Error while updating the Elasticsearch indexes!");
                throw new AtlasException(copyToString(response.getEntity().getContent(), Charset.defaultCharset()));
            }
        }
    }

    private JsonNode getActiveIndexInfoAsJson(ObjectMapper mapper) throws IOException {
        Request request = new Request("GET", INDEX_NAME);
        Response response = lowLevelClient.performRequest(request);
        String responseString = copyToString(response.getEntity().getContent(), Charset.defaultCharset());
        return mapper.readTree(responseString);
    }

    private boolean areConfigurationsSame(JsonNode activeIndexInformation, JsonNode indexInformationFromConfigurationFile) {
        return indexInformationFromConfigurationFile.get("mappings").equals(activeIndexInformation.get("entity_audits").get("mappings"));
    }

    private Response updateMappings(JsonNode indexInformationFromConfigurationFile) throws IOException {
        Request request = new Request("PUT", INDEX_NAME + "/_mapping");
        HttpEntity entity = new NStringEntity(indexInformationFromConfigurationFile.get("mappings").toString(), ContentType.APPLICATION_JSON);
        request.setEntity(entity);
        return lowLevelClient.performRequest(request);
    }

    private String getAuditIndexMappings() throws IOException {
        String atlasHomeDir = System.getProperty("atlas.home");
        String atlasHome = StringUtils.isEmpty(atlasHomeDir) ? "." : atlasHomeDir;
        File elasticsearchSettingsFile = Paths.get(atlasHome, "elasticsearch", "es-audit-mappings.json").toFile();
        return new String(Files.readAllBytes(elasticsearchSettingsFile.toPath()), StandardCharsets.UTF_8);
    }

    @Override
    public void stop() throws AtlasException {
        try {
            LOG.info("ESBasedAuditRepo - stop!");
            if (lowLevelClient != null) {
                lowLevelClient.close();
                lowLevelClient = null;
            }
        } catch (IOException e) {
            LOG.error("ESBasedAuditRepo - error while closing es lowlevel client", e);
            throw new AtlasException(e);
        }
    }

    private void setLowLevelClient() throws AtlasException {
        if (lowLevelClient == null) {
            try {
                LOG.info("ESBasedAuditRepo - setLowLevelClient!");
                List<HttpHost> httpHosts = getHttpHosts();

                RestClientBuilder builder = RestClient.builder(httpHosts.get(0));
                builder.setRequestConfigCallback(requestConfigBuilder -> requestConfigBuilder
                        .setConnectTimeout(900000)
                        .setSocketTimeout(900000));

                lowLevelClient = builder.build();
            } catch (AtlasException e) {
                LOG.error("Failed to initialize low level rest client for ES");
                throw new AtlasException(e);
            }
        }
    }

    public static List<HttpHost> getHttpHosts() throws AtlasException {
        List<HttpHost> httpHosts = new ArrayList<>();
        Configuration configuration = ApplicationProperties.get();
        String indexConf = configuration.getString(INDEX_BACKEND_CONF);
        String[] hosts = indexConf.split(",");
        for (String host : hosts) {
            host = host.trim();
            String[] hostAndPort = host.split(":");
            if (hostAndPort.length == 1) {
                httpHosts.add(new HttpHost(hostAndPort[0]));
            } else if (hostAndPort.length == 2) {
                httpHosts.add(new HttpHost(hostAndPort[0], Integer.parseInt(hostAndPort[1])));
            } else {
                throw new AtlasException("Invalid config");
            }
        }
        return httpHosts;
    }

    private boolean isSuccess(Response response) {
        return response.getStatusLine().getStatusCode() == 200;
    }
}<|MERGE_RESOLUTION|>--- conflicted
+++ resolved
@@ -28,11 +28,6 @@
 import org.apache.atlas.exception.AtlasBaseException;
 import org.apache.atlas.model.audit.EntityAuditEventV2;
 import org.apache.atlas.model.audit.EntityAuditSearchResult;
-<<<<<<< HEAD
-import org.apache.atlas.model.instance.AtlasEntityHeader;
-import org.apache.atlas.repository.store.graph.v2.EntityGraphRetriever;
-=======
->>>>>>> 97044206
 import org.apache.atlas.type.AtlasType;
 import org.apache.commons.collections.MapUtils;
 import org.apache.commons.configuration.Configuration;
@@ -98,14 +93,8 @@
     private final Configuration configuration;
 
     @Inject
-<<<<<<< HEAD
-    public ESBasedAuditRepository(EntityGraphRetriever entityGraphRetriever, Configuration configuration) throws AtlasException {
-        this.entityGraphRetriever = entityGraphRetriever;
-=======
     public ESBasedAuditRepository(Configuration configuration) {
->>>>>>> 97044206
         this.configuration = configuration;
-        setLowLevelClient();
     }
 
 
