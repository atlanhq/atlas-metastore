--- conflicted
+++ resolved
@@ -19,12 +19,5 @@
 'use strict';
 
 angular.module('dgc.lineage').factory('LineageResource', ['$resource', function($resource) {
-<<<<<<< HEAD
-    return $resource('/api/atlas/discovery/search/relationships/:id', {
-        depth: 3,
-        edgesToFollow: 'HiveLineage.sourceTables.0,HiveLineage.sourceTables.1,HiveLineage.sourceTables.2,HiveLineage.tableName'
-    });
-=======
     return $resource('/api/atlas/lineage/hive/table/:tableName/:type/graph', {});
->>>>>>> 24eb03b7
 }]);