--- conflicted
+++ resolved
@@ -2884,10 +2884,7 @@
                 "policyResourceCategory": "ENTITY",
                 "policyResources":
                 [
-<<<<<<< HEAD
-                    "entity-type:DataContract",
-=======
->>>>>>> 00b8e0e1
+
                     "entity-type:DataDomain",
                     "entity-classification:*",
                     "entity:*"
@@ -2925,10 +2922,6 @@
                 "policyResourceCategory": "ENTITY",
                 "policyResources":
                 [
-<<<<<<< HEAD
-                    "entity-type:DataContract",
-=======
->>>>>>> 00b8e0e1
                     "entity-type:DataDomain",
                     "entity-type:DataProduct",
                     "entity-classification:*",
@@ -2966,10 +2959,7 @@
                 "policyResourceCategory": "ENTITY",
                 "policyResources":
                 [
-<<<<<<< HEAD
-                    "entity-type:DataContract",
-=======
->>>>>>> 00b8e0e1
+
                     "entity-type:DataDomain",
                     "entity-classification:*",
                     "entity:*"
