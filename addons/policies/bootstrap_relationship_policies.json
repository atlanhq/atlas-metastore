{
    "entities":
    [
        {
            "typeName": "AuthPolicy",
            "attributes":
            {
                "name": "LINK_GLOSSARY_TERM",
                "qualifiedName": "LINK_GLOSSARY_TERM",
                "policyCategory": "bootstrap",
                "policySubCategory": "default",
                "policyServiceName": "atlas",
                "policyType": "allow",
                "policyUsers":
                [],
                "policyGroups":
                [],
                "policyRoles":
                [
                    "$admin",
                    "$api-token-default-access"
                ],
                "policyResourceCategory": "RELATIONSHIP",
                "policyResources":
                [
                    "end-one-entity-classification:*",
                    "end-two-entity-classification:*",
                    "end-one-entity:*",
                    "end-two-entity:*",
                    "end-one-entity-type:AtlasGlossary",
                    "end-two-entity-type:AtlasGlossaryTerm",
                    "relationship-type:*"
                ],
                "policyActions":
                [
                    "add-relationship",
                    "update-relationship",
                    "remove-relationship"
                ]
            }
        },
        {
            "typeName": "AuthPolicy",
            "attributes":
            {
                "name": "LINK_GLOSSARY_TERM_CATEGORY",
                "qualifiedName": "LINK_GLOSSARY_TERM_CATEGORY",
                "policyCategory": "bootstrap",
                "policySubCategory": "default",
                "policyServiceName": "atlas",
                "policyType": "allow",
                "policyUsers":
                [],
                "policyGroups":
                [],
                "policyRoles":
                [
                    "$admin",
                    "$api-token-default-access"
                ],
                "policyResourceCategory": "RELATIONSHIP",
                "policyResources":
                [
                    "end-one-entity-classification:*",
                    "end-two-entity-classification:*",
                    "end-one-entity:*",
                    "end-two-entity:*",
                    "end-one-entity-type:AtlasGlossaryCategory",
                    "end-two-entity-type:AtlasGlossaryTerm",
                    "relationship-type:*"
                ],
                "policyActions":
                [
                    "add-relationship",
                    "update-relationship",
                    "remove-relationship"
                ]
            }
        },
        {
            "typeName": "AuthPolicy",
            "attributes":
            {
                "name": "LINK_GLOSSARY_CATEGORY",
                "qualifiedName": "LINK_GLOSSARY_CATEGORY",
                "policyCategory": "bootstrap",
                "policySubCategory": "default",
                "policyServiceName": "atlas",
                "policyType": "allow",
                "policyUsers":
                [],
                "policyGroups":
                [],
                "policyRoles":
                [
                    "$admin",
                    "$api-token-default-access"
                ],
                "policyResourceCategory": "RELATIONSHIP",
                "policyResources":
                [
                    "end-one-entity-classification:*",
                    "end-two-entity-classification:*",
                    "end-one-entity:*",
                    "end-two-entity:*",
                    "end-one-entity-type:AtlasGlossary",
                    "end-two-entity-type:AtlasGlossaryCategory",
                    "relationship-type:*"
                ],
                "policyActions":
                [
                    "add-relationship",
                    "update-relationship",
                    "remove-relationship"
                ]
            }
        },
        {
            "typeName": "AuthPolicy",
            "attributes":
            {
                "name": "LINK_FOLDERS_USER",
                "qualifiedName": "LINK_FOLDERS_USER",
                "policyCategory": "bootstrap",
                "policySubCategory": "default",
                "policyServiceName": "atlas",
                "policyType": "allow",
                "policyUsers":
                [
                    "{USER}"
                ],
                "policyGroups":
                [],
                "policyRoles":
                [
                    "$admin",
                    "$member"
                ],
                "policyResourceCategory": "RELATIONSHIP",
                "policyResources":
                [
                    "end-one-entity-classification:*",
                    "end-two-entity-classification:*",
                    "end-one-entity:{USER}",
                    "end-one-entity:*/{USER}/*",
                    "end-two-entity:{USER}",
                    "end-two-entity:*/{USER}/*",
                    "end-one-entity-type:QueryFolder",
                    "end-one-entity-type:QueryFolderParent",
                    "end-two-entity-type:QueryFolder",
                    "end-two-entity-type:QueryFolderChild",
                    "relationship-type:*"
                ],
                "policyActions":
                [
                    "add-relationship",
                    "update-relationship",
                    "remove-relationship"
                ]
            }
        },
        {
            "typeName": "AuthPolicy",
            "attributes":
            {
                "name": "LINK_CATEGORY_GLOSSARY",
                "qualifiedName": "LINK_CATEGORY_GLOSSARY",
                "policyCategory": "bootstrap",
                "policySubCategory": "default",
                "policyServiceName": "atlas",
                "policyType": "allow",
                "policyUsers":
                [],
                "policyGroups":
                [],
                "policyRoles":
                [
                    "$admin",
                    "$api-token-default-access"
                ],
                "policyResourceCategory": "RELATIONSHIP",
                "policyResources":
                [
                    "end-one-entity-classification:*",
                    "end-two-entity-classification:*",
                    "end-one-entity:*",
                    "end-two-entity:*",
                    "end-one-entity-type:AtlasGlossaryCategory",
                    "end-two-entity-type:AtlasGlossaryCategory",
                    "relationship-type:*"
                ],
                "policyActions":
                [
                    "add-relationship",
                    "update-relationship",
                    "remove-relationship"
                ]
            }
        },
        {
            "typeName": "AuthPolicy",
            "attributes":
            {
                "name": "LINK_FOLDERS",
                "qualifiedName": "LINK_FOLDERS",
                "policyCategory": "bootstrap",
                "policySubCategory": "default",
                "policyServiceName": "atlas",
                "policyType": "allow",
                "policyUsers":
                [
                    "{USER}"
                ],
                "policyGroups":
                [],
                "policyRoles":
                [
                    "$admin",
                    "$member"
                ],
                "policyResourceCategory": "RELATIONSHIP",
                "policyResources":
                [
                    "end-one-entity-classification:*",
                    "end-two-entity-classification:*",
                    "end-one-entity:*",
                    "end-two-entity:*",
                    "end-one-entity-type:QueryFolder",
                    "end-one-entity-type:QueryFolderParent",
                    "end-one-entity-type:QueryFolderChild",
                    "end-one-entity-type:QueryFolderNamespace",
                    "end-two-entity-type:QueryFolder",
                    "end-two-entity-type:QueryFolderParent",
                    "end-two-entity-type:QueryFolderChild",
                    "end-two-entity-type:Query",
                    "relationship-type:*"
                ],
                "policyActions":
                [
                    "add-relationship",
                    "update-relationship",
                    "remove-relationship"
                ]
            }
        },
        {
            "typeName": "AuthPolicy",
            "attributes":
            {
                "name": "LINK_GLOSSARY_ASSET",
                "qualifiedName": "LINK_GLOSSARY_ASSET",
                "policyCategory": "bootstrap",
                "policySubCategory": "default",
                "policyServiceName": "atlas",
                "policyType": "allow",
                "policyUsers":
                [],
                "policyGroups":
                [],
                "policyRoles":
                [
                    "$admin",
                    "$api-token-default-access"
                ],
                "policyResourceCategory": "RELATIONSHIP",
                "policyResources":
                [
                    "end-one-entity-classification:*",
                    "end-two-entity-classification:*",
                    "end-one-entity:*",
                    "end-two-entity:*",
                    "end-one-entity-type:AtlasGlossary",
                    "end-two-entity-type:*",
                    "relationship-type:*"
                ],
                "policyActions":
                [
                    "add-relationship",
                    "update-relationship",
                    "remove-relationship"
                ]
            }
        },
        {
            "typeName": "AuthPolicy",
            "attributes":
            {
                "name": "LINK_TERM_ASSET",
                "qualifiedName": "LINK_TERM_ASSET",
                "policyCategory": "bootstrap",
                "policySubCategory": "default",
                "policyServiceName": "atlas",
                "policyType": "allow",
                "policyUsers":
                [],
                "policyGroups":
                [],
                "policyRoles":
                [
                    "$admin",
                    "$api-token-default-access"
                ],
                "policyResourceCategory": "RELATIONSHIP",
                "policyResources":
                [
                    "end-one-entity-classification:*",
                    "end-two-entity-classification:*",
                    "end-one-entity:*",
                    "end-two-entity:*",
                    "end-one-entity-type:AtlasGlossaryTerm",
                    "end-two-entity-type:*",
                    "relationship-type:*"
                ],
                "policyActions":
                [
                    "add-relationship",
                    "update-relationship",
                    "remove-relationship"
                ]
            }
        },
        {
            "typeName": "AuthPolicy",
            "attributes":
            {
                "name": "LINK_CATEGORY_ASSET",
                "qualifiedName": "LINK_CATEGORY_ASSET",
                "policyCategory": "bootstrap",
                "policySubCategory": "default",
                "policyServiceName": "atlas",
                "policyType": "allow",
                "policyUsers":
                [],
                "policyGroups":
                [],
                "policyRoles":
                [
                    "$admin",
                    "$api-token-default-access"
                ],
                "policyResourceCategory": "RELATIONSHIP",
                "policyResources":
                [
                    "end-one-entity-classification:*",
                    "end-two-entity-classification:*",
                    "end-one-entity:*",
                    "end-two-entity:*",
                    "end-one-entity-type:AtlasGlossaryCategory",
                    "end-two-entity-type:*",
                    "relationship-type:*"
                ],
                "policyActions":
                [
                    "add-relationship",
                    "update-relationship",
                    "remove-relationship"
                ]
            }
        },
        {
            "typeName": "AuthPolicy",
            "attributes":
            {
                "name": "LINK_PROCESS_ASSET",
                "qualifiedName": "LINK_PROCESS_ASSET",
                "policyCategory": "bootstrap",
                "policySubCategory": "default",
                "policyServiceName": "atlas",
                "policyType": "allow",
                "policyUsers":
                [],
                "policyGroups":
                [],
                "policyRoles":
                [
                    "$admin",
                    "$api-token-default-access"
                ],
                "policyResourceCategory": "RELATIONSHIP",
                "policyResources":
                [
                    "end-one-entity-classification:*",
                    "end-two-entity-classification:*",
                    "end-one-entity:*",
                    "end-two-entity:*",
                    "end-one-entity-type:Process",
                    "end-two-entity-type:Catalog",
                    "relationship-type:*"
                ],
                "policyActions":
                [
                    "add-relationship",
                    "update-relationship",
                    "remove-relationship"
                ]
            }
        },
        {
            "typeName": "AuthPolicy",
            "attributes":
            {
                "name": "LINK_PROCESSES",
                "qualifiedName": "LINK_PROCESSES",
                "policyCategory": "bootstrap",
                "policySubCategory": "default",
                "policyServiceName": "atlas",
                "policyType": "allow",
                "policyUsers":
                [],
                "policyGroups":
                [],
                "policyRoles":
                [
                    "$admin",
                    "$api-token-default-access"
                ],
                "policyResourceCategory": "RELATIONSHIP",
                "policyResources":
                [
                    "end-one-entity-classification:*",
                    "end-two-entity-classification:*",
                    "end-one-entity:*",
                    "end-two-entity:*",
                    "end-one-entity-type:Process",
                    "end-two-entity-type:Process",
                    "relationship-type:*"
                ],
                "policyActions":
                [
                    "add-relationship",
                    "update-relationship",
                    "remove-relationship"
                ]
            }
        },
        {
            "typeName": "AuthPolicy",
            "attributes":
            {
                "name": "RELATIONSHIP_CRUD",
                "qualifiedName": "RELATIONSHIP_CRUD",
                "policyCategory": "bootstrap",
                "policySubCategory": "default",
                "policyServiceName": "atlas",
                "policyType": "allow",
                "policyUsers":
                [
                    "admin",
                    "service-account-atlan-argo",
                    "service-account-atlan-backend"
                ],
                "policyGroups":
                [],
                "policyRoles":
                [],
                "policyResourceCategory": "RELATIONSHIP",
                "policyResources":
                [
                    "end-one-entity-classification:*",
                    "end-two-entity-classification:*",
                    "end-one-entity:*",
                    "end-two-entity:*",
                    "end-one-entity-type:*",
                    "end-two-entity-type:*",
                    "relationship-type:*"
                ],
                "policyActions":
                [
                    "add-relationship",
                    "update-relationship",
                    "remove-relationship"
                ]
            }
        },
        {
            "typeName": "AuthPolicy",
            "attributes":
            {
                "name": "LINK_COLLECTION_ASSET",
                "qualifiedName": "LINK_COLLECTION_ASSET",
                "policyCategory": "bootstrap",
                "policySubCategory": "default",
                "policyServiceName": "atlas",
                "policyType": "allow",
                "description": "Policy for link assets to collection",
                "policyUsers":
                [
                    "{USER}",
                    "admin",
                    "service-account-atlan-argo",
                    "service-account-atlan-backend"
                ],
                "policyGroups":
                [],
                "policyRoles":
                [],
                "policyResourceCategory": "RELATIONSHIP",
                "policyResources":
                [
                    "end-one-entity-classification:*",
                    "end-two-entity-classification:*",
                    "end-one-entity:*/{USER}/*",
                    "end-two-entity:*",
                    "end-one-entity-type:*",
                    "end-two-entity-type:Catalog",
                    "end-two-entity-type:Connection",
                    "end-two-entity-type:Dataset",
                    "end-two-entity-type:Infrastructure",
                    "end-two-entity-type:Process",
                    "end-two-entity-type:ProcessExecution",
                    "end-two-entity-type:Namespace",
                    "relationship-type:*"
                ],
                "policyActions":
                [
                    "add-relationship",
                    "update-relationship",
                    "remove-relationship"
                ]
            }
        },
        {
            "typeName": "AuthPolicy",
            "customAttributes": {
                "internalId": 121
            },
            "attributes":
            {
                "name": "LINK_ACCESS_CONTROL_POLICY",
                "qualifiedName": "LINK_ACCESS_CONTROL_POLICY",
                "policyCategory": "bootstrap",
                "policySubCategory": "default",
                "policyServiceName": "atlas",
                "policyType": "allow",
                "policyPriority": 1,
                "policyUsers":
                [],
                "policyGroups":
                [],
                "policyRoles":
                [
                    "$admin",
                    "$api-token-default-access"
                ],
                "policyResourceCategory": "RELATIONSHIP",
                "policyResources":
                [
                    "end-one-entity-classification:*",
                    "end-two-entity-classification:*",
                    "end-one-entity:*",
                    "end-two-entity:*",
                    "end-one-entity-type:AccessControl",
                    "end-two-entity-type:AuthPolicy",
                    "relationship-type:*"
                ],
                "policyActions":
                [
                    "add-relationship",
                    "update-relationship",
                    "remove-relationship"
                ]
            }
        },
        {
            "typeName": "AuthPolicy",
            "customAttributes": {
                "internalId": 122
            },
            "attributes":
            {
                "name": "LINK_ACCESS_CONTROL_RESOURCE",
                "qualifiedName": "LINK_ACCESS_CONTROL_RESOURCE",
                "policyCategory": "bootstrap",
                "policySubCategory": "default",
                "policyServiceName": "atlas",
                "policyType": "allow",
                "policyPriority": 1,
                "policyUsers":
                [],
                "policyGroups":
                [],
                "policyRoles":
                [
                    "$admin",
                    "$api-token-default-access"
                ],
                "policyResourceCategory": "RELATIONSHIP",
                "policyResources":
                [
                    "end-one-entity-classification:*",
                    "end-two-entity-classification:*",
                    "end-one-entity:*",
                    "end-two-entity:*",
                    "end-one-entity-type:AccessControl",
                    "end-two-entity-type:Readme",
                    "end-two-entity-type:Link",
                    "relationship-type:*"
                ],
                "policyActions":
                [
                    "add-relationship",
                    "update-relationship",
                    "remove-relationship"
                ]
            }
        },
        {
            "typeName": "AuthPolicy",
            "attributes":
            {
                "name": "CUD_RELATIONSHIP_DENY_GUEST",
                "qualifiedName": "CUD_RELATIONSHIP_DENY_GUEST",
                "policyCategory": "bootstrap",
                "policySubCategory": "default",
                "policyServiceName": "atlas",
                "policyType": "deny",
                "policyPriority": 0,
                "policyUsers":
                [],
                "policyGroups":
                [],
                "policyRoles":
                [
                    "$guest"
                ],
                "policyResourceCategory": "RELATIONSHIP",
                "policyResources":
                [
                    "end-one-entity-classification:*",
                    "end-two-entity-classification:*",
                    "end-one-entity:*",
                    "end-two-entity:*",
                    "end-one-entity-type:*",
                    "end-two-entity-type:*",
                    "relationship-type:*"
                ],
                "policyActions":
                [
                    "add-relationship",
                    "update-relationship",
                    "remove-relationship"
                ]
            }
        },
        {
            "typeName": "AuthPolicy",
            "attributes":
            {
                "name": "LINK_MESH_DATA_DOMAIN_TO_DATA_PRODUCT",
                "qualifiedName": "LINK_MESH_DATA_DOMAIN_TO_DATA_PRODUCT",
                "policyCategory": "bootstrap",
                "policySubCategory": "default",
                "policyServiceName": "atlas",
                "policyType": "allow",
                "policyPriority": 0,
                "policyUsers":
                [],
                "policyGroups":
                [],
                "policyRoles":
                [
                    "$admin",
                    "$api-token-default-access"
                ],
                "policyResourceCategory": "RELATIONSHIP",
                "policyResources":
                [
                    "end-one-entity-classification:*",
                    "end-two-entity-classification:*",
                    "end-one-entity:*",
                    "end-two-entity:*",
                    "end-one-entity-type:DataDomain",
                    "end-two-entity-type:DataProduct",
                    "relationship-type:*"
                ],
                "policyActions":
                [
                    "add-relationship",
                    "update-relationship",
                    "remove-relationship"
                ]
            }
        },
        {
            "typeName": "AuthPolicy",
            "attributes":
            {
                "name": "LINK_MESH_DATA_DOMAIN_TO_DATA_DOMAIN",
                "qualifiedName": "LINK_MESH_DATA_DOMAIN_TO_DATA_DOMAIN",
                "policyCategory": "bootstrap",
                "policySubCategory": "default",
                "policyServiceName": "atlas",
                "policyType": "allow",
                "policyPriority": 0,
                "policyUsers":
                [],
                "policyGroups":
                [],
                "policyRoles":
                [
                    "$admin",
                    "$api-token-default-access"
                ],
                "policyResourceCategory": "RELATIONSHIP",
                "policyResources":
                [
                    "end-one-entity-classification:*",
                    "end-two-entity-classification:*",
                    "end-one-entity:*",
                    "end-two-entity:*",
                    "end-one-entity-type:DataDomain",
                    "end-two-entity-type:DataDomain",
                    "relationship-type:*"
                ],
                "policyActions":
                [
                    "add-relationship",
                    "update-relationship",
                    "remove-relationship"
                ]
            }
        },
        {
            "typeName": "AuthPolicy",
            "attributes":
            {
                "name": "LINK_RESOURCES_TO_DATA_MESH",
                "qualifiedName": "LINK_RESOURCES_TO_DATA_MESH",
                "policyCategory": "bootstrap",
                "policySubCategory": "default",
                "policyServiceName": "atlas",
                "policyType": "allow",
                "policyPriority": 0,
                "policyUsers":
                [],
                "policyGroups":
                [],
                "policyRoles":
                [
                    "$admin",
                    "$api-token-default-access"
                ],
                "policyResourceCategory": "RELATIONSHIP",
                "policyResources":
                [
                    "end-one-entity-classification:*",
                    "end-two-entity-classification:*",
                    "end-one-entity:*",
                    "end-two-entity:*",
                    "end-one-entity-type:DataDomain",
                    "end-one-entity-type:DataProduct",
                    "end-two-entity-type:Readme",
                    "end-two-entity-type:Link",
                    "relationship-type:*"
                ],
                "policyActions":
                [
                    "add-relationship",
                    "update-relationship",
                    "remove-relationship"
                ]
            }
        },
        {
            "typeName": "AuthPolicy",
            "attributes":
            {
                "name": "LINK_BUSINESS_POLICY_BUSINESS_POLICY",
                "qualifiedName": "LINK_BUSINESS_POLICY_BUSINESS_POLICY",
                "policyCategory": "bootstrap",
                "policySubCategory": "default",
                "policyServiceName": "atlas",
                "policyType": "allow",
                "policyUsers":
                [],
                "policyGroups":
                [],
                "policyRoles":
                [
                    "$admin",
                    "$api-token-default-access"
                ],
                "policyResourceCategory": "RELATIONSHIP",
                "policyResources":
                [
                    "end-one-entity-classification:*",
                    "end-two-entity-classification:*",
                    "end-one-entity:*",
                    "end-two-entity:*",
                    "end-one-entity-type:BusinessPolicy",
                    "end-two-entity-type:BusinessPolicy",
                    "relationship-type:RelatedBusinessPolicy"
                ],
                "policyActions":
                [
                    "add-relationship",
                    "update-relationship",
                    "remove-relationship"
                ]
            }
        },
        {
            "typeName": "AuthPolicy",
            "attributes":
            {
                "name": "LINK_BUSINESS_POLICY_BUSINESS_POLICY_EXCEPTION",
                "qualifiedName": "LINK_BUSINESS_POLICY_BUSINESS_POLICY_EXCEPTION",
                "policyCategory": "bootstrap",
                "policySubCategory": "default",
                "policyServiceName": "atlas",
                "policyType": "allow",
                "policyUsers":
                [],
                "policyGroups":
                [],
                "policyRoles":
                [
                    "$admin",
                    "$api-token-default-access"
                ],
                "policyResourceCategory": "RELATIONSHIP",
                "policyResources":
                [
                    "end-one-entity-classification:*",
                    "end-two-entity-classification:*",
                    "end-one-entity:*",
                    "end-two-entity:*",
                    "end-one-entity-type:BusinessPolicy",
                    "end-two-entity-type:BusinessPolicyException",
                    "relationship-type:BusinessPolicy_BusinessPolicyException"
                ],
                "policyActions":
                [
                    "add-relationship",
                    "update-relationship",
                    "remove-relationship"
                ]
            }
        },

        {
            "typeName": "AuthPolicy",
            "attributes":
            {
                "name": "LINK_ASSETS_USER_DEFINED_RELATIONSHIP",
                "qualifiedName": "LINK_ASSETS_USER_DEFINED_RELATIONSHIP",
                "policyCategory": "bootstrap",
                "policySubCategory": "default",
                "policyServiceName": "atlas",
                "policyType": "allow",
                "policyUsers":
                [],
                "policyGroups":
                [],
                "policyRoles":
                [
                    "$admin",
                    "$api-token-default-access"
                ],
                "policyResourceCategory": "RELATIONSHIP",
                "policyResources":
                [
                    "relationship-type:UserDefRelationship",
                    "end-one-entity-type:Referenceable",
                    "end-two-entity-type:Referenceable",
                    "end-one-entity-classification:*",
                    "end-two-entity-classification:*",
                    "end-one-entity:*",
                    "end-two-entity:*"
                ],
                "policyActions":
                [
                    "add-relationship",
                    "update-relationship",
                    "remove-relationship"
                ]
            }
        },
        {
            "typeName": "AuthPolicy",
            "attributes":
            {
                "name": "LINK_BUSINESS_POLICY_RESOURCE_POLICY",
                "qualifiedName": "LINK_BUSINESS_POLICY_RESOURCE_POLICY",
                "policyCategory": "bootstrap",
                "policySubCategory": "default",
                "policyServiceName": "atlas",
                "policyType": "allow",
                "policyUsers":
                [],
                "policyGroups":
                [],
                "policyRoles":
                [
                    "$admin",
                    "$api-token-default-access"
                ],
                "policyResourceCategory": "RELATIONSHIP",
                "policyResources":
                [
                    "end-one-entity-classification:*",
                    "end-two-entity-classification:*",
                    "end-one-entity:*",
                    "end-two-entity:*",
                    "end-one-entity-type:BusinessPolicy",
                    "end-two-entity-type:Link",
                    "relationship-type:*"
                ],
                "policyActions":
                [
                    "add-relationship",
                    "update-relationship",
                    "remove-relationship"
                ]
            }
        },
        {
            "typeName": "AuthPolicy",
            "attributes":
            {
                "name": "LINK_AI_MODEL_TO_AI_APPLICATION",
                "qualifiedName": "LINK_AI_MODEL_TO_AI_APPLICATION",
                "policyCategory": "bootstrap",
                "policySubCategory": "default",
                "policyServiceName": "atlas",
                "policyType": "allow",
                "policyPriority": 0,
                "policyUsers":
                [],
                "policyGroups":
                [],
                "policyRoles":
                [
                    "$admin",
                    "$api-token-default-access"
                ],
                "policyResourceCategory": "RELATIONSHIP",
                "policyResources":
                [
                    "end-one-entity-classification:*",
                    "end-two-entity-classification:*",
                    "end-one-entity:*",
                    "end-two-entity:*",
<<<<<<< HEAD
                    "end-one-entity-type:AIApplication", 
                    "end-two-entity-type:AIModel",
=======
                    "end-one-entity-type:AIModel", 
                    "end-two-entity-type:AIApplication",
>>>>>>> 72e6e579
                    "relationship-type:*"
                ],
                "policyActions":
                [
                    "add-relationship",
                    "update-relationship",
                    "remove-relationship"
                ]
            }
        },
        {
            "typeName": "AuthPolicy",
            "attributes":
            {
                "name": "LINK_RESOURCES_TO_AI_APP_MODELS",
                "qualifiedName": "LINK_RESOURCES_TO_AI_APP_MODELS",
                "policyCategory": "bootstrap",
                "policySubCategory": "default",
                "policyServiceName": "atlas",
                "policyType": "allow",
                "policyPriority": 0,
                "policyUsers":
                [],
                "policyGroups":
                [],
                "policyRoles":
                [
                    "$admin",
                    "$api-token-default-access"
                ],
                "policyResourceCategory": "RELATIONSHIP",
                "policyResources":
                [
                    "end-one-entity-classification:*",
                    "end-two-entity-classification:*",
                    "end-one-entity:*",
                    "end-two-entity:*",
                    "end-one-entity-type:AIApplication",
                    "end-one-entity-type:AIModel",
                    "end-two-entity-type:Readme",
                    "end-two-entity-type:Link",
                    "relationship-type:*"
                ],
                "policyActions":
                [
                    "add-relationship",
                    "update-relationship",
                    "remove-relationship"
                ]
            }
        }
    ]
}<|MERGE_RESOLUTION|>--- conflicted
+++ resolved
@@ -941,13 +941,8 @@
                     "end-two-entity-classification:*",
                     "end-one-entity:*",
                     "end-two-entity:*",
-<<<<<<< HEAD
-                    "end-one-entity-type:AIApplication", 
-                    "end-two-entity-type:AIModel",
-=======
                     "end-one-entity-type:AIModel", 
                     "end-two-entity-type:AIApplication",
->>>>>>> 72e6e579
                     "relationship-type:*"
                 ],
                 "policyActions":
