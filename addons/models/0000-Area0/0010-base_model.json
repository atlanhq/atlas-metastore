--- conflicted
+++ resolved
@@ -879,11 +879,7 @@
       ],
       "description": "Atlan Type representing parent model for Persona, Purpose",
       "serviceType": "atlan",
-<<<<<<< HEAD
       "typeVersion": "1.3",
-=======
-      "typeVersion": "1.2",
->>>>>>> 37a5a46a
       "attributeDefs": [
         {
           "name": "isAccessControlEnabled",
