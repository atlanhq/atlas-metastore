--- conflicted
+++ resolved
@@ -879,11 +879,7 @@
       ],
       "description": "Atlan Type representing parent model for Persona, Purpose",
       "serviceType": "atlan",
-<<<<<<< HEAD
-      "typeVersion": "1.2",
-=======
       "typeVersion": "1.3",
->>>>>>> de9186a1
       "attributeDefs": [
         {
           "name": "isAccessControlEnabled",
