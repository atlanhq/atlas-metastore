--- conflicted
+++ resolved
@@ -900,11 +900,7 @@
       ],
       "description": "Atlan Type representing parent model for Persona, Purpose",
       "serviceType": "atlan",
-<<<<<<< HEAD
-      "typeVersion": "1.5",
-=======
       "typeVersion": "1.6",
->>>>>>> 91bd27e2
       "attributeDefs": [
         {
           "name": "isAccessControlEnabled",
@@ -929,8 +925,6 @@
           "includeInNotification": false
         },
         {
-<<<<<<< HEAD
-=======
           "name": "denySidebarTabs",
           "typeName": "array<string>",
           "indexType": "STRING",
@@ -942,7 +936,6 @@
           "includeInNotification": false
         },
         {
->>>>>>> 91bd27e2
           "name": "denyAssetMetadataTypes",
           "typeName": "array<string>",
           "indexType": "STRING",
