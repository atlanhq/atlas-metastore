{
  "persona-asset-read": [
    {
      "policyType": "ACCESS",
      "policyResourceCategory": "ENTITY",
      "resources": [
        "entity:{entity}",
        "entity:{entity}/*",
        "entity-type:{entity-type}",
        "entity-classification:*"
      ],
      "actions": ["entity-read"],
      "policyConditions": [
        {
          "policyConditionType": "excludeEntityTypes",
          "policyConditionValues": [
            "alpha_DQRule"
          ]
        }
      ]
    }
  ],
  "persona-asset-update": [
    {
      "policyType": "ACCESS",
      "policyResourceCategory": "ENTITY",
      "resources": [
        "entity:{entity}",
        "entity:{entity}/*",
        "entity-type:{entity-type}",
        "entity-classification:*"
      ],
      "actions": ["entity-update"],
      "policyConditions": [
        {
          "policyConditionType": "excludeEntityTypes",
          "policyConditionValues": [
            "alpha_DQRule"
          ]
        }
      ]
    },
    {
      "policyType": "ACCESS",
      "policyResourceCategory": "RELATIONSHIP",
      "resources": [
        "relationship-type:*",

        "end-one-entity-type:{entity-type}",
        "end-one-entity-classification:*",
        "end-one-entity:{entity}",
        "end-one-entity:{entity}/*",

        "end-two-entity-type:Catalog",
        "end-two-entity-type:Connection",
        "end-two-entity-type:Process",
        "end-two-entity-type:Namespace",
        "end-two-entity-type:ProcessExecution",
        "end-two-entity-classification:*",
        "end-two-entity:*"
      ],
      "actions": ["add-relationship", "remove-relationship"],
      "policyConditions": [
        {
          "policyConditionType": "excludeEntityTypes",
          "policyConditionValues": [
            "alpha_DQRule"
          ]
        }
      ]
    },
    {
      "policyType": "ACCESS",
      "policyResourceCategory": "RELATIONSHIP",
      "resources": [
        "relationship-type:*",

        "end-one-entity-type:Catalog",
        "end-one-entity-type:Connection",
        "end-one-entity-type:Process",
        "end-one-entity-type:Namespace",
        "end-one-entity-type:ProcessExecution",
        "end-one-entity-classification:*",
        "end-one-entity:*",

        "end-two-entity-type:{entity-type}",
        "end-two-entity-classification:*",
        "end-two-entity:{entity}",
        "end-two-entity:{entity}/*"
      ],
      "actions": ["add-relationship", "remove-relationship"],
      "policyConditions": [
        {
          "policyConditionType": "excludeEntityTypes",
          "policyConditionValues": [
            "alpha_DQRule"
          ]
        }
      ]
    }
  ],
  "persona-api-create": [
    {
      "policyType": "ACCESS",
      "policyResourceCategory": "ENTITY",
      "resources": [
        "entity:{entity}",
        "entity:{entity}/*",
        "entity-type:{entity-type}",
        "entity-classification:*"
      ],
      "actions": ["entity-create"],
      "policyConditions": [
        {
          "policyConditionType": "excludeEntityTypes",
          "policyConditionValues": [
            "alpha_DQRule"
          ]
        }
      ]
    }
  ],
  "persona-api-delete": [
    {
      "policyType": "ACCESS",
      "policyResourceCategory": "ENTITY",
      "resources": [
        "entity:{entity}",
        "entity:{entity}/*",
        "entity-type:{entity-type}",
        "entity-classification:*"
      ],
      "actions": ["entity-delete"],
      "policyConditions": [
        {
          "policyConditionType": "excludeEntityTypes",
          "policyConditionValues": [
            "alpha_DQRule"
          ]
        }
      ]
    }
  ],
  "persona-business-update-metadata": [
    {
      "policyType": "ACCESS",
      "policyResourceCategory": "ENTITY",
      "resources": [
        "entity:{entity}",
        "entity:{entity}/*",
        "entity-type:{entity-type}",
        "entity-classification:*",
        "entity-business-metadata:*"
      ],
      "actions": ["entity-update-business-metadata"]
    }
  ],
  "persona-entity-add-classification": [
    {
      "policyType": "ACCESS",
      "policyResourceCategory": "ENTITY",
      "resources": [
        "entity:{entity}",
        "entity:{entity}/*",
        "entity-type:{entity-type}",
        "entity-classification:*",
        "classification:*"
      ],
      "actions": [
        "entity-add-classification",
        "entity-update-classification"
      ]
    }
  ],
  "persona-entity-update-classification": [
    {
      "policyType": "ACCESS",
      "policyResourceCategory": "ENTITY",
      "resources": [
        "entity:{entity}",
        "entity:{entity}/*",
        "entity-type:{entity-type}",
        "entity-classification:*",
        "classification:*"
      ],
      "actions": ["entity-update-classification"]
    }
  ],
  "persona-entity-remove-classification": [
    {
      "policyType": "ACCESS",
      "policyResourceCategory": "ENTITY",
      "resources": [
        "entity:{entity}",
        "entity:{entity}/*",
        "entity-type:{entity-type}",
        "entity-classification:*",
        "classification:*"
      ],
      "actions": [
        "entity-remove-classification",
        "entity-update-classification"
      ]
    }
  ],
  "persona-add-terms": [
    {
      "policyType": "ACCESS",
      "policyResourceCategory": "RELATIONSHIP",
      "resources": [
        "relationship-type:*",

        "end-one-entity-type:AtlasGlossaryTerm",
        "end-one-entity-classification:*",
        "end-one-entity:*",

        "end-two-entity-type:{entity-type}",
        "end-two-entity-classification:*",
        "end-two-entity:{entity}",
        "end-two-entity:{entity}/*"
      ],
      "actions": ["add-relationship"]
    }
  ],
  "persona-remove-terms": [
    {
      "policyType": "ACCESS",
      "policyResourceCategory": "RELATIONSHIP",
      "resources": [
        "relationship-type:*",

        "end-one-entity-type:AtlasGlossaryTerm",
        "end-one-entity-classification:*",
        "end-one-entity:*",

        "end-two-entity-type:{entity-type}",
        "end-two-entity-classification:*",
        "end-two-entity:{entity}",
        "end-two-entity:{entity}/*"
      ],
      "actions": ["remove-relationship"]
    }
  ],



  "persona-glossary-read": [
    {
      "policyType": "ACCESS",
      "policyResourceCategory": "ENTITY",
      "resources": [
        "entity:*{entity}",
        "entity-type:AtlasGlossary",
        "entity-type:AtlasGlossaryTerm",
        "entity-type:AtlasGlossaryCategory",
        "entity-classification:*"
      ],
      "actions": ["entity-read"]
    },
    {
      "policyType": "ACCESS",
      "policyResourceCategory": "RELATIONSHIP",
      "resources": [
        "relationship-type:*",

        "end-one-entity-type:AtlasGlossary",
        "end-one-entity-type:AtlasGlossaryTerm",
        "end-one-entity-type:AtlasGlossaryCategory",
        "end-one-entity-classification:*",
        "end-one-entity:*{entity}",

        "end-two-entity-type:AtlasGlossary",
        "end-two-entity-type:AtlasGlossaryTerm",
        "end-two-entity-type:AtlasGlossaryCategory",
        "end-two-entity-classification:*",
        "end-two-entity:*{entity}"
      ],
      "actions": ["add-relationship", "update-relationship", "remove-relationship"]
    }
  ],
  "persona-glossary-update": [
    {
      "policyType": "ACCESS",
      "policyResourceCategory": "ENTITY",
      "resources": [
        "entity:*{entity}",
        "entity-type:AtlasGlossary",
        "entity-type:AtlasGlossaryTerm",
        "entity-type:AtlasGlossaryCategory",
        "entity-classification:*"
      ],
      "actions": ["entity-update"]
    },
    {
      "policyType": "ACCESS",
      "policyResourceCategory": "RELATIONSHIP",
      "resources": [
        "relationship-type:*",

        "end-one-entity-type:AtlasGlossary",
        "end-one-entity-type:AtlasGlossaryTerm",
        "end-one-entity-type:AtlasGlossaryCategory",
        "end-one-entity-classification:*",
        "end-one-entity:*{entity}",

        "end-two-entity-type:*",
        "end-two-entity-classification:*",
        "end-two-entity:*"
      ],
      "actions": ["add-relationship", "update-relationship", "remove-relationship"]
    },
    {
      "policyType": "ACCESS",
      "policyResourceCategory": "RELATIONSHIP",
      "resources": [
        "relationship-type:*",

        "end-one-entity-type:*",
        "end-one-entity-classification:*",
        "end-one-entity:*",

        "end-two-entity-type:*",
        "end-two-entity-classification:*",
        "end-two-entity:*{entity}"
      ],
      "actions": ["add-relationship", "update-relationship", "remove-relationship"]
    }
  ],
  "persona-glossary-create": [
    {
      "policyType": "ACCESS",
      "policyResourceCategory": "ENTITY",
      "resources": [
        "entity:*{entity}",
        "entity-type:AtlasGlossary",
        "entity-type:AtlasGlossaryTerm",
        "entity-type:AtlasGlossaryCategory",
        "entity-classification:*"
      ],
      "actions": ["entity-create"]
    }
  ],
  "persona-glossary-delete": [
    {
      "policyType": "ACCESS",
      "policyResourceCategory": "ENTITY",
      "resources": [
        "entity:*{entity}",
        "entity-type:AtlasGlossary",
        "entity-type:AtlasGlossaryTerm",
        "entity-type:AtlasGlossaryCategory",
        "entity-classification:*"
      ],
      "actions": ["entity-delete"]
    }
  ],
  "persona-glossary-update-custom-metadata": [
    {
      "policyType": "ACCESS",
      "policyResourceCategory": "ENTITY",
      "resources": [
        "entity:*{entity}",
        "entity-type:AtlasGlossary",
        "entity-type:AtlasGlossaryTerm",
        "entity-type:AtlasGlossaryCategory",
        "entity-classification:*",
        "entity-business-metadata:*"
      ],
      "actions": ["entity-update-business-metadata"]
    }
  ],
  "persona-glossary-add-classifications": [
    {
      "policyType": "ACCESS",
      "policyResourceCategory": "ENTITY",
      "resources": [
        "entity:*{entity}",
        "entity-type:AtlasGlossary",
        "entity-type:AtlasGlossaryTerm",
        "entity-type:AtlasGlossaryCategory",
        "entity-classification:*",
        "classification:*"
      ],
      "actions": [
        "entity-add-classification",
        "entity-update-classification"
      ]
    }
  ],
  "persona-glossary-update-classifications": [
    {
      "policyType": "ACCESS",
      "policyResourceCategory": "ENTITY",
      "resources": [
        "entity:*{entity}",
        "entity-type:AtlasGlossary",
        "entity-type:AtlasGlossaryTerm",
        "entity-type:AtlasGlossaryCategory",
        "entity-classification:*",
        "classification:*"
      ],
      "actions": ["entity-update-classification"]
    }
  ],
  "persona-glossary-delete-classifications": [
    {
      "policyType": "ACCESS",
      "policyResourceCategory": "ENTITY",
      "resources": [
        "entity:*{entity}",
        "entity-type:AtlasGlossary",
        "entity-type:AtlasGlossaryTerm",
        "entity-type:AtlasGlossaryCategory",
        "entity-classification:*",
        "classification:*"
      ],
      "actions": [
        "entity-remove-classification",
        "entity-update-classification"
      ]
    }
  ],

  "persona-domain-read": [
    {
      "policyType": "ACCESS",
      "policyResourceCategory": "ENTITY",
      "resources": [
        "entity:{entity}",
        "entity:{entity}/*",
        "entity-type:DataDomain",
        "entity-type:DataProduct",
        "entity-classification:*"
      ],
      "actions": ["entity-read"]
    }
  ],
  "persona-domain-update": [
    {
      "policyResourceCategory": "ENTITY",
      "policyType": "ACCESS",
      "resources": [
        "entity:{entity}",
        "entity-type:DataDomain",
        "entity-classification:*",
        "classification:*"
      ],
      "actions": [
        "entity-update",
        "entity-add-classification",
        "entity-update-classification",
        "entity-remove-classification"
      ]
    },
    {
      "policyResourceCategory": "ENTITY",
      "description": "Create Stakeholder for this Domain",
      "policyType": "ACCESS",
      "resources": [
        "entity:default/*/{entity}",
        "entity-type:Stakeholder",
        "entity-classification:*"
      ],
      "actions": [
        "entity-read",
        "entity-create",
        "entity-update",
        "entity-delete"
      ]
    },
    {
      "policyResourceCategory": "RELATIONSHIP",
      "policyType": "ACCESS",
      "description": "Link/unlink Stakeholder to this Domain",

      "resources": [
        "relationship-type:*",

        "end-one-entity-type:DataDomain",
        "end-one-entity-classification:*",
        "end-one-entity:{entity}",

        "end-two-entity-type:Stakeholder",
        "end-two-entity-classification:*",
        "end-two-entity:default/*/{entity}"
      ],
      "actions": ["add-relationship", "update-relationship", "remove-relationship"]
    },
    {
      "policyResourceCategory": "RELATIONSHIP",
      "policyType": "ACCESS",
      "description": "Link/unlink any Stakeholder Title to this Domain's Stakeholder",

      "resources": [
        "relationship-type:*",

        "end-one-entity-type:StakeholderTitle",
        "end-one-entity-classification:*",
        "end-one-entity:*",

        "end-two-entity-type:Stakeholder",
        "end-two-entity-classification:*",
        "end-two-entity:default/*/{entity}"
      ],
      "actions": ["add-relationship", "update-relationship", "remove-relationship"]
    },
    {
      "policyResourceCategory": "RELATIONSHIP",
      "policyType": "ACCESS",
      "description": "Link/unlink any DataDomain, DataProduct OR DataContract to this Domain",

      "resources": [
        "relationship-type:*",

        "end-one-entity-type:DataDomain",
        "end-two-entity-type:DataProduct",
        "end-one-entity-classification:*",
        "end-one-entity:{entity}",
        "end-one-entity:{entity}/*",

        "end-two-entity-type:DataDomain",
        "end-two-entity-type:DataProduct",
        "end-two-entity-classification:*",
        "end-two-entity:*"
      ],
      "actions": ["add-relationship", "update-relationship", "remove-relationship"]
    },
    {
      "policyResourceCategory": "RELATIONSHIP",
      "policyType": "ACCESS",
      "description": "Link/unlink any DataDomain, DataProduct OR DataContract to this Domain",
      "resources": [
        "relationship-type:*",

        "end-one-entity-type:DataDomain",
        "end-one-entity-type:DataProduct",
        "end-one-entity-classification:*",
        "end-one-entity:*",

        "end-two-entity-type:DataDomain",
        "end-two-entity-type:DataProduct",
        "end-two-entity-classification:*",
        "end-two-entity:{entity}",
        "end-two-entity:{entity}/*"
      ],
      "actions": ["add-relationship", "update-relationship", "remove-relationship"]
    },
    {
      "policyResourceCategory": "RELATIONSHIP",
      "policyType": "ACCESS",
      "description": "Link/unlink resource to this Domain",
      "resources": [
        "relationship-type:*",

        "end-one-entity-type:DataDomain",
        "end-one-entity-classification:*",
        "end-one-entity:{entity}",

        "end-two-entity-type:Resource",
        "end-two-entity-classification:*",
        "end-two-entity:*"
      ],
      "actions": ["add-relationship", "update-relationship", "remove-relationship"]
    },
    {
      "policyResourceCategory": "RELATIONSHIP",
      "policyType": "ACCESS",
      "description": "Link/unlink term to this Sub Domain",
      "resources": [
        "relationship-type:*",

        "end-one-entity-type:AtlasGlossaryTerm",
        "end-one-entity-classification:*",
        "end-one-entity:*",

        "end-two-entity-type:DataDomain",
        "end-two-entity-classification:*",
        "end-two-entity:{entity}"
      ],
      "actions": ["add-relationship", "update-relationship", "remove-relationship"]
    }
  ],
  "persona-domain-business-update-metadata": [
    {
      "policyType": "ACCESS",
      "policyResourceCategory": "ENTITY",
      "resources": [
        "entity:{entity}",
        "entity-type:DataDomain",
        "entity-classification:*",
        "entity-business-metadata:*"
      ],
      "actions": ["entity-update-business-metadata"]
    }
  ],

  "persona-domain-sub-domain-read": [
    {
      "policyResourceCategory": "ENTITY",
      "policyType": "ACCESS",
      "resources": [
        "entity:{entity}/*domain/*",
        "entity-type:DataDomain",
        "entity-classification:*"
      ],
      "actions": ["entity-read"]
    }
  ],
  "persona-domain-sub-domain-create": [
    {
      "policyResourceCategory": "ENTITY",
      "policyType": "ACCESS",
      "resources": [
        "entity:{entity}/*domain/*",
        "entity-type:DataDomain",
        "entity-classification:*"
      ],
      "actions": ["entity-create"]
    },
    {
      "policyResourceCategory": "RELATIONSHIP",
      "policyType": "ACCESS",
      "description": "Link/unlink this DataProduct to any parent Domain",
      "resources": [
        "relationship-type:*",
        
        "end-one-entity:{entity}/*",
        "end-one-entity:{entity}",
        "end-one-entity-type:DataDomain",
        "end-one-entity-classification:*",
        
        "end-two-entity:{entity}/*",
        "end-one-entity:{entity}",
        "end-two-entity-type:DataDomain",
        "end-two-entity-classification:*"
      ],
      "actions": ["add-relationship", "update-relationship", "remove-relationship"]
    }
  ],
  "persona-domain-sub-domain-update": [
    {
      "policyResourceCategory": "ENTITY",
      "policyType": "ACCESS",
      "resources": [
        "entity:{entity}/*domain/*",
        "entity-type:DataDomain",
        "entity-classification:*",
        "classification:*"
      ],
      "actions": [
        "entity-update",
        "entity-add-classification",
        "entity-update-classification",
        "entity-remove-classification"
      ]
    },
    {
      "policyResourceCategory": "ENTITY",
      "policyType": "ACCESS",
      "description": "Create Stakeholder for Sub Domains",

      "resources": [
        "entity:default/*/{entity}/*",
        "entity-type:Stakeholder",
        "entity-classification:*"
      ],
      "actions": [
        "entity-read",
        "entity-create",
        "entity-update",
        "entity-delete"
      ]
    },
    {
      "policyResourceCategory": "RELATIONSHIP",
      "policyType": "ACCESS",
      "description": "Link/unlink Stakeholder to Sub Domains",

      "resources": [
        "relationship-type:*",

        "end-one-entity-type:DataDomain",
        "end-one-entity-classification:*",
        "end-one-entity:{entity}/*domain/*",

        "end-two-entity-type:Stakeholder",
        "end-two-entity-classification:*",
        "end-two-entity:default/*/{entity}/*"
      ],
      "actions": ["add-relationship", "update-relationship", "remove-relationship"]
    },
    {
      "policyResourceCategory": "RELATIONSHIP",
      "policyType": "ACCESS",
      "description": "Link/unlink any Stakeholder Title to sub-domains's Stakeholder",

      "resources": [
        "relationship-type:*",

        "end-one-entity-type:StakeholderTitle",
        "end-one-entity-classification:*",
        "end-one-entity:*",

        "end-two-entity-type:Stakeholder",
        "end-two-entity-classification:*",
        "end-two-entity:default/*/{entity}/*"
      ],
      "actions": ["add-relationship", "update-relationship", "remove-relationship"]
    },
    {
      "policyResourceCategory": "RELATIONSHIP",
      "policyType": "ACCESS",
      "description": "Link/unlink resource to this Sub Domain",
      "resources": [
        "relationship-type:*",

        "end-one-entity-type:DataDomain",
        "end-one-entity-classification:*",
        "end-one-entity:{entity}/*domain/*",

        "end-two-entity-type:Resource",
        "end-two-entity-classification:*",
        "end-two-entity:*"
      ],
      "actions": ["add-relationship", "update-relationship", "remove-relationship"]
    },
    {
      "policyResourceCategory": "RELATIONSHIP",
      "policyType": "ACCESS",
      "description": "Link/unlink term to this Sub Domain",
      "resources": [
        "relationship-type:*",

        "end-one-entity-type:AtlasGlossaryTerm",
        "end-one-entity-classification:*",
        "end-one-entity:*",

        "end-two-entity-type:DataDomain",
        "end-two-entity-classification:*",
        "end-two-entity:{entity}/*domain/*"
      ],
      "actions": ["add-relationship", "update-relationship", "remove-relationship"]
    }
  ],
  "persona-domain-sub-domain-delete": [
    {
      "policyResourceCategory": "ENTITY",
      "policyType": "ACCESS",
      "resources": [
        "entity:{entity}/*domain/*",
        "entity-type:DataDomain",
        "entity-classification:*"
      ],
      "actions": ["entity-delete"]
    }
  ],
  "persona-domain-sub-domain-business-update-metadata": [
    {
      "policyType": "ACCESS",
      "policyResourceCategory": "ENTITY",
      "resources": [
        "entity:{entity}/*domain/*",
        "entity-type:DataDomain",
        "entity-classification:*",
        "entity-business-metadata:*"
      ],
      "actions": ["entity-update-business-metadata"]
    }
  ],

  "persona-domain-product-read": [
    {
      "policyResourceCategory": "ENTITY",
      "policyType": "ACCESS",
      "resources": [
        "entity:{entity}/*product/*",
        "entity-type:DataProduct",
        "entity-classification:*"
      ],
      "actions": ["entity-read"]
    }
  ],
  "persona-domain-product-create": [
    {
      "policyResourceCategory": "ENTITY",
      "policyType": "ACCESS",
      "resources": [
        "entity:{entity}/*product/*",
        "entity-type:DataProduct",
        "entity-classification:*"
      ],
      "actions": ["entity-create"]
    },
    {
      "policyResourceCategory": "RELATIONSHIP",
      "policyType": "ACCESS",
      "description": "Link/unlink this DataProduct to any parent Domain",
      "resources": [
        "relationship-type:*",
        
        "end-one-entity:{entity}/*",
        "end-one-entity:{entity}",
        "end-one-entity-type:DataDomain",
        "end-one-entity-classification:*",
        
        "end-two-entity:{entity}/*",
        "end-two-entity-type:DataProduct",
        "end-two-entity-classification:*"
      ],
      "actions": ["add-relationship", "update-relationship", "remove-relationship"]
    },
    {
      "policyResourceCategory": "RELATIONSHIP",
      "policyType": "ACCESS",
      "description": "Link/unlink any Asset to this DataProduct",

      "resources": [
        "relationship-type:*",

        "end-one-entity-type:Asset",
        "end-one-entity-classification:*",
        "end-one-entity:*",

        "end-two-entity-type:DataProduct",
        "end-two-entity-classification:*",
        "end-two-entity:{entity}/*product/*"
      ],

      "actions": ["add-relationship", "update-relationship", "remove-relationship"]
    }
  ],
  "persona-domain-product-update": [
    {
      "policyResourceCategory": "ENTITY",
      "policyType": "ACCESS",
      "resources": [
        "entity:{entity}/*product/*",
        "entity-type:DataProduct",
        "entity-classification:*",
        "classification:*"
      ],
      "actions": [
        "entity-update",
        "entity-add-classification",
        "entity-update-classification",
        "entity-remove-classification"
      ]
    },
    {
      "policyResourceCategory": "RELATIONSHIP",
      "policyType": "ACCESS",
      "description": "Link/unlink any Asset to this DataProduct",

      "resources": [
        "relationship-type:*",

        "end-one-entity-type:Asset",
        "end-one-entity-classification:*",
        "end-one-entity:*",

        "end-two-entity-type:DataProduct",
        "end-two-entity-classification:*",
        "end-two-entity:{entity}/*product/*"
      ],

      "actions": ["add-relationship", "update-relationship", "remove-relationship"]
    },
    {
      "policyResourceCategory": "RELATIONSHIP",
      "policyType": "ACCESS",
      "description": "Link/unlink any Asset to this DataProduct",

      "resources": [
        "relationship-type:*",

        "end-one-entity-type:DataProduct",
        "end-one-entity-classification:*",
        "end-one-entity:{entity}/*product/*",

        "end-two-entity-type:Asset",
        "end-two-entity-classification:*",
        "end-two-entity:*"
      ],

      "actions": ["add-relationship", "update-relationship", "remove-relationship"]
    }
  ],
  "persona-domain-product-delete": [
    {
      "policyResourceCategory": "ENTITY",
      "policyType": "ACCESS",
      "resources": [
        "entity:{entity}/*product/*",
        "entity-type:DataProduct",
        "entity-classification:*"
      ],
      "actions": ["entity-delete"]
    }
  ],
  "persona-domain-product-business-update-metadata": [
    {
      "policyType": "ACCESS",
      "policyResourceCategory": "ENTITY",
      "resources": [
        "entity:{entity}/*product/*",
        "entity-type:DataProduct",
        "entity-classification:*",
        "entity-business-metadata:*"
      ],
      "actions": ["entity-update-business-metadata"]
    }
  ],

  "select": [
    {
      "policyType": "ACCESS",
      "policyResourceCategory": "ENTITY",
      "resources": [
        "entity:{entity}",
        "entity:{entity}/*",
        "entity-type:{entity-type}"
      ],
      "actions": ["select"]
    }
  ],
<<<<<<< HEAD

  "persona-dq-read": [
    {
      "policyType": "ACCESS",
      "policyResourceCategory": "ENTITY",
      "resources": [
        "entity:{entity}/*/rule/*",
        "entity-type:alpha_DQRule",
        "entity-classification:*"
      ],
      "actions": ["entity-read"]
    }
  ],
  "persona-dq-create": [
    {
      "policyResourceCategory": "ENTITY",
      "policyType": "ACCESS",
      "resources": [
        "entity:{entity}/*/rule/*",
        "entity-type:alpha_DQRule",
        "entity-classification:*"
      ],
      "actions": ["entity-create"]
    },
    {
      "policyResourceCategory": "RELATIONSHIP",
      "policyType": "ACCESS",
      "description": "Link/unlink this DQRule to any Asset",
      "resources": [
        "relationship-type:*",

        "end-one-entity:{entity}/*/rule/*",
        "end-one-entity-type:alpha_DQRule",
        "end-one-entity-classification:*",

        "end-two-entity:*",
        "end-two-entity-type:Asset",
        "end-two-entity-classification:*"

      ],
      "actions": ["add-relationship", "remove-relationship", "update-relationship"]
    },
    {
      "policyResourceCategory": "RELATIONSHIP",
      "policyType": "ACCESS",
      "description": "Link/unlink any Asset to this DQRule",

      "resources": [
        "relationship-type:*",

        "end-one-entity:*",
        "end-one-entity-type:Asset",
        "end-one-entity-classification:*",

        "end-two-entity:{entity}/*/rule/*",
        "end-two-entity-type:alpha_DQRule",
        "end-two-entity-classification:*"
      ],

      "actions": ["add-relationship", "remove-relationship", "update-relationship"]
    }
  ],
  "persona-dq-update": [
    {
      "policyType": "ACCESS",
      "policyResourceCategory": "ENTITY",
      "resources": [
        "entity:{entity}/*/rule/*",
        "entity-type:alpha_DQRule",
        "entity-classification:*"
      ],
      "actions": ["entity-update"]
    },
    {
      "policyType": "ACCESS",
      "policyResourceCategory": "RELATIONSHIP",
      "resources": [
        "relationship-type:*",

        "end-one-entity:{entity}/*/rule/*",
        "end-one-entity-type:alpha_DQRule",
        "end-one-entity-classification:*",

        "end-two-entity:*",
        "end-two-entity-type:Asset",
        "end-two-entity-classification:*"
      ],
      "actions": ["add-relationship", "remove-relationship", "update-relationship"]
    },
    {
      "policyType": "ACCESS",
      "policyResourceCategory": "RELATIONSHIP",
      "resources": [
        "relationship-type:*",

        "end-one-entity:*",
        "end-one-entity-type:Asset",
        "end-one-entity-classification:*",

        "end-two-entity:{entity}/*/rule/*",
        "end-two-entity-type:alpha_DQRule",
        "end-two-entity-classification:*"
      ],
      "actions": ["add-relationship", "remove-relationship", "update-relationship"]
    }
  ],
  "persona-dq-delete": [
    {
      "policyResourceCategory": "ENTITY",
      "policyType": "ACCESS",
      "resources": [
        "entity:{entity}/*/rule/*",
        "entity-type:alpha_DQRule",
        "entity-classification:*"
      ],
      "actions": ["entity-delete"]
    }
  ],
  "persona-aiasset-read": [
=======
  
  "persona-ai-application-read": [
>>>>>>> 7bb67bfa
    {
      "policyType": "ACCESS",
      "policyResourceCategory": "ENTITY",
      "resources": [
        "entity:{entity}",
        "entity-type:AIApplication",
        "entity-classification:*"
      ],
      "actions": ["entity-read"]
    }
  ],
  "persona-ai-application-create": [
    {
      "policyResourceCategory": "ENTITY",
      "policyType": "ACCESS",
      "resources": [
        "entity:*",
<<<<<<< HEAD
        "entity:default/ai/aimodel/*",
        "entity-type:AIModel",
=======
        "entity:default/ai/aiapplication/*",
        "entity-type:AIApplication",
>>>>>>> 7bb67bfa
        "entity-classification:*"
      ],
      "actions": ["entity-create", "entity-update"]
    }
  ],
<<<<<<< HEAD
  "persona-aiasset-app-create": [
    {
      "policyResourceCategory": "ENTITY",
      "policyType": "ACCESS",
      "resources": [
        "entity:default/ai/aiapplication/*",
        "entity-type:AIApplication",
        "entity-classification:*"
      ],
      "actions": ["entity-create", "entity-update"]
    }
  ],
  "persona-aiasset-update": [
=======
  "persona-ai-application-update": [
>>>>>>> 7bb67bfa
    {
      "policyResourceCategory": "ENTITY",
      "policyType": "ACCESS",
      "resources": [
        "entity:{entity}",
        "entity:default/ai/aiapplication/*",
        "entity-type:AIApplication",
        "entity-classification:*"
      ],
      "actions": ["entity-update"]
    },
    {
      "policyResourceCategory": "RELATIONSHIP",
      "policyType": "ACCESS",
      "description": "Link/unlink AIModel to any AIApplication",
      "resources": [
        "relationship-type:*",
        "end-one-entity-type:AIModel",
        "end-one-entity-classification:*",
        "end-one-entity:*",

        "end-two-entity-type:AIApplication",
        "end-two-entity-classification:*",
        "end-two-entity:{entity}"
      ],
      "actions": ["add-relationship", "update-relationship", "remove-relationship"]
    }
  ],
  "persona-ai-application-delete": [
    {
      "policyResourceCategory": "ENTITY",
      "policyType": "ACCESS",
      "resources": [
        "entity:*",
        "entity:{entity}",
        "entity:default/ai/aiapplication/*",
<<<<<<< HEAD
        "entity:default/ai/aimodel/*",
=======
>>>>>>> 7bb67bfa
        "entity-type:AIApplication",
        "entity-classification:*"
      ],
      "actions": ["entity-delete"]
    }
  ],
  "persona-ai-application-business-update-metadata": [
    {
      "policyType": "ACCESS",
      "policyResourceCategory": "ENTITY",
      "resources": [
        "entity:{entity}",
        "entity-type:AIApplication",
        "entity-classification:*",
        "entity-business-metadata:*"
      ],
      "actions": ["entity-update-business-metadata"]
    }
  ],
  "persona-ai-application-add-terms": [
    {
      "policyResourceCategory": "RELATIONSHIP",
      "policyType": "ACCESS",
      "description": "Link term to this AI asset",
      "resources": [
        "relationship-type:*",

        "end-one-entity-type:AtlasGlossaryTerm",
        "end-one-entity-classification:*",
        "end-one-entity:*",

        "end-two-entity-type:AIApplication",
        "end-two-entity-classification:*",
        "end-two-entity:{entity}"
      ],
      "actions": ["add-relationship"]
    }
  ],
  "persona-ai-application-update-terms": [
    {
      "policyResourceCategory": "RELATIONSHIP",
      "policyType": "ACCESS",
      "description": "Unlink term to this AI asset",
      "resources": [
        "relationship-type:*",

        "end-one-entity-type:AtlasGlossaryTerm",
        "end-one-entity-classification:*",
        "end-one-entity:*",

        "end-two-entity-type:AIApplication",
        "end-two-entity-classification:*",
        "end-two-entity:{entity}"
      ],
      "actions": ["update-relationship"]
    }
  ],
  "persona-ai-application-remove-terms": [
    {
      "policyResourceCategory": "RELATIONSHIP",
      "policyType": "ACCESS",
      "description": "Link/unlink term to this AI asset",
      "resources": [
        "relationship-type:*",

        "end-one-entity-type:AtlasGlossaryTerm",
        "end-one-entity-classification:*",
        "end-one-entity:*",

        "end-two-entity-type:AIApplication",
        "end-two-entity-classification:*",
        "end-two-entity:{entity}"
      ],
      "actions": ["remove-relationship"]
    }
  ],
  "persona-ai-application-add-classification": [
    {
      "policyResourceCategory": "ENTITY",
      "policyType": "ACCESS",
      "resources": [
        "entity:{entity}",
        "entity-type:AIApplication",
        "entity-classification:*",
        "classification:*"
      ],
      "actions": [
        "entity-add-classification",
        "entity-update-classification"
      ]
    }
  ],
  "persona-ai-application-update-classification": [
    {
      "policyResourceCategory": "ENTITY",
      "policyType": "ACCESS",
      "resources": [
        "entity:{entity}",
        "entity-type:AIApplication",
        "entity-classification:*",
        "classification:*"
      ],
      "actions": [
        "entity-update-classification"
      ]
    }
  ],
  "persona-ai-application-remove-classification": [
    {
      "policyResourceCategory": "ENTITY",
      "policyType": "ACCESS",
      "resources": [
        "entity:{entity}",
        "entity-type:AIApplication",
        "entity-classification:*",
        "classification:*"
      ],
      "actions": [
        "entity-update-classification",
        "entity-remove-classification"
      ]
    }
  ],
  "persona-ai-model-read": [
    {
      "policyType": "ACCESS",
      "policyResourceCategory": "ENTITY",
      "resources": [
        "entity:{entity}",
        "entity-type:AIModel",
        "entity-classification:*"
      ],
      "actions": ["entity-read"]
    }
  ],
  "persona-ai-model-create": [
    {
      "policyResourceCategory": "ENTITY",
      "policyType": "ACCESS",
      "resources": [
        "entity:*",
        "entity:default/ai/aimodel/*",
        "entity-type:AIModel",
        "entity-classification:*"
      ],
      "actions": ["entity-create", "entity-update"]
    }
  ],
  "persona-ai-model-update": [
    {
      "policyResourceCategory": "ENTITY",
      "policyType": "ACCESS",
      "resources": [
        "entity:{entity}",
        "entity:default/ai/aimodel/*",
        "entity-type:AIModel",
        "entity-classification:*"
      ],
      "actions": ["entity-update"]
    },
    {
      "policyResourceCategory": "RELATIONSHIP",
      "policyType": "ACCESS",
      "description": "Link/unlink AIModel to any AIApplication",
      "resources": [
        "relationship-type:*",
        "end-one-entity-type:AIModel",
        "end-one-entity-classification:*",
        "end-one-entity:*",

        "end-two-entity-type:AIApplication",
        "end-two-entity-classification:*",
        "end-two-entity:{entity}"
      ],
      "actions": ["add-relationship", "update-relationship", "remove-relationship"]
    }
  ],
  "persona-ai-model-delete": [
    {
      "policyResourceCategory": "ENTITY",
      "policyType": "ACCESS",
      "resources": [
        "entity:*",
        "entity:{entity}",
        "entity:default/ai/aimodel/*",
        "entity-type:AIModel",
        "entity-classification:*"
      ],
      "actions": ["entity-delete"]
    }
  ],
  "persona-ai-model-business-update-metadata": [
    {
      "policyType": "ACCESS",
      "policyResourceCategory": "ENTITY",
      "resources": [
        "entity:{entity}",
        "entity-type:AIModel",
        "entity-classification:*",
        "entity-business-metadata:*"
      ],
      "actions": ["entity-update-business-metadata"]
    }
  ],
  "persona-ai-model-add-terms": [
    {
      "policyResourceCategory": "RELATIONSHIP",
      "policyType": "ACCESS",
      "description": "Link term to this AI asset",
      "resources": [
        "relationship-type:*",

        "end-one-entity-type:AtlasGlossaryTerm",
        "end-one-entity-classification:*",
        "end-one-entity:*",

        "end-two-entity-type:AIModel",
        "end-two-entity-classification:*",
        "end-two-entity:{entity}"
      ],
      "actions": ["add-relationship"]
    }
  ],
  "persona-ai-model-update-terms": [
    {
      "policyResourceCategory": "RELATIONSHIP",
      "policyType": "ACCESS",
      "description": "Unlink term to this AI asset",
      "resources": [
        "relationship-type:*",

        "end-one-entity-type:AtlasGlossaryTerm",
        "end-one-entity-classification:*",
        "end-one-entity:*",

        "end-two-entity-type:AIModel",
        "end-two-entity-classification:*",
        "end-two-entity:{entity}"
      ],
      "actions": ["update-relationship"]
    }
  ],
  "persona-ai-model-remove-terms": [
    {
      "policyResourceCategory": "RELATIONSHIP",
      "policyType": "ACCESS",
      "description": "Link/unlink term to this AI asset",
      "resources": [
        "relationship-type:*",

        "end-one-entity-type:AtlasGlossaryTerm",
        "end-one-entity-classification:*",
        "end-one-entity:*",

        "end-two-entity-type:AIModel",
        "end-two-entity-classification:*",
        "end-two-entity:{entity}"
      ],
      "actions": ["remove-relationship"]
    }
  ],
  "persona-ai-model-add-classification": [
    {
      "policyResourceCategory": "ENTITY",
      "policyType": "ACCESS",
      "resources": [
        "entity:{entity}",
        "entity-type:AIModel",
        "entity-classification:*",
        "classification:*"
      ],
      "actions": [
        "entity-add-classification",
        "entity-update-classification"
      ]
    }
  ],
  "persona-ai-model-update-classification": [
    {
      "policyResourceCategory": "ENTITY",
      "policyType": "ACCESS",
      "resources": [
        "entity:{entity}",
        "entity-type:AIModel",
        "entity-classification:*",
        "classification:*"
      ],
      "actions": [
        "entity-update-classification"
      ]
    }
  ],
  "persona-ai-model-remove-classification": [
    {
      "policyResourceCategory": "ENTITY",
      "policyType": "ACCESS",
      "resources": [
        "entity:{entity}",
        "entity-type:AIModel",
        "entity-classification:*",
        "classification:*"
      ],
      "actions": [
        "entity-update-classification",
        "entity-remove-classification"
      ]
    }
  ]

}<|MERGE_RESOLUTION|>--- conflicted
+++ resolved
@@ -923,7 +923,6 @@
       "actions": ["select"]
     }
   ],
-<<<<<<< HEAD
 
   "persona-dq-read": [
     {
@@ -1042,11 +1041,8 @@
       "actions": ["entity-delete"]
     }
   ],
-  "persona-aiasset-read": [
-=======
-  
+
   "persona-ai-application-read": [
->>>>>>> 7bb67bfa
     {
       "policyType": "ACCESS",
       "policyResourceCategory": "ENTITY",
@@ -1064,75 +1060,50 @@
       "policyType": "ACCESS",
       "resources": [
         "entity:*",
-<<<<<<< HEAD
-        "entity:default/ai/aimodel/*",
-        "entity-type:AIModel",
-=======
         "entity:default/ai/aiapplication/*",
         "entity-type:AIApplication",
->>>>>>> 7bb67bfa
         "entity-classification:*"
       ],
       "actions": ["entity-create", "entity-update"]
     }
   ],
-<<<<<<< HEAD
-  "persona-aiasset-app-create": [
-    {
-      "policyResourceCategory": "ENTITY",
-      "policyType": "ACCESS",
-      "resources": [
+  "persona-ai-application-update": [
+    {
+      "policyResourceCategory": "ENTITY",
+      "policyType": "ACCESS",
+      "resources": [
+        "entity:{entity}",
         "entity:default/ai/aiapplication/*",
         "entity-type:AIApplication",
         "entity-classification:*"
       ],
-      "actions": ["entity-create", "entity-update"]
-    }
-  ],
-  "persona-aiasset-update": [
-=======
-  "persona-ai-application-update": [
->>>>>>> 7bb67bfa
-    {
-      "policyResourceCategory": "ENTITY",
-      "policyType": "ACCESS",
-      "resources": [
+      "actions": ["entity-update"]
+    },
+    {
+      "policyResourceCategory": "RELATIONSHIP",
+      "policyType": "ACCESS",
+      "description": "Link/unlink AIModel to any AIApplication",
+      "resources": [
+        "relationship-type:*",
+        "end-one-entity-type:AIModel",
+        "end-one-entity-classification:*",
+        "end-one-entity:*",
+
+        "end-two-entity-type:AIApplication",
+        "end-two-entity-classification:*",
+        "end-two-entity:{entity}"
+      ],
+      "actions": ["add-relationship", "update-relationship", "remove-relationship"]
+    }
+  ],
+  "persona-ai-application-delete": [
+    {
+      "policyResourceCategory": "ENTITY",
+      "policyType": "ACCESS",
+      "resources": [
+        "entity:*",
         "entity:{entity}",
         "entity:default/ai/aiapplication/*",
-        "entity-type:AIApplication",
-        "entity-classification:*"
-      ],
-      "actions": ["entity-update"]
-    },
-    {
-      "policyResourceCategory": "RELATIONSHIP",
-      "policyType": "ACCESS",
-      "description": "Link/unlink AIModel to any AIApplication",
-      "resources": [
-        "relationship-type:*",
-        "end-one-entity-type:AIModel",
-        "end-one-entity-classification:*",
-        "end-one-entity:*",
-
-        "end-two-entity-type:AIApplication",
-        "end-two-entity-classification:*",
-        "end-two-entity:{entity}"
-      ],
-      "actions": ["add-relationship", "update-relationship", "remove-relationship"]
-    }
-  ],
-  "persona-ai-application-delete": [
-    {
-      "policyResourceCategory": "ENTITY",
-      "policyType": "ACCESS",
-      "resources": [
-        "entity:*",
-        "entity:{entity}",
-        "entity:default/ai/aiapplication/*",
-<<<<<<< HEAD
-        "entity:default/ai/aimodel/*",
-=======
->>>>>>> 7bb67bfa
         "entity-type:AIApplication",
         "entity-classification:*"
       ],
@@ -1441,5 +1412,4 @@
       ]
     }
   ]
-
 }