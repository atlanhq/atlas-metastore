--- conflicted
+++ resolved
@@ -9,7 +9,6 @@
         "entity-type:{entity-type}",
         "entity-classification:*"
       ],
-<<<<<<< HEAD
       "actions": ["entity-read"],
       "policyConditions": [
         {
@@ -18,10 +17,6 @@
             "alpha_DQRule"
           ]
         }
-=======
-      "actions": [
-        "entity-read"
->>>>>>> 39950b23
       ]
     }
   ],
@@ -35,7 +30,6 @@
         "entity-type:{entity-type}",
         "entity-classification:*"
       ],
-<<<<<<< HEAD
       "actions": ["entity-update"],
       "policyConditions": [
         {
@@ -44,10 +38,6 @@
             "alpha_DQRule"
           ]
         }
-=======
-      "actions": [
-        "entity-update"
->>>>>>> 39950b23
       ]
     },
     {
@@ -67,7 +57,6 @@
         "end-two-entity-classification:*",
         "end-two-entity:*"
       ],
-<<<<<<< HEAD
       "actions": ["add-relationship", "remove-relationship"],
       "policyConditions": [
         {
@@ -76,11 +65,6 @@
             "alpha_DQRule"
           ]
         }
-=======
-      "actions": [
-        "add-relationship",
-        "remove-relationship"
->>>>>>> 39950b23
       ]
     },
     {
@@ -100,7 +84,6 @@
         "end-two-entity:{entity}",
         "end-two-entity:{entity}/*"
       ],
-<<<<<<< HEAD
       "actions": ["add-relationship", "remove-relationship"],
       "policyConditions": [
         {
@@ -109,11 +92,6 @@
             "alpha_DQRule"
           ]
         }
-=======
-      "actions": [
-        "add-relationship",
-        "remove-relationship"
->>>>>>> 39950b23
       ]
     }
   ],
@@ -127,7 +105,6 @@
         "entity-type:{entity-type}",
         "entity-classification:*"
       ],
-<<<<<<< HEAD
       "actions": ["entity-create"],
       "policyConditions": [
         {
@@ -136,10 +113,6 @@
             "alpha_DQRule"
           ]
         }
-=======
-      "actions": [
-        "entity-create"
->>>>>>> 39950b23
       ]
     }
   ],
@@ -153,7 +126,6 @@
         "entity-type:{entity-type}",
         "entity-classification:*"
       ],
-<<<<<<< HEAD
       "actions": ["entity-delete"],
       "policyConditions": [
         {
@@ -162,10 +134,6 @@
             "alpha_DQRule"
           ]
         }
-=======
-      "actions": [
-        "entity-delete"
->>>>>>> 39950b23
       ]
     }
   ],
@@ -483,7 +451,7 @@
       ]
     }
   ],
-  "persona-domain-update": [ 
+  "persona-domain-update": [
     {
       "policyResourceCategory": "ENTITY",
       "policyType": "ACCESS",
@@ -1006,226 +974,6 @@
       ]
     }
   ],
-  "persona-aiasset-read": [
-    {
-      "policyType": "ACCESS",
-      "policyResourceCategory": "ENTITY",
-      "resources": [
-        "entity:{entity}",
-        "entity:{entity}/*",
-        "entity-type:AIApplication",
-        "entity-type:AIModel",
-        "entity-classification:*"
-      ],
-      "actions": ["entity-read"]
-    }
-  ],
-  "persona-aiasset-create": [
-    {
-      "policyResourceCategory": "ENTITY",
-      "policyType": "ACCESS",
-      "resources": [
-        "entity:{entity}",
-        "entity:{entity}/*",
-        "entity-type:AIApplication",
-        "entity-type:AIModel",
-        "entity-classification:*"
-      ],
-      "actions": ["entity-create"]
-    }
-  ],
-  "persona-aiasset-update": [
-    {
-      "policyResourceCategory": "ENTITY",
-      "policyType": "ACCESS",
-      "resources": [
-        "entity:{entity}",
-        "entity:{entity}/*",
-        "entity-type:AIApplication",
-        "entity-type:AIModel",
-        "entity-classification:*"
-      ],
-      "actions": ["entity-update"]
-    },
-    {
-      "policyResourceCategory": "RELATIONSHIP",
-      "policyType": "ACCESS",
-      "description": "Link/unlink AIModel to any AIApplication",
-      "resources": [
-        "relationship-type:*",
-        "end-one-entity-type:AIApplication",
-        "end-one-entity-classification:*",
-        "end-one-entity:*",
-
-        "end-two-entity-type:AIModel",
-        "end-two-entity-classification:*",
-        "end-two-entity:{entity}",
-        "end-two-entity:{entity}/*"
-      ],
-      "actions": ["add-relationship", "update-relationship", "remove-relationship"]
-    },
-    {
-      "policyResourceCategory": "RELATIONSHIP",
-      "policyType": "ACCESS",
-      "description": "Link/unlink resource to AI assets",
-      "resources": [
-        "relationship-type:*",
-
-        "end-one-entity-type:AIApplication",
-        "end-one-entity-type:AIModel",
-        "end-one-entity-classification:*",
-        "end-one-entity:{entity}",
-
-        "end-two-entity-type:Resource",
-        "end-two-entity-classification:*",
-        "end-two-entity:*"
-      ],
-      "actions": ["add-relationship", "update-relationship", "remove-relationship"]
-    }
-  ],
-  "persona-aiasset-delete": [
-    {
-      "policyResourceCategory": "ENTITY",
-      "policyType": "ACCESS",
-      "resources": [
-        "entity:{entity}",
-        "entity:{entity}/*",
-        "entity-type:AIApplication",
-        "entity-type:AIModel",
-        "entity-classification:*"
-      ],
-      "actions": ["entity-delete"]
-    }
-  ],
-  "persona-aiasset-business-update-metadata": [
-    {
-      "policyType": "ACCESS",
-      "policyResourceCategory": "ENTITY",
-      "resources": [
-        "entity:{entity}",
-        "entity:{entity}/*",
-        "entity-type:AIApplication",
-        "entity-type:AIModel",
-        "entity-classification:*",
-        "entity-business-metadata:*"
-      ],
-      "actions": ["entity-update-business-metadata"]
-    }
-  ],
-  "persona-aiasset-add-terms": [
-    {
-      "policyResourceCategory": "RELATIONSHIP",
-      "policyType": "ACCESS",
-      "description": "Link term to this AI asset",
-      "resources": [
-        "relationship-type:*",
-
-        "end-one-entity-type:AtlasGlossaryTerm",
-        "entity-type:AtlasGlossaryTerm",
-        "end-one-entity-classification:*",
-        "end-one-entity:*",
-
-        "end-two-entity-type:AIApplication",
-        "end-two-entity-type:AIModel",
-        "end-two-entity-classification:*",
-        "end-two-entity:{entity}"
-      ],
-      "actions": ["add-relationship", "entity-read"]
-    }
-  ],
-  "persona-aiasset-update-terms": [
-    {
-      "policyResourceCategory": "RELATIONSHIP",
-      "policyType": "ACCESS",
-      "description": "Unlink term to this AI asset",
-      "resources": [
-        "relationship-type:*",
-
-        "end-one-entity-type:AtlasGlossaryTerm",
-        "end-one-entity-classification:*",
-        "end-one-entity:*",
-
-        "end-two-entity-type:AIApplication",
-        "end-two-entity-type:AIModel",
-        "end-two-entity-classification:*",
-        "end-two-entity:{entity}"
-      ],
-      "actions": ["update-relationship"]
-    }
-  ],
-  "persona-aiasset-remove-terms": [
-    {
-      "policyResourceCategory": "RELATIONSHIP",
-      "policyType": "ACCESS",
-      "description": "Link/unlink term to this AI asset",
-      "resources": [
-        "relationship-type:*",
-
-        "end-one-entity-type:AtlasGlossaryTerm",
-        "end-one-entity-classification:*",
-        "end-one-entity:*",
-
-        "end-two-entity-type:AIApplication",
-        "end-two-entity-type:AIModel",
-        "end-two-entity-classification:*",
-        "end-two-entity:{entity}"
-      ],
-      "actions": ["remove-relationship"]
-    }
-  ],
-  "persona-aiasset-add-classification": [
-    {
-      "policyResourceCategory": "ENTITY",
-      "policyType": "ACCESS",
-      "resources": [
-        "entity:{entity}",
-        "entity:{entity}/*",
-        "entity-type:AIApplication",
-        "entity-type:AIModel",
-        "entity-classification:*",
-        "classification:*"
-      ],
-      "actions": [
-        "entity-add-classification",
-        "entity-update-classification"
-      ]
-    }
-  ],
-  "persona-aiasset-update-classification": [
-    {
-      "policyResourceCategory": "ENTITY",
-      "policyType": "ACCESS",
-      "resources": [
-        "entity:{entity}",
-        "entity:{entity}/*",
-        "entity-type:AIApplication",
-        "entity-type:AIModel",
-        "entity-classification:*",
-        "classification:*"
-      ],
-      "actions": [
-        "entity-update-classification"
-      ]
-    }
-  ],
-  "persona-aiasset-remove-classification": [
-    {
-      "policyResourceCategory": "ENTITY",
-      "policyType": "ACCESS",
-      "resources": [
-        "entity:{entity}",
-        "entity:{entity}/*",
-        "entity-type:AIApplication",
-        "entity-type:AIModel",
-        "entity-classification:*",
-        "classification:*"
-      ],
-      "actions": [
-        "entity-update-classification",
-        "entity-remove-classification"
-      ]
-    }
-  ],
 
   "persona-dq-read": [
     {
