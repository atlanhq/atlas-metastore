{
  "persona-asset-read": [
    {
      "policyType": "ACCESS",
      "policyResourceCategory": "ENTITY",
      "resources": [
        "entity:{entity}",
        "entity:{entity}/*",
        "entity-type:{entity-type}",
        "entity-classification:*"
      ],
      "actions": ["entity-read"]
    }
  ],
  "persona-asset-update": [
    {
      "policyType": "ACCESS",
      "policyResourceCategory": "ENTITY",
      "resources": [
        "entity:{entity}",
        "entity:{entity}/*",
        "entity-type:{entity-type}",
        "entity-classification:*"
      ],
      "actions": ["entity-update"]
    },
    {
      "policyType": "ACCESS",
      "policyResourceCategory": "RELATIONSHIP",
      "resources": [
        "relationship-type:*",

        "end-one-entity-type:{entity-type}",
        "end-one-entity-classification:*",
        "end-one-entity:{entity}",
        "end-one-entity:{entity}/*",

        "end-two-entity-type:Catalog",
        "end-two-entity-type:Connection",
        "end-two-entity-type:Process",
        "end-two-entity-type:Namespace",
        "end-two-entity-type:ProcessExecution",
        "end-two-entity-classification:*",
        "end-two-entity:*"
      ],
      "actions": ["add-relationship", "remove-relationship"]
    },
    {
      "policyType": "ACCESS",
      "policyResourceCategory": "RELATIONSHIP",
      "resources": [
        "relationship-type:*",

        "end-one-entity-type:Catalog",
        "end-one-entity-type:Connection",
        "end-one-entity-type:Process",
        "end-one-entity-type:Namespace",
        "end-one-entity-type:ProcessExecution",
        "end-one-entity-classification:*",
        "end-one-entity:*",

        "end-two-entity-type:{entity-type}",
        "end-two-entity-classification:*",
        "end-two-entity:{entity}",
        "end-two-entity:{entity}/*"
      ],
      "actions": ["add-relationship", "remove-relationship"]
    }
  ],
  "persona-api-create": [
    {
      "policyType": "ACCESS",
      "policyResourceCategory": "ENTITY",
      "resources": [
        "entity:{entity}",
        "entity:{entity}/*",
        "entity-type:{entity-type}",
        "entity-classification:*"
      ],
      "actions": ["entity-create"]
    }
  ],
  "persona-api-delete": [
    {
      "policyType": "ACCESS",
      "policyResourceCategory": "ENTITY",
      "resources": [
        "entity:{entity}",
        "entity:{entity}/*",
        "entity-type:{entity-type}",
        "entity-classification:*"
      ],
      "actions": ["entity-delete"]
    }
  ],
  "persona-business-update-metadata": [
    {
      "policyType": "ACCESS",
      "policyResourceCategory": "ENTITY",
      "resources": [
        "entity:{entity}",
        "entity:{entity}/*",
        "entity-type:{entity-type}",
        "entity-classification:*",
        "entity-business-metadata:*"
      ],
      "actions": ["entity-update-business-metadata"]
    }
  ],
  "persona-entity-add-classification": [
    {
      "policyType": "ACCESS",
      "policyResourceCategory": "ENTITY",
      "resources": [
        "entity:{entity}",
        "entity:{entity}/*",
        "entity-type:{entity-type}",
        "entity-classification:*",
        "classification:*"
      ],
      "actions": [
        "entity-add-classification",
        "entity-update-classification"
      ]
    }
  ],
  "persona-entity-update-classification": [
    {
      "policyType": "ACCESS",
      "policyResourceCategory": "ENTITY",
      "resources": [
        "entity:{entity}",
        "entity:{entity}/*",
        "entity-type:{entity-type}",
        "entity-classification:*",
        "classification:*"
      ],
      "actions": ["entity-update-classification"]
    }
  ],
  "persona-entity-remove-classification": [
    {
      "policyType": "ACCESS",
      "policyResourceCategory": "ENTITY",
      "resources": [
        "entity:{entity}",
        "entity:{entity}/*",
        "entity-type:{entity-type}",
        "entity-classification:*",
        "classification:*"
      ],
      "actions": [
        "entity-remove-classification",
        "entity-update-classification"
      ]
    }
  ],
  "persona-add-terms": [
    {
      "policyType": "ACCESS",
      "policyResourceCategory": "RELATIONSHIP",
      "resources": [
        "relationship-type:*",

        "end-one-entity-type:AtlasGlossaryTerm",
        "end-one-entity-classification:*",
        "end-one-entity:*",

        "end-two-entity-type:{entity-type}",
        "end-two-entity-classification:*",
        "end-two-entity:{entity}",
        "end-two-entity:{entity}/*"
      ],
      "actions": ["add-relationship"]
    }
  ],
  "persona-remove-terms": [
    {
      "policyType": "ACCESS",
      "policyResourceCategory": "RELATIONSHIP",
      "resources": [
        "relationship-type:*",

        "end-one-entity-type:AtlasGlossaryTerm",
        "end-one-entity-classification:*",
        "end-one-entity:*",

        "end-two-entity-type:{entity-type}",
        "end-two-entity-classification:*",
        "end-two-entity:{entity}",
        "end-two-entity:{entity}/*"
      ],
      "actions": ["remove-relationship"]
    }
  ],



  "persona-glossary-read": [
    {
      "policyType": "ACCESS",
      "policyResourceCategory": "ENTITY",
      "resources": [
        "entity:*{entity}",
        "entity-type:AtlasGlossary",
        "entity-type:AtlasGlossaryTerm",
        "entity-type:AtlasGlossaryCategory",
        "entity-classification:*"
      ],
      "actions": ["entity-read"]
    },
    {
      "policyType": "ACCESS",
      "policyResourceCategory": "RELATIONSHIP",
      "resources": [
        "relationship-type:*",

        "end-one-entity-type:AtlasGlossary",
        "end-one-entity-type:AtlasGlossaryTerm",
        "end-one-entity-type:AtlasGlossaryCategory",
        "end-one-entity-classification:*",
        "end-one-entity:*{entity}",

        "end-two-entity-type:AtlasGlossary",
        "end-two-entity-type:AtlasGlossaryTerm",
        "end-two-entity-type:AtlasGlossaryCategory",
        "end-two-entity-classification:*",
        "end-two-entity:*{entity}"
      ],
      "actions": ["add-relationship", "update-relationship", "remove-relationship"]
    }
  ],
  "persona-glossary-update": [
    {
      "policyType": "ACCESS",
      "policyResourceCategory": "ENTITY",
      "resources": [
        "entity:*{entity}",
        "entity-type:AtlasGlossary",
        "entity-type:AtlasGlossaryTerm",
        "entity-type:AtlasGlossaryCategory",
        "entity-classification:*"
      ],
      "actions": ["entity-update"]
    },
    {
      "policyType": "ACCESS",
      "policyResourceCategory": "RELATIONSHIP",
      "resources": [
        "relationship-type:*",

        "end-one-entity-type:AtlasGlossary",
        "end-one-entity-type:AtlasGlossaryTerm",
        "end-one-entity-type:AtlasGlossaryCategory",
        "end-one-entity-classification:*",
        "end-one-entity:*{entity}",

        "end-two-entity-type:*",
        "end-two-entity-classification:*",
        "end-two-entity:*"
      ],
      "actions": ["add-relationship", "update-relationship", "remove-relationship"]
    },
    {
      "policyType": "ACCESS",
      "policyResourceCategory": "RELATIONSHIP",
      "resources": [
        "relationship-type:*",

        "end-one-entity-type:*",
        "end-one-entity-classification:*",
        "end-one-entity:*",

        "end-two-entity-type:*",
        "end-two-entity-classification:*",
        "end-two-entity:*{entity}"
      ],
      "actions": ["add-relationship", "update-relationship", "remove-relationship"]
    }
  ],
  "persona-glossary-create": [
    {
      "policyType": "ACCESS",
      "policyResourceCategory": "ENTITY",
      "resources": [
        "entity:*{entity}",
        "entity-type:AtlasGlossary",
        "entity-type:AtlasGlossaryTerm",
        "entity-type:AtlasGlossaryCategory",
        "entity-classification:*"
      ],
      "actions": ["entity-create"]
    }
  ],
  "persona-glossary-delete": [
    {
      "policyType": "ACCESS",
      "policyResourceCategory": "ENTITY",
      "resources": [
        "entity:*{entity}",
        "entity-type:AtlasGlossary",
        "entity-type:AtlasGlossaryTerm",
        "entity-type:AtlasGlossaryCategory",
        "entity-classification:*"
      ],
      "actions": ["entity-delete"]
    }
  ],
  "persona-glossary-update-custom-metadata": [
    {
      "policyType": "ACCESS",
      "policyResourceCategory": "ENTITY",
      "resources": [
        "entity:*{entity}",
        "entity-type:AtlasGlossary",
        "entity-type:AtlasGlossaryTerm",
        "entity-type:AtlasGlossaryCategory",
        "entity-classification:*",
        "entity-business-metadata:*"
      ],
      "actions": ["entity-update-business-metadata"]
    }
  ],
  "persona-glossary-add-classifications": [
    {
      "policyType": "ACCESS",
      "policyResourceCategory": "ENTITY",
      "resources": [
        "entity:*{entity}",
        "entity-type:AtlasGlossary",
        "entity-type:AtlasGlossaryTerm",
        "entity-type:AtlasGlossaryCategory",
        "entity-classification:*",
        "classification:*"
      ],
      "actions": [
        "entity-add-classification",
        "entity-update-classification"
      ]
    }
  ],
  "persona-glossary-update-classifications": [
    {
      "policyType": "ACCESS",
      "policyResourceCategory": "ENTITY",
      "resources": [
        "entity:*{entity}",
        "entity-type:AtlasGlossary",
        "entity-type:AtlasGlossaryTerm",
        "entity-type:AtlasGlossaryCategory",
        "entity-classification:*",
        "classification:*"
      ],
      "actions": ["entity-update-classification"]
    }
  ],
  "persona-glossary-delete-classifications": [
    {
      "policyType": "ACCESS",
      "policyResourceCategory": "ENTITY",
      "resources": [
        "entity:*{entity}",
        "entity-type:AtlasGlossary",
        "entity-type:AtlasGlossaryTerm",
        "entity-type:AtlasGlossaryCategory",
        "entity-classification:*",
        "classification:*"
      ],
      "actions": [
        "entity-remove-classification",
        "entity-update-classification"
      ]
    }
  ],

<<<<<<< HEAD

=======
>>>>>>> 4b42b741
  "persona-domain-read": [
    {
      "policyType": "ACCESS",
      "policyResourceCategory": "ENTITY",
<<<<<<< HEAD
      "policyFilterCriteria": "{criteria}",
      "actions": ["entity-read"]
    }
  ],
  "persona-domain-create": [
    {
      "policyResourceCategory": "ENTITY",
      "policyType": "ACCESS",
      "policyFilterCriteria": "{criteria}",
      "actions": ["entity-create"]
    }
  ],
  "persona-domain-update": [
    {
      "policyResourceCategory": "ENTITY",
      "policyType": "ACCESS",
      "policyFilterCriteria": "{criteria}",
      "actions": ["entity-update"]
    }
  ],
  "persona-domain-delete": [
    {
      "policyResourceCategory": "ENTITY",
      "policyType": "ACCESS",
      "policyFilterCriteria": "{criteria}",
      "actions": ["entity-delete"]
    }
  ],

=======
      "resources": [
        "entity:{entity}",
        "entity:{entity}/*",
        "entity-type:DataDomain",
        "entity-type:DataProduct",
        "entity-classification:*"
      ],
      "actions": ["entity-read"]
    }
  ],
  "persona-domain-update": [
    {
      "policyResourceCategory": "ENTITY",
      "policyType": "ACCESS",
      "resources": [
        "entity:{entity}",
        "entity-type:DataDomain",
        "entity-classification:*",
        "classification:*"
      ],
      "actions": [
        "entity-update",
        "entity-add-classification",
        "entity-update-classification",
        "entity-remove-classification"
      ]
    },
    {
      "policyResourceCategory": "RELATIONSHIP",
      "policyType": "ACCESS",
      "description": "Link/unlink any DataDomain, DataProduct OR DataContract to this Domain",

      "resources": [
        "relationship-type:*",

        "end-one-entity-type:DataDomain",
        "end-two-entity-type:DataProduct",
        "end-one-entity-classification:*",
        "end-one-entity:{entity}",
        "end-one-entity:{entity}/*",

        "end-two-entity-type:DataDomain",
        "end-two-entity-type:DataProduct",
        "end-two-entity-classification:*",
        "end-two-entity:*"
      ],
      "actions": ["add-relationship", "update-relationship", "remove-relationship"]
    },
    {
      "policyResourceCategory": "RELATIONSHIP",
      "policyType": "ACCESS",
      "description": "Link/unlink any DataDomain, DataProduct OR DataContract to this Domain",
      "resources": [
        "relationship-type:*",

        "end-one-entity-type:DataDomain",
        "end-one-entity-type:DataProduct",
        "end-one-entity-classification:*",
        "end-one-entity:*",

        "end-two-entity-type:DataDomain",
        "end-two-entity-type:DataProduct",
        "end-two-entity-classification:*",
        "end-two-entity:{entity}",
        "end-two-entity:{entity}/*"
      ],
      "actions": ["add-relationship", "update-relationship", "remove-relationship"]
    },
    {
      "policyResourceCategory": "RELATIONSHIP",
      "policyType": "ACCESS",
      "description": "Link/unlink resource to this Domain",
      "resources": [
        "relationship-type:*",

        "end-one-entity-type:DataDomain",
        "end-one-entity-classification:*",
        "end-one-entity:{entity}",

        "end-two-entity-type:Resource",
        "end-two-entity-classification:*",
        "end-two-entity:*"
      ],
      "actions": ["add-relationship", "update-relationship", "remove-relationship"]
    },
    {
      "policyResourceCategory": "RELATIONSHIP",
      "policyType": "ACCESS",
      "description": "Link/unlink term to this Sub Domain",
      "resources": [
        "relationship-type:*",

        "end-one-entity-type:AtlasGlossaryTerm",
        "end-one-entity-classification:*",
        "end-one-entity:*",

        "end-two-entity-type:DataDomain",
        "end-two-entity-classification:*",
        "end-two-entity:{entity}"
      ],
      "actions": ["add-relationship", "update-relationship", "remove-relationship"]
    }
  ],


>>>>>>> 4b42b741
  "persona-domain-sub-domain-read": [
    {
      "policyResourceCategory": "ENTITY",
      "policyType": "ACCESS",
<<<<<<< HEAD
      "policyFilterCriteria": "{criteria}",
=======
      "resources": [
        "entity:{entity}/*domain/*",
        "entity-type:DataDomain",
        "entity-classification:*"
      ],
>>>>>>> 4b42b741
      "actions": ["entity-read"]
    }
  ],
  "persona-domain-sub-domain-create": [
    {
      "policyResourceCategory": "ENTITY",
      "policyType": "ACCESS",
<<<<<<< HEAD
      "policyFilterCriteria": "{criteria}",
      "actions": ["entity-create"]
=======
      "resources": [
        "entity:{entity}/*domain/*",
        "entity-type:DataDomain",
        "entity-classification:*"
      ],
      "actions": ["entity-create"]
    },
    {
      "policyResourceCategory": "RELATIONSHIP",
      "policyType": "ACCESS",
      "description": "Link/unlink this DataProduct to any parent Domain",
      "resources": [
        "relationship-type:*",
        
        "end-one-entity:{entity}/*",
        "end-one-entity:{entity}",
        "end-one-entity-type:DataDomain",
        "end-one-entity-classification:*",
        
        "end-two-entity:{entity}/*",
        "end-one-entity:{entity}",
        "end-two-entity-type:DataDomain",
        "end-two-entity-classification:*"
      ],
      "actions": ["add-relationship", "update-relationship", "remove-relationship"]
>>>>>>> 4b42b741
    }
  ],
  "persona-domain-sub-domain-update": [
    {
      "policyResourceCategory": "ENTITY",
      "policyType": "ACCESS",
<<<<<<< HEAD
      "policyFilterCriteria": "{criteria}",
      "actions": ["entity-update"]
=======
      "resources": [
        "entity:{entity}/*domain/*",
        "entity-type:DataDomain",
        "entity-classification:*",
        "classification:*"
      ],
      "actions": [
        "entity-update",
        "entity-add-classification",
        "entity-update-classification",
        "entity-remove-classification"
      ]
    },
    {
      "policyResourceCategory": "RELATIONSHIP",
      "policyType": "ACCESS",
      "description": "Link/unlink resource to this Sub Domain",
      "resources": [
        "relationship-type:*",

        "end-one-entity-type:DataDomain",
        "end-one-entity-classification:*",
        "end-one-entity:{entity}/*domain/*",

        "end-two-entity-type:Resource",
        "end-two-entity-classification:*",
        "end-two-entity:*"
      ],
      "actions": ["add-relationship", "update-relationship", "remove-relationship"]
    },
    {
      "policyResourceCategory": "RELATIONSHIP",
      "policyType": "ACCESS",
      "description": "Link/unlink term to this Sub Domain",
      "resources": [
        "relationship-type:*",

        "end-one-entity-type:AtlasGlossaryTerm",
        "end-one-entity-classification:*",
        "end-one-entity:*",

        "end-two-entity-type:DataDomain",
        "end-two-entity-classification:*",
        "end-two-entity:{entity}/*domain/*"
      ],
      "actions": ["add-relationship", "update-relationship", "remove-relationship"]
>>>>>>> 4b42b741
    }
  ],
  "persona-domain-sub-domain-delete": [
    {
      "policyResourceCategory": "ENTITY",
      "policyType": "ACCESS",
<<<<<<< HEAD
      "policyFilterCriteria": "{criteria}",
=======
      "resources": [
        "entity:{entity}/*domain/*",
        "entity-type:DataDomain",
        "entity-classification:*"
      ],
>>>>>>> 4b42b741
      "actions": ["entity-delete"]
    }
  ],

  "persona-domain-product-read": [
    {
      "policyResourceCategory": "ENTITY",
      "policyType": "ACCESS",
<<<<<<< HEAD
      "policyFilterCriteria": "{criteria}",
=======
      "resources": [
        "entity:{entity}/*product/*",
        "entity-type:DataProduct",
        "entity-classification:*"
      ],
>>>>>>> 4b42b741
      "actions": ["entity-read"]
    }
  ],
  "persona-domain-product-create": [
    {
      "policyResourceCategory": "ENTITY",
      "policyType": "ACCESS",
<<<<<<< HEAD
      "policyFilterCriteria": "{criteria}",
      "actions": ["entity-create"]
=======
      "resources": [
        "entity:{entity}/*product/*",
        "entity-type:DataProduct",
        "entity-classification:*"
      ],
      "actions": ["entity-create"]
    },
    {
      "policyResourceCategory": "RELATIONSHIP",
      "policyType": "ACCESS",
      "description": "Link/unlink this DataProduct to any parent Domain",
      "resources": [
        "relationship-type:*",
        
        "end-one-entity:{entity}/*",
        "end-one-entity:{entity}",
        "end-one-entity-type:DataDomain",
        "end-one-entity-classification:*",
        
        "end-two-entity:{entity}/*",
        "end-two-entity-type:DataProduct",
        "end-two-entity-classification:*"
      ],
      "actions": ["add-relationship", "update-relationship", "remove-relationship"]
    },
    {
      "policyResourceCategory": "RELATIONSHIP",
      "policyType": "ACCESS",
      "description": "Link/unlink any Asset to this DataProduct",

      "resources": [
        "relationship-type:*",

        "end-one-entity-type:Asset",
        "end-one-entity-classification:*",
        "end-one-entity:*",

        "end-two-entity-type:DataProduct",
        "end-two-entity-classification:*",
        "end-two-entity:{entity}/*product/*"
      ],

      "actions": ["add-relationship", "update-relationship", "remove-relationship"]
>>>>>>> 4b42b741
    }
  ],
  "persona-domain-product-update": [
    {
      "policyResourceCategory": "ENTITY",
      "policyType": "ACCESS",
<<<<<<< HEAD
      "policyFilterCriteria": "{criteria}",
      "actions": ["entity-update"]
=======
      "resources": [
        "entity:{entity}/*product/*",
        "entity-type:DataProduct",
        "entity-classification:*",
        "classification:*"
      ],
      "actions": [
        "entity-update",
        "entity-add-classification",
        "entity-update-classification",
        "entity-remove-classification"
      ]
    },
    {
      "policyResourceCategory": "RELATIONSHIP",
      "policyType": "ACCESS",
      "description": "Link/unlink any Asset to this DataProduct",

      "resources": [
        "relationship-type:*",

        "end-one-entity-type:Asset",
        "end-one-entity-classification:*",
        "end-one-entity:*",

        "end-two-entity-type:DataProduct",
        "end-two-entity-classification:*",
        "end-two-entity:{entity}/*product/*"
      ],

      "actions": ["add-relationship", "update-relationship", "remove-relationship"]
    },
    {
      "policyResourceCategory": "RELATIONSHIP",
      "policyType": "ACCESS",
      "description": "Link/unlink any Asset to this DataProduct",

      "resources": [
        "relationship-type:*",

        "end-one-entity-type:DataProduct",
        "end-one-entity-classification:*",
        "end-one-entity:{entity}/*product/*",

        "end-two-entity-type:Asset",
        "end-two-entity-classification:*",
        "end-two-entity:*"
      ],

      "actions": ["add-relationship", "update-relationship", "remove-relationship"]
>>>>>>> 4b42b741
    }
  ],
  "persona-domain-product-delete": [
    {
      "policyResourceCategory": "ENTITY",
      "policyType": "ACCESS",
<<<<<<< HEAD
      "policyFilterCriteria": "{criteria}",
=======
      "resources": [
        "entity:{entity}/*product/*",
        "entity-type:DataProduct",
        "entity-classification:*"
      ],
>>>>>>> 4b42b741
      "actions": ["entity-delete"]
    }
  ],


<<<<<<< HEAD
=======

>>>>>>> 4b42b741
  "select": [
    {
      "policyType": "ACCESS",
      "policyResourceCategory": "ENTITY",
      "resources": [
        "entity:{entity}",
        "entity:{entity}/*",
        "entity-type:{entity-type}"
      ],
      "actions": ["select"]
    }
  ]
}<|MERGE_RESOLUTION|>--- conflicted
+++ resolved
@@ -373,45 +373,10 @@
     }
   ],
 
-<<<<<<< HEAD
-
-=======
->>>>>>> 4b42b741
   "persona-domain-read": [
     {
       "policyType": "ACCESS",
       "policyResourceCategory": "ENTITY",
-<<<<<<< HEAD
-      "policyFilterCriteria": "{criteria}",
-      "actions": ["entity-read"]
-    }
-  ],
-  "persona-domain-create": [
-    {
-      "policyResourceCategory": "ENTITY",
-      "policyType": "ACCESS",
-      "policyFilterCriteria": "{criteria}",
-      "actions": ["entity-create"]
-    }
-  ],
-  "persona-domain-update": [
-    {
-      "policyResourceCategory": "ENTITY",
-      "policyType": "ACCESS",
-      "policyFilterCriteria": "{criteria}",
-      "actions": ["entity-update"]
-    }
-  ],
-  "persona-domain-delete": [
-    {
-      "policyResourceCategory": "ENTITY",
-      "policyType": "ACCESS",
-      "policyFilterCriteria": "{criteria}",
-      "actions": ["entity-delete"]
-    }
-  ],
-
-=======
       "resources": [
         "entity:{entity}",
         "entity:{entity}/*",
@@ -517,20 +482,15 @@
   ],
 
 
->>>>>>> 4b42b741
   "persona-domain-sub-domain-read": [
     {
       "policyResourceCategory": "ENTITY",
       "policyType": "ACCESS",
-<<<<<<< HEAD
-      "policyFilterCriteria": "{criteria}",
-=======
       "resources": [
         "entity:{entity}/*domain/*",
         "entity-type:DataDomain",
         "entity-classification:*"
       ],
->>>>>>> 4b42b741
       "actions": ["entity-read"]
     }
   ],
@@ -538,10 +498,6 @@
     {
       "policyResourceCategory": "ENTITY",
       "policyType": "ACCESS",
-<<<<<<< HEAD
-      "policyFilterCriteria": "{criteria}",
-      "actions": ["entity-create"]
-=======
       "resources": [
         "entity:{entity}/*domain/*",
         "entity-type:DataDomain",
@@ -567,17 +523,12 @@
         "end-two-entity-classification:*"
       ],
       "actions": ["add-relationship", "update-relationship", "remove-relationship"]
->>>>>>> 4b42b741
     }
   ],
   "persona-domain-sub-domain-update": [
     {
       "policyResourceCategory": "ENTITY",
       "policyType": "ACCESS",
-<<<<<<< HEAD
-      "policyFilterCriteria": "{criteria}",
-      "actions": ["entity-update"]
-=======
       "resources": [
         "entity:{entity}/*domain/*",
         "entity-type:DataDomain",
@@ -624,22 +575,17 @@
         "end-two-entity:{entity}/*domain/*"
       ],
       "actions": ["add-relationship", "update-relationship", "remove-relationship"]
->>>>>>> 4b42b741
     }
   ],
   "persona-domain-sub-domain-delete": [
     {
       "policyResourceCategory": "ENTITY",
       "policyType": "ACCESS",
-<<<<<<< HEAD
-      "policyFilterCriteria": "{criteria}",
-=======
       "resources": [
         "entity:{entity}/*domain/*",
         "entity-type:DataDomain",
         "entity-classification:*"
       ],
->>>>>>> 4b42b741
       "actions": ["entity-delete"]
     }
   ],
@@ -648,15 +594,11 @@
     {
       "policyResourceCategory": "ENTITY",
       "policyType": "ACCESS",
-<<<<<<< HEAD
-      "policyFilterCriteria": "{criteria}",
-=======
       "resources": [
         "entity:{entity}/*product/*",
         "entity-type:DataProduct",
         "entity-classification:*"
       ],
->>>>>>> 4b42b741
       "actions": ["entity-read"]
     }
   ],
@@ -664,10 +606,6 @@
     {
       "policyResourceCategory": "ENTITY",
       "policyType": "ACCESS",
-<<<<<<< HEAD
-      "policyFilterCriteria": "{criteria}",
-      "actions": ["entity-create"]
-=======
       "resources": [
         "entity:{entity}/*product/*",
         "entity-type:DataProduct",
@@ -711,17 +649,12 @@
       ],
 
       "actions": ["add-relationship", "update-relationship", "remove-relationship"]
->>>>>>> 4b42b741
     }
   ],
   "persona-domain-product-update": [
     {
       "policyResourceCategory": "ENTITY",
       "policyType": "ACCESS",
-<<<<<<< HEAD
-      "policyFilterCriteria": "{criteria}",
-      "actions": ["entity-update"]
-=======
       "resources": [
         "entity:{entity}/*product/*",
         "entity-type:DataProduct",
@@ -772,31 +705,23 @@
       ],
 
       "actions": ["add-relationship", "update-relationship", "remove-relationship"]
->>>>>>> 4b42b741
     }
   ],
   "persona-domain-product-delete": [
     {
       "policyResourceCategory": "ENTITY",
       "policyType": "ACCESS",
-<<<<<<< HEAD
-      "policyFilterCriteria": "{criteria}",
-=======
       "resources": [
         "entity:{entity}/*product/*",
         "entity-type:DataProduct",
         "entity-classification:*"
       ],
->>>>>>> 4b42b741
       "actions": ["entity-delete"]
     }
   ],
 
 
-<<<<<<< HEAD
-=======
-
->>>>>>> 4b42b741
+
   "select": [
     {
       "policyType": "ACCESS",
