{
  "persona-asset-read": [
    {
      "policyType": "ACCESS",
      "policyResourceCategory": "ENTITY",
      "resources": [
        "entity:{entity}",
        "entity:{entity}/*",
        "entity-type:{entity-type}",
        "entity-classification:*"
      ],
      "actions": ["entity-read"],
      "policyConditions": [
        {
          "policyConditionType": "excludeEntityTypes",
          "policyConditionValues": [
            "DataQualityRule"
          ]
        }
      ]
    }
  ],
  "persona-asset-update": [
    {
      "policyType": "ACCESS",
      "policyResourceCategory": "ENTITY",
      "resources": [
        "entity:{entity}",
        "entity:{entity}/*",
        "entity-type:{entity-type}",
        "entity-classification:*"
      ],
      "actions": ["entity-update"],
      "policyConditions": [
        {
          "policyConditionType": "excludeEntityTypes",
          "policyConditionValues": [
            "DataQualityRule"
          ]
        }
      ]
    },
    {
      "policyType": "ACCESS",
      "policyResourceCategory": "RELATIONSHIP",
      "resources": [
        "relationship-type:*",

        "end-one-entity-type:{entity-type}",
        "end-one-entity-classification:*",
        "end-one-entity:{entity}",
        "end-one-entity:{entity}/*",

        "end-two-entity-type:Catalog",
        "end-two-entity-type:Connection",
        "end-two-entity-type:Process",
        "end-two-entity-type:Namespace",
        "end-two-entity-type:ProcessExecution",
        "end-two-entity-classification:*",
        "end-two-entity:*"
      ],
      "actions": ["add-relationship", "remove-relationship"],
      "policyConditions": [
        {
          "policyConditionType": "excludeEntityTypes",
          "policyConditionValues": [
            "DataQualityRule"
          ]
        }
      ]
    },
    {
      "policyType": "ACCESS",
      "policyResourceCategory": "RELATIONSHIP",
      "resources": [
        "relationship-type:*",

        "end-one-entity-type:Catalog",
        "end-one-entity-type:Connection",
        "end-one-entity-type:Process",
        "end-one-entity-type:Namespace",
        "end-one-entity-type:ProcessExecution",
        "end-one-entity-classification:*",
        "end-one-entity:*",

        "end-two-entity-type:{entity-type}",
        "end-two-entity-classification:*",
        "end-two-entity:{entity}",
        "end-two-entity:{entity}/*"
      ],
      "actions": ["add-relationship", "remove-relationship"],
      "policyConditions": [
        {
          "policyConditionType": "excludeEntityTypes",
          "policyConditionValues": [
            "DataQualityRule"
          ]
        }
      ]
    }
  ],
  "persona-api-create": [
    {
      "policyType": "ACCESS",
      "policyResourceCategory": "ENTITY",
      "resources": [
        "entity:{entity}",
        "entity:{entity}/*",
        "entity-type:{entity-type}",
        "entity-classification:*"
      ],
      "actions": ["entity-create"],
      "policyConditions": [
        {
          "policyConditionType": "excludeEntityTypes",
          "policyConditionValues": [
            "DataQualityRule"
          ]
        }
      ]
    }
  ],
  "persona-api-delete": [
    {
      "policyType": "ACCESS",
      "policyResourceCategory": "ENTITY",
      "resources": [
        "entity:{entity}",
        "entity:{entity}/*",
        "entity-type:{entity-type}",
        "entity-classification:*"
      ],
      "actions": ["entity-delete"],
      "policyConditions": [
        {
          "policyConditionType": "excludeEntityTypes",
          "policyConditionValues": [
            "DataQualityRule"
          ]
        }
      ]
    }
  ],
  "persona-business-update-metadata": [
    {
      "policyType": "ACCESS",
      "policyResourceCategory": "ENTITY",
      "resources": [
        "entity:{entity}",
        "entity:{entity}/*",
        "entity-type:{entity-type}",
        "entity-classification:*",
        "entity-business-metadata:*"
      ],
      "actions": ["entity-update-business-metadata"]
    }
  ],
  "persona-entity-add-classification": [
    {
      "policyType": "ACCESS",
      "policyResourceCategory": "ENTITY",
      "resources": [
        "entity:{entity}",
        "entity:{entity}/*",
        "entity-type:{entity-type}",
        "entity-classification:*",
        "classification:*"
      ],
      "actions": [
        "entity-add-classification",
        "entity-update-classification"
      ]
    }
  ],
  "persona-entity-update-classification": [
    {
      "policyType": "ACCESS",
      "policyResourceCategory": "ENTITY",
      "resources": [
        "entity:{entity}",
        "entity:{entity}/*",
        "entity-type:{entity-type}",
        "entity-classification:*",
        "classification:*"
      ],
      "actions": ["entity-update-classification"]
    }
  ],
  "persona-entity-remove-classification": [
    {
      "policyType": "ACCESS",
      "policyResourceCategory": "ENTITY",
      "resources": [
        "entity:{entity}",
        "entity:{entity}/*",
        "entity-type:{entity-type}",
        "entity-classification:*",
        "classification:*"
      ],
      "actions": [
        "entity-remove-classification",
        "entity-update-classification"
      ]
    }
  ],
  "persona-add-terms": [
    {
      "policyType": "ACCESS",
      "policyResourceCategory": "RELATIONSHIP",
      "resources": [
        "relationship-type:*",

        "end-one-entity-type:AtlasGlossaryTerm",
        "end-one-entity-classification:*",
        "end-one-entity:*",

        "end-two-entity-type:{entity-type}",
        "end-two-entity-classification:*",
        "end-two-entity:{entity}",
        "end-two-entity:{entity}/*"
      ],
      "actions": ["add-relationship"]
    }
  ],
  "persona-remove-terms": [
    {
      "policyType": "ACCESS",
      "policyResourceCategory": "RELATIONSHIP",
      "resources": [
        "relationship-type:*",

        "end-one-entity-type:AtlasGlossaryTerm",
        "end-one-entity-classification:*",
        "end-one-entity:*",

        "end-two-entity-type:{entity-type}",
        "end-two-entity-classification:*",
        "end-two-entity:{entity}",
        "end-two-entity:{entity}/*"
      ],
      "actions": ["remove-relationship"]
    }
  ],



  "persona-glossary-read": [
    {
      "policyType": "ACCESS",
      "policyResourceCategory": "ENTITY",
      "resources": [
        "entity:*{entity}",
        "entity-type:AtlasGlossary",
        "entity-type:AtlasGlossaryTerm",
        "entity-type:AtlasGlossaryCategory",
        "entity-classification:*"
      ],
      "actions": ["entity-read"]
    },
    {
      "policyType": "ACCESS",
      "policyResourceCategory": "RELATIONSHIP",
      "resources": [
        "relationship-type:*",

        "end-one-entity-type:AtlasGlossary",
        "end-one-entity-type:AtlasGlossaryTerm",
        "end-one-entity-type:AtlasGlossaryCategory",
        "end-one-entity-classification:*",
        "end-one-entity:*{entity}",

        "end-two-entity-type:AtlasGlossary",
        "end-two-entity-type:AtlasGlossaryTerm",
        "end-two-entity-type:AtlasGlossaryCategory",
        "end-two-entity-classification:*",
        "end-two-entity:*{entity}"
      ],
      "actions": ["add-relationship", "update-relationship", "remove-relationship"]
    }
  ],
  "persona-glossary-update": [
    {
      "policyType": "ACCESS",
      "policyResourceCategory": "ENTITY",
      "resources": [
        "entity:*{entity}",
        "entity-type:AtlasGlossary",
        "entity-type:AtlasGlossaryTerm",
        "entity-type:AtlasGlossaryCategory",
        "entity-classification:*"
      ],
      "actions": ["entity-update"]
    },
    {
      "policyType": "ACCESS",
      "policyResourceCategory": "RELATIONSHIP",
      "resources": [
        "relationship-type:*",

        "end-one-entity-type:AtlasGlossary",
        "end-one-entity-type:AtlasGlossaryTerm",
        "end-one-entity-type:AtlasGlossaryCategory",
        "end-one-entity-classification:*",
        "end-one-entity:*{entity}",

        "end-two-entity-type:*",
        "end-two-entity-classification:*",
        "end-two-entity:*"
      ],
      "actions": ["add-relationship", "update-relationship", "remove-relationship"]
    },
    {
      "policyType": "ACCESS",
      "policyResourceCategory": "RELATIONSHIP",
      "resources": [
        "relationship-type:*",

        "end-one-entity-type:*",
        "end-one-entity-classification:*",
        "end-one-entity:*",

        "end-two-entity-type:*",
        "end-two-entity-classification:*",
        "end-two-entity:*{entity}"
      ],
      "actions": ["add-relationship", "update-relationship", "remove-relationship"]
    }
  ],
  "persona-glossary-create": [
    {
      "policyType": "ACCESS",
      "policyResourceCategory": "ENTITY",
      "resources": [
        "entity:*{entity}",
        "entity-type:AtlasGlossary",
        "entity-type:AtlasGlossaryTerm",
        "entity-type:AtlasGlossaryCategory",
        "entity-classification:*"
      ],
      "actions": ["entity-create"]
    }
  ],
  "persona-glossary-delete": [
    {
      "policyType": "ACCESS",
      "policyResourceCategory": "ENTITY",
      "resources": [
        "entity:*{entity}",
        "entity-type:AtlasGlossary",
        "entity-type:AtlasGlossaryTerm",
        "entity-type:AtlasGlossaryCategory",
        "entity-classification:*"
      ],
      "actions": ["entity-delete"]
    }
  ],
  "persona-glossary-update-custom-metadata": [
    {
      "policyType": "ACCESS",
      "policyResourceCategory": "ENTITY",
      "resources": [
        "entity:*{entity}",
        "entity-type:AtlasGlossary",
        "entity-type:AtlasGlossaryTerm",
        "entity-type:AtlasGlossaryCategory",
        "entity-classification:*",
        "entity-business-metadata:*"
      ],
      "actions": ["entity-update-business-metadata"]
    }
  ],
  "persona-glossary-add-classifications": [
    {
      "policyType": "ACCESS",
      "policyResourceCategory": "ENTITY",
      "resources": [
        "entity:*{entity}",
        "entity-type:AtlasGlossary",
        "entity-type:AtlasGlossaryTerm",
        "entity-type:AtlasGlossaryCategory",
        "entity-classification:*",
        "classification:*"
      ],
      "actions": [
        "entity-add-classification",
        "entity-update-classification"
      ]
    }
  ],
  "persona-glossary-update-classifications": [
    {
      "policyType": "ACCESS",
      "policyResourceCategory": "ENTITY",
      "resources": [
        "entity:*{entity}",
        "entity-type:AtlasGlossary",
        "entity-type:AtlasGlossaryTerm",
        "entity-type:AtlasGlossaryCategory",
        "entity-classification:*",
        "classification:*"
      ],
      "actions": ["entity-update-classification"]
    }
  ],
  "persona-glossary-delete-classifications": [
    {
      "policyType": "ACCESS",
      "policyResourceCategory": "ENTITY",
      "resources": [
        "entity:*{entity}",
        "entity-type:AtlasGlossary",
        "entity-type:AtlasGlossaryTerm",
        "entity-type:AtlasGlossaryCategory",
        "entity-classification:*",
        "classification:*"
      ],
      "actions": [
        "entity-remove-classification",
        "entity-update-classification"
      ]
    }
  ],

  "persona-domain-read": [
    {
      "policyType": "ACCESS",
      "policyResourceCategory": "ENTITY",
      "resources": [
        "entity:{entity}",
        "entity:{entity}/*",
        "entity-type:DataDomain",
        "entity-type:DataProduct",
        "entity-classification:*"
      ],
      "actions": ["entity-read"]
    }
  ],
  "persona-domain-update": [
    {
      "policyResourceCategory": "ENTITY",
      "policyType": "ACCESS",
      "resources": [
        "entity:{entity}",
        "entity-type:DataDomain",
        "entity-classification:*",
        "classification:*"
      ],
      "actions": [
        "entity-update",
        "entity-add-classification",
        "entity-update-classification",
        "entity-remove-classification"
      ]
    },
    {
      "policyResourceCategory": "ENTITY",
      "description": "Create Stakeholder for this Domain",
      "policyType": "ACCESS",
      "resources": [
        "entity:default/*/{entity}",
        "entity-type:Stakeholder",
        "entity-classification:*"
      ],
      "actions": [
        "entity-read",
        "entity-create",
        "entity-update",
        "entity-delete"
      ]
    },
    {
      "policyResourceCategory": "RELATIONSHIP",
      "policyType": "ACCESS",
      "description": "Link/unlink Stakeholder to this Domain",

      "resources": [
        "relationship-type:*",

        "end-one-entity-type:DataDomain",
        "end-one-entity-classification:*",
        "end-one-entity:{entity}",

        "end-two-entity-type:Stakeholder",
        "end-two-entity-classification:*",
        "end-two-entity:default/*/{entity}"
      ],
      "actions": ["add-relationship", "update-relationship", "remove-relationship"]
    },
    {
      "policyResourceCategory": "RELATIONSHIP",
      "policyType": "ACCESS",
      "description": "Link/unlink any Stakeholder Title to this Domain's Stakeholder",

      "resources": [
        "relationship-type:*",

        "end-one-entity-type:StakeholderTitle",
        "end-one-entity-classification:*",
        "end-one-entity:*",

        "end-two-entity-type:Stakeholder",
        "end-two-entity-classification:*",
        "end-two-entity:default/*/{entity}"
      ],
      "actions": ["add-relationship", "update-relationship", "remove-relationship"]
    },
    {
      "policyResourceCategory": "RELATIONSHIP",
      "policyType": "ACCESS",
      "description": "Link/unlink any DataDomain, DataProduct OR DataContract to this Domain",

      "resources": [
        "relationship-type:*",

        "end-one-entity-type:DataDomain",
        "end-two-entity-type:DataProduct",
        "end-one-entity-classification:*",
        "end-one-entity:{entity}",
        "end-one-entity:{entity}/*",

        "end-two-entity-type:DataDomain",
        "end-two-entity-type:DataProduct",
        "end-two-entity-classification:*",
        "end-two-entity:*"
      ],
      "actions": ["add-relationship", "update-relationship", "remove-relationship"]
    },
    {
      "policyResourceCategory": "RELATIONSHIP",
      "policyType": "ACCESS",
      "description": "Link/unlink any DataDomain, DataProduct OR DataContract to this Domain",
      "resources": [
        "relationship-type:*",

        "end-one-entity-type:DataDomain",
        "end-one-entity-type:DataProduct",
        "end-one-entity-classification:*",
        "end-one-entity:*",

        "end-two-entity-type:DataDomain",
        "end-two-entity-type:DataProduct",
        "end-two-entity-classification:*",
        "end-two-entity:{entity}",
        "end-two-entity:{entity}/*"
      ],
      "actions": ["add-relationship", "update-relationship", "remove-relationship"]
    },
    {
      "policyResourceCategory": "RELATIONSHIP",
      "policyType": "ACCESS",
      "description": "Link/unlink resource to this Domain",
      "resources": [
        "relationship-type:*",

        "end-one-entity-type:DataDomain",
        "end-one-entity-classification:*",
        "end-one-entity:{entity}",

        "end-two-entity-type:Resource",
        "end-two-entity-classification:*",
        "end-two-entity:*"
      ],
      "actions": ["add-relationship", "update-relationship", "remove-relationship"]
    },
    {
      "policyResourceCategory": "RELATIONSHIP",
      "policyType": "ACCESS",
      "description": "Link/unlink term to this Sub Domain",
      "resources": [
        "relationship-type:*",

        "end-one-entity-type:AtlasGlossaryTerm",
        "end-one-entity-classification:*",
        "end-one-entity:*",

        "end-two-entity-type:DataDomain",
        "end-two-entity-classification:*",
        "end-two-entity:{entity}"
      ],
      "actions": ["add-relationship", "update-relationship", "remove-relationship"]
    }
  ],
  "persona-domain-business-update-metadata": [
    {
      "policyType": "ACCESS",
      "policyResourceCategory": "ENTITY",
      "resources": [
        "entity:{entity}",
        "entity-type:DataDomain",
        "entity-classification:*",
        "entity-business-metadata:*"
      ],
      "actions": ["entity-update-business-metadata"]
    }
  ],

  "persona-domain-sub-domain-read": [
    {
      "policyResourceCategory": "ENTITY",
      "policyType": "ACCESS",
      "resources": [
        "entity:{entity}/*domain/*",
        "entity-type:DataDomain",
        "entity-classification:*"
      ],
      "actions": ["entity-read"]
    }
  ],
  "persona-domain-sub-domain-create": [
    {
      "policyResourceCategory": "ENTITY",
      "policyType": "ACCESS",
      "resources": [
        "entity:{entity}/*domain/*",
        "entity-type:DataDomain",
        "entity-classification:*"
      ],
      "actions": ["entity-create"]
    },
    {
      "policyResourceCategory": "RELATIONSHIP",
      "policyType": "ACCESS",
      "description": "Link/unlink this DataProduct to any parent Domain",
      "resources": [
        "relationship-type:*",
        
        "end-one-entity:{entity}/*",
        "end-one-entity:{entity}",
        "end-one-entity-type:DataDomain",
        "end-one-entity-classification:*",
        
        "end-two-entity:{entity}/*",
        "end-one-entity:{entity}",
        "end-two-entity-type:DataDomain",
        "end-two-entity-classification:*"
      ],
      "actions": ["add-relationship", "update-relationship", "remove-relationship"]
    }
  ],
  "persona-domain-sub-domain-update": [
    {
      "policyResourceCategory": "ENTITY",
      "policyType": "ACCESS",
      "resources": [
        "entity:{entity}/*domain/*",
        "entity-type:DataDomain",
        "entity-classification:*",
        "classification:*"
      ],
      "actions": [
        "entity-update",
        "entity-add-classification",
        "entity-update-classification",
        "entity-remove-classification"
      ]
    },
    {
      "policyResourceCategory": "ENTITY",
      "policyType": "ACCESS",
      "description": "Create Stakeholder for Sub Domains",

      "resources": [
        "entity:default/*/{entity}/*",
        "entity-type:Stakeholder",
        "entity-classification:*"
      ],
      "actions": [
        "entity-read",
        "entity-create",
        "entity-update",
        "entity-delete"
      ]
    },
    {
      "policyResourceCategory": "RELATIONSHIP",
      "policyType": "ACCESS",
      "description": "Link/unlink Stakeholder to Sub Domains",

      "resources": [
        "relationship-type:*",

        "end-one-entity-type:DataDomain",
        "end-one-entity-classification:*",
        "end-one-entity:{entity}/*domain/*",

        "end-two-entity-type:Stakeholder",
        "end-two-entity-classification:*",
        "end-two-entity:default/*/{entity}/*"
      ],
      "actions": ["add-relationship", "update-relationship", "remove-relationship"]
    },
    {
      "policyResourceCategory": "RELATIONSHIP",
      "policyType": "ACCESS",
      "description": "Link/unlink any Stakeholder Title to sub-domains's Stakeholder",

      "resources": [
        "relationship-type:*",

        "end-one-entity-type:StakeholderTitle",
        "end-one-entity-classification:*",
        "end-one-entity:*",

        "end-two-entity-type:Stakeholder",
        "end-two-entity-classification:*",
        "end-two-entity:default/*/{entity}/*"
      ],
      "actions": ["add-relationship", "update-relationship", "remove-relationship"]
    },
    {
      "policyResourceCategory": "RELATIONSHIP",
      "policyType": "ACCESS",
      "description": "Link/unlink resource to this Sub Domain",
      "resources": [
        "relationship-type:*",

        "end-one-entity-type:DataDomain",
        "end-one-entity-classification:*",
        "end-one-entity:{entity}/*domain/*",

        "end-two-entity-type:Resource",
        "end-two-entity-classification:*",
        "end-two-entity:*"
      ],
      "actions": ["add-relationship", "update-relationship", "remove-relationship"]
    },
    {
      "policyResourceCategory": "RELATIONSHIP",
      "policyType": "ACCESS",
      "description": "Link/unlink term to this Sub Domain",
      "resources": [
        "relationship-type:*",

        "end-one-entity-type:AtlasGlossaryTerm",
        "end-one-entity-classification:*",
        "end-one-entity:*",

        "end-two-entity-type:DataDomain",
        "end-two-entity-classification:*",
        "end-two-entity:{entity}/*domain/*"
      ],
      "actions": ["add-relationship", "update-relationship", "remove-relationship"]
    }
  ],
  "persona-domain-sub-domain-delete": [
    {
      "policyResourceCategory": "ENTITY",
      "policyType": "ACCESS",
      "resources": [
        "entity:{entity}/*domain/*",
        "entity-type:DataDomain",
        "entity-classification:*"
      ],
      "actions": ["entity-delete"]
    }
  ],
  "persona-domain-sub-domain-business-update-metadata": [
    {
      "policyType": "ACCESS",
      "policyResourceCategory": "ENTITY",
      "resources": [
        "entity:{entity}/*domain/*",
        "entity-type:DataDomain",
        "entity-classification:*",
        "entity-business-metadata:*"
      ],
      "actions": ["entity-update-business-metadata"]
    }
  ],

  "persona-domain-product-read": [
    {
      "policyResourceCategory": "ENTITY",
      "policyType": "ACCESS",
      "resources": [
        "entity:{entity}/*product/*",
        "entity:{entity}",
        "entity-type:DataProduct",
        "entity-classification:*"
      ],
      "actions": ["entity-read"]
    }
  ],
  "persona-domain-product-create": [
    {
      "policyResourceCategory": "ENTITY",
      "policyType": "ACCESS",
      "resources": [
        "entity:{entity}/*product/*",
        "entity-type:DataProduct",
        "entity-classification:*"
      ],
      "actions": ["entity-create"]
    },
    {
      "policyResourceCategory": "RELATIONSHIP",
      "policyType": "ACCESS",
      "description": "Link/unlink this DataProduct to any parent Domain",
      "resources": [
        "relationship-type:*",
        
        "end-one-entity:{entity}/*",
        "end-one-entity:{entity}",
        "end-one-entity-type:DataDomain",
        "end-one-entity-classification:*",
        
        "end-two-entity:{entity}/*",
        "end-two-entity-type:DataProduct",
        "end-two-entity-classification:*"
      ],
      "actions": ["add-relationship", "update-relationship", "remove-relationship"]
    },
    {
      "policyResourceCategory": "RELATIONSHIP",
      "policyType": "ACCESS",
      "description": "Link/unlink any Asset to this DataProduct",

      "resources": [
        "relationship-type:*",

        "end-one-entity-type:Asset",
        "end-one-entity-classification:*",
        "end-one-entity:*",

        "end-two-entity-type:DataProduct",
        "end-two-entity-classification:*",
        "end-two-entity:{entity}/*product/*"
      ],

      "actions": ["add-relationship", "update-relationship", "remove-relationship"]
    }
  ],
  "persona-domain-product-update": [
    {
      "policyResourceCategory": "ENTITY",
      "policyType": "ACCESS",
      "resources": [
        "entity:{entity}/*product/*",
        "entity:{entity}",
        "entity-type:DataProduct",
        "entity-classification:*",
        "classification:*"
      ],
      "actions": [
        "entity-update",
        "entity-add-classification",
        "entity-update-classification",
        "entity-remove-classification"
      ]
    },
    {
      "policyResourceCategory": "RELATIONSHIP",
      "policyType": "ACCESS",
      "description": "Link/unlink any Asset to this DataProduct",

      "resources": [
        "relationship-type:*",

        "end-one-entity-type:Asset",
        "end-one-entity-classification:*",
        "end-one-entity:*",

        "end-two-entity-type:DataProduct",
        "end-two-entity-classification:*",
        "end-two-entity:{entity}",
        "end-two-entity:{entity}/*product/*"
      ],

      "actions": ["add-relationship", "update-relationship", "remove-relationship"]
    },
    {
      "policyResourceCategory": "RELATIONSHIP",
      "policyType": "ACCESS",
      "description": "Link/unlink any Asset to this DataProduct",

      "resources": [
        "relationship-type:*",

        "end-one-entity-type:DataProduct",
        "end-one-entity-classification:*",
        "end-one-entity:{entity}",
        "end-one-entity:{entity}/*product/*",

        "end-two-entity-type:Asset",
        "end-two-entity-classification:*",
        "end-two-entity:*"
      ],

      "actions": ["add-relationship", "update-relationship", "remove-relationship"]
    }
  ],
  "persona-domain-product-delete": [
    {
      "policyResourceCategory": "ENTITY",
      "policyType": "ACCESS",
      "resources": [
        "entity:{entity}/*product/*",
        "entity:{entity}",
        "entity-type:DataProduct",
        "entity-classification:*"
      ],
      "actions": ["entity-delete"]
    }
  ],
  "persona-domain-product-business-update-metadata": [
    {
      "policyType": "ACCESS",
      "policyResourceCategory": "ENTITY",
      "resources": [
        "entity:{entity}/*product/*",
        "entity:{entity}",
        "entity-type:DataProduct",
        "entity-classification:*",
        "entity-business-metadata:*"
      ],
      "actions": ["entity-update-business-metadata"]
    }
  ],

  "select": [
    {
      "policyType": "ACCESS",
      "policyResourceCategory": "ENTITY",
      "resources": [
        "entity:{entity}",
        "entity:{entity}/*",
        "entity-type:{entity-type}"
      ],
      "actions": ["select"]
    }
  ],
  "persona-ai-application-read": [
    {
      "policyType": "ACCESS",
      "policyResourceCategory": "ENTITY",
      "resources": [
        "entity:*",
        "entity-type:AIApplication",
        "entity-classification:*"
      ],
      "actions": ["entity-read"]
    }
  ],
  "persona-ai-application-create": [
    {
      "policyResourceCategory": "ENTITY",
      "policyType": "ACCESS",
      "resources": [
        "entity:*",
        "entity-type:AIApplication",
        "entity-classification:*"
      ],
      "actions": ["entity-create", "entity-update"]
    }
  ],
  "persona-ai-application-update": [
    {
      "policyResourceCategory": "ENTITY",
      "policyType": "ACCESS",
      "resources": [
        "entity:*",
        "entity-type:AIApplication",
        "entity-classification:*"
      ],
      "actions": ["entity-update"]
    },
    {
      "policyResourceCategory": "RELATIONSHIP",
      "policyType": "ACCESS",
      "description": "Link/unlink AIModel to any AIApplication",
      "resources": [
        "relationship-type:*",
        "end-one-entity-type:AIModel",
        "end-one-entity-classification:*",
        "end-one-entity:*",

        "end-two-entity-type:AIApplication",
        "end-two-entity-classification:*",
        "end-two-entity:*"
      ],
      "actions": ["add-relationship", "update-relationship", "remove-relationship"]
    },
    {
      "policyResourceCategory": "RELATIONSHIP",
      "policyType": "ACCESS",
      "description": "Link/unlink resource to this AIApplication",
      "resources": [
        "relationship-type:*",

        "end-one-entity-type:AIApplication",
        "end-one-entity-classification:*",
        "end-one-entity:*",

        "end-two-entity-type:Resource",
        "end-two-entity-classification:*",
        "end-two-entity:*"
      ],
      "actions": ["add-relationship", "update-relationship", "remove-relationship"]
    }
  ],
  "persona-ai-application-delete": [
    {
      "policyResourceCategory": "ENTITY",
      "policyType": "ACCESS",
      "resources": [
        "entity:*",
        "entity-type:AIApplication",
        "entity-classification:*"
      ],
      "actions": ["entity-delete"]
    }
  ],
  "persona-ai-application-business-update-metadata": [
    {
      "policyType": "ACCESS",
      "policyResourceCategory": "ENTITY",
      "resources": [
        "entity:*",
        "entity-type:AIApplication",
        "entity-classification:*",
        "entity-business-metadata:*"
      ],
      "actions": ["entity-update-business-metadata"]
    }
  ],
  "persona-ai-application-add-terms": [
    {
      "policyResourceCategory": "RELATIONSHIP",
      "policyType": "ACCESS",
      "description": "Link term to this AI asset",
      "resources": [
        "relationship-type:*",

        "end-one-entity-type:AtlasGlossaryTerm",
        "end-one-entity-classification:*",
        "end-one-entity:*",

        "end-two-entity-type:AIApplication",
        "end-two-entity-classification:*",
        "end-two-entity:*"
      ],
      "actions": ["add-relationship", "update-relationship"]
    }
  ],
  "persona-ai-application-remove-terms": [
    {
      "policyResourceCategory": "RELATIONSHIP",
      "policyType": "ACCESS",
      "description": "Link/unlink term to this AI asset",
      "resources": [
        "relationship-type:*",

        "end-one-entity-type:AtlasGlossaryTerm",
        "end-one-entity-classification:*",
        "end-one-entity:*",

        "end-two-entity-type:AIApplication",
        "end-two-entity-classification:*",
        "end-two-entity:*"
      ],
      "actions": ["remove-relationship"]
    }
  ],
  "persona-ai-application-add-classification": [
    {
      "policyResourceCategory": "ENTITY",
      "policyType": "ACCESS",
      "resources": [
        "entity:*",
        "entity-type:AIApplication",
        "entity-classification:*",
        "classification:*"
      ],
      "actions": [
        "entity-add-classification",
        "entity-update-classification"
      ]
    }
  ],
  "persona-ai-application-remove-classification": [
    {
      "policyResourceCategory": "ENTITY",
      "policyType": "ACCESS",
      "resources": [
        "entity:*",
        "entity-type:AIApplication",
        "entity-classification:*",
        "classification:*"
      ],
      "actions": [
        "entity-update-classification",
        "entity-remove-classification"
      ]
    }
  ],
  "persona-ai-model-read": [
    {
      "policyType": "ACCESS",
      "policyResourceCategory": "ENTITY",
      "resources": [
        "entity:*",
        "entity-type:AIModel",
        "entity-classification:*"
      ],
      "actions": ["entity-read"]
    }
  ],
  "persona-ai-model-create": [
    {
      "policyResourceCategory": "ENTITY",
      "policyType": "ACCESS",
      "resources": [
        "entity:*",
        "entity-type:AIModel",
        "entity-classification:*"
      ],
      "actions": ["entity-create", "entity-update"]
    }
  ],
  "persona-ai-model-update": [
    {
      "policyResourceCategory": "ENTITY",
      "policyType": "ACCESS",
      "resources": [
        "entity:*",
        "entity-type:AIModel",
        "entity-classification:*"
      ],
      "actions": ["entity-update"]
    },
    {
      "policyResourceCategory": "RELATIONSHIP",
      "policyType": "ACCESS",
      "description": "Link/unlink AIModel to any AIApplication",
      "resources": [
        "relationship-type:*",
        "end-one-entity-type:AIModel",
        "end-one-entity-classification:*",
        "end-one-entity:*",

        "end-two-entity-type:AIApplication",
        "end-two-entity-classification:*",
        "end-two-entity:*"
      ],
      "actions": ["add-relationship", "update-relationship", "remove-relationship"]
    },
    {
      "policyResourceCategory": "RELATIONSHIP",
      "policyType": "ACCESS",
      "description": "Link/unlink resource to this AIModel",
      "resources": [
        "relationship-type:*",

        "end-one-entity-type:AIModel",
        "end-one-entity-classification:*",
        "end-one-entity:*",

        "end-two-entity-type:Resource",
        "end-two-entity-classification:*",
        "end-two-entity:*"
      ],
      "actions": ["add-relationship", "update-relationship", "remove-relationship"]
    },
    {
      "policyResourceCategory": "ENTITY",
      "policyType": "ACCESS",
      "resources": [
        "entity:*",
        "entity-type:Process",
        "entity-classification:*"
      ],
<<<<<<< HEAD
=======
      "actions": ["add-relationship", "remove-relationship"]
    },
    {
      "policyResourceCategory": "ENTITY",
      "policyType": "ACCESS",
      "resources": [
        "entity:*",
        "entity-type:Process",
        "entity-classification:*"
      ],
>>>>>>> 21e3744d
      "actions": ["entity-create", "entity-update", "entity-delete"]
    }
  ],
  "persona-ai-model-delete": [
    {
      "policyResourceCategory": "ENTITY",
      "policyType": "ACCESS",
      "resources": [
        "entity:*",
        "entity-type:AIModel",
        "entity-classification:*"
      ],
      "actions": ["entity-delete"]
    }
  ],
  "persona-ai-model-business-update-metadata": [
    {
      "policyType": "ACCESS",
      "policyResourceCategory": "ENTITY",
      "resources": [
        "entity:*",
        "entity-type:AIModel",
        "entity-classification:*",
        "entity-business-metadata:*"
      ],
      "actions": ["entity-update-business-metadata"]
    }
  ],
  "persona-ai-model-add-terms": [
    {
      "policyResourceCategory": "RELATIONSHIP",
      "policyType": "ACCESS",
      "description": "Link term to this AI asset",
      "resources": [
        "relationship-type:*",

        "end-one-entity-type:AtlasGlossaryTerm",
        "end-one-entity-classification:*",
        "end-one-entity:*",

        "end-two-entity-type:AIModel",
        "end-two-entity-classification:*",
        "end-two-entity:*"
      ],
      "actions": ["add-relationship", "update-relationship"]
    }
  ],
  "persona-ai-model-remove-terms": [
    {
      "policyResourceCategory": "RELATIONSHIP",
      "policyType": "ACCESS",
      "description": "Link/unlink term to this AI asset",
      "resources": [
        "relationship-type:*",

        "end-one-entity-type:AtlasGlossaryTerm",
        "end-one-entity-classification:*",
        "end-one-entity:*",

        "end-two-entity-type:AIModel",
        "end-two-entity-classification:*",
        "end-two-entity:*"
      ],
      "actions": ["remove-relationship"]
    }
  ],
  "persona-ai-model-add-classification": [
    {
      "policyResourceCategory": "ENTITY",
      "policyType": "ACCESS",
      "resources": [
        "entity:*",
        "entity-type:AIModel",
        "entity-classification:*",
        "classification:*"
      ],
      "actions": [
        "entity-add-classification",
        "entity-update-classification"
      ]
    }
  ],
  "persona-ai-model-remove-classification": [
    {
      "policyResourceCategory": "ENTITY",
      "policyType": "ACCESS",
      "resources": [
        "entity:*",
        "entity-type:AIModel",
        "entity-classification:*",
        "classification:*"
      ],
      "actions": [
        "entity-update-classification",
        "entity-remove-classification"
      ]
    }
  ],
  "persona-dq-read": [
    {
      "policyType": "ACCESS",
      "policyResourceCategory": "ENTITY",
      "resources": [
        "entity:{entity}/*/rule/*",
        "entity-type:DataQualityRule",
        "entity-classification:*"
      ],
      "actions": ["entity-read"]
    }
  ],
  "persona-dq-create": [
    {
      "policyResourceCategory": "ENTITY",
      "policyType": "ACCESS",
      "resources": [
        "entity:{entity}/*/rule/*",
        "entity-type:DataQualityRule",
        "entity-classification:*"
      ],
      "actions": ["entity-create"]
    },
    {
      "policyResourceCategory": "RELATIONSHIP",
      "policyType": "ACCESS",
      "description": "Link/unlink this DQRule to any Asset",
      "resources": [
        "relationship-type:*",

        "end-one-entity:{entity}/*/rule/*",
        "end-one-entity-type:DataQualityRule",
        "end-one-entity-classification:*",

        "end-two-entity:*",
        "end-two-entity-type:Asset",
        "end-two-entity-classification:*"

      ],
      "actions": ["add-relationship", "remove-relationship", "update-relationship"]
    }
  ],
  "persona-dq-update": [
    {
      "policyType": "ACCESS",
      "policyResourceCategory": "ENTITY",
      "resources": [
        "entity:{entity}/*/rule/*",
        "entity-type:DataQualityRule",
        "entity-classification:*"
      ],
      "actions": ["entity-update"]
    },
    {
      "policyType": "ACCESS",
      "policyResourceCategory": "RELATIONSHIP",
      "resources": [
        "relationship-type:*",

        "end-one-entity:{entity}/*/rule/*",
        "end-one-entity-type:DataQualityRule",
        "end-one-entity-classification:*",

        "end-two-entity:*",
        "end-two-entity-type:Asset",
        "end-two-entity-classification:*"
      ],
      "actions": ["add-relationship", "remove-relationship", "update-relationship"]
    }
  ],
  "persona-dq-delete": [
    {
      "policyResourceCategory": "ENTITY",
      "policyType": "ACCESS",
      "resources": [
        "entity:{entity}/*/rule/*",
        "entity-type:DataQualityRule",
        "entity-classification:*"
      ],
      "actions": ["entity-delete"]
    }
  ],

  "persona-asset-read-abac": [
    {
      "policyType": "ACCESS",
      "policyResourceCategory": "ENTITY",
      "policyFilterCriteria": "{criteria}",
      "actions": ["entity-read"]
    }
  ],
  "persona-asset-update-abac": [
    {
      "policyType": "ACCESS",
      "policyResourceCategory": "ENTITY",
      "policyFilterCriteria": "{criteria}",
      "actions": ["entity-update"]
    },
    {
      "policyType": "ACCESS",
      "policyResourceCategory": "ENTITY",
      "policyFilterCriteria": "{\"endOneEntity\":{entity-criteria},\"endTwoEntity\":{\"condition\": \"AND\", \"criterion\": [{\"attributeName\": \"__typeName\", \"attributeValue\": [\"Catalog\", \"Connection\", \"Process\", \"Namespace\", \"ProcessExecution\"], \"operator\": \"IN\"}]}}",
      "actions": ["add-relationship", "remove-relationship"]
    },
    {
      "policyType": "ACCESS",
      "policyResourceCategory": "ENTITY",
      "policyFilterCriteria": "{\"endOneEntity\":{\"condition\": \"AND\", \"criterion\": [{\"attributeName\": \"__typeName\", \"attributeValue\": [\"Catalog\", \"Connection\", \"Process\", \"Namespace\", \"ProcessExecution\"], \"operator\": \"IN\"}]},\"endTwoEntity\":{entity-criteria}}",
      "actions": ["add-relationship", "remove-relationship"]
    }
  ],
  "persona-api-create-abac": [
    {
      "policyType": "ACCESS",
      "policyResourceCategory": "ENTITY",
      "policyFilterCriteria": "{criteria}",
      "actions": ["entity-create"]
    }
  ],
  "persona-api-delete-abac": [
    {
      "policyType": "ACCESS",
      "policyResourceCategory": "ENTITY",
      "policyFilterCriteria": "{criteria}",
      "actions": ["entity-delete"]
    }
  ],
  "persona-business-update-metadata-abac": [
    {
      "policyType": "ACCESS",
      "policyResourceCategory": "ENTITY",
      "policyFilterCriteria": "{criteria}",
      "actions": ["entity-update-business-metadata"]
    }
  ],
  "persona-entity-add-classification-abac": [
    {
      "policyType": "ACCESS",
      "policyResourceCategory": "ENTITY",
      "policyFilterCriteria": "{criteria}",
      "actions": ["entity-add-classification", "entity-update-classification"]
    }
  ],
  "persona-entity-update-classification-abac": [
    {
      "policyType": "ACCESS",
      "policyResourceCategory": "ENTITY",
      "policyFilterCriteria": "{criteria}",
      "actions": ["entity-update-classification"]
    }
  ],
  "persona-entity-remove-classification-abac": [
    {
      "policyType": "ACCESS",
      "policyResourceCategory": "ENTITY",
      "policyFilterCriteria": "{criteria}",
      "actions": ["entity-update-classification", "entity-remove-classification"]
    }
  ],
  "persona-add-terms-abac": [
    {
      "policyType": "ACCESS",
      "policyResourceCategory": "RELATIONSHIP",
      "policyFilterCriteria": "{\"endOneEntity\":{\"condition\": \"AND\", \"criterion\": [{\"attributeName\": \"__typeName\", \"attributeValue\": \"AtlasGlossaryTerm\",\"operator\": \"EQUALS\"}]},\"endTwoEntity\":{entity-criteria}}",
      "actions": ["add-relationship", "update-relationship"]
    }
  ],
  "persona-remove-terms-abac": [
    {
      "policyType": "ACCESS",
      "policyResourceCategory": "RELATIONSHIP",
      "policyFilterCriteria": "{\"endOneEntity\":{\"condition\": \"AND\", \"criterion\": [{\"attributeName\": \"__typeName\", \"attributeValue\": \"AtlasGlossaryTerm\",\"operator\": \"EQUALS\"}]},\"endTwoEntity\":{entity-criteria}}",
      "actions": ["remove-relationship"]
    }
  ]
}<|MERGE_RESOLUTION|>--- conflicted
+++ resolved
@@ -1169,20 +1169,7 @@
         "entity-type:Process",
         "entity-classification:*"
       ],
-<<<<<<< HEAD
-=======
-      "actions": ["add-relationship", "remove-relationship"]
-    },
-    {
-      "policyResourceCategory": "ENTITY",
-      "policyType": "ACCESS",
-      "resources": [
-        "entity:*",
-        "entity-type:Process",
-        "entity-classification:*"
-      ],
->>>>>>> 21e3744d
-      "actions": ["entity-create", "entity-update", "entity-delete"]
+      "actions": ["entity-create", "entity-delete"]
     }
   ],
   "persona-ai-model-delete": [
