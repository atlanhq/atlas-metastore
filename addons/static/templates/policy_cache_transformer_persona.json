--- conflicted
+++ resolved
@@ -1164,27 +1164,11 @@
     {
       "policyType": "ACCESS",
       "policyResourceCategory": "RELATIONSHIP",
-<<<<<<< HEAD
       "description": "Add/remove datasets to this AIModel",
       "resources": [
         "entity-type:Process"
       ],
       "actions": ["entity-update", "entity-delete"]
-=======
-      "description": "Link/unlink datasets to this AIModel",
-      "resources": [
-        "relationship-type:*",
-
-        "end-one-entity-type:AIModel",
-        "end-one-entity-classification:*",
-        "end-one-entity:*",
-
-        "end-two-entity-type:Process",
-        "end-two-entity-type:ProcessExecution",
-        "end-two-entity:*"
-      ],
-      "actions": ["add-relationship", "remove-relationship"]
->>>>>>> 96b29beb
     }
   ],
   "persona-ai-model-delete": [
