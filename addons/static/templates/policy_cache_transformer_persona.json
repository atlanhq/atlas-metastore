--- conflicted
+++ resolved
@@ -1209,11 +1209,7 @@
       "policyType": "ACCESS",
       "description": "Create/delete process to update datasets for this AIModel",
       "resources": [
-<<<<<<< HEAD
-        "entity:default/ai/dataset/*",
-=======
         "entity:*",
->>>>>>> 1486f864
         "entity-type:Process",
         "entity-classification:*"
       ],
