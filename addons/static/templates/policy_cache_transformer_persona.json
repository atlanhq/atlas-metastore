{
  "persona-asset-read": [
    {
      "policyType": "ACCESS",
      "policyResourceCategory": "ENTITY",
      "resources": [
        "entity:{entity}",
        "entity:{entity}/*",
        "entity-type:{entity-type}",
        "entity-classification:*"
      ],
      "actions": ["entity-read"],
      "policyConditions": [
        {
          "policyConditionType": "excludeEntityTypes",
          "policyConditionValues": [
            "alpha_DQRule"
          ]
        }
      ]
    }
  ],
  "persona-asset-update": [
    {
      "policyType": "ACCESS",
      "policyResourceCategory": "ENTITY",
      "resources": [
        "entity:{entity}",
        "entity:{entity}/*",
        "entity-type:{entity-type}",
        "entity-classification:*"
      ],
      "actions": ["entity-update"],
      "policyConditions": [
        {
          "policyConditionType": "excludeEntityTypes",
          "policyConditionValues": [
            "alpha_DQRule"
          ]
        }
      ]
    },
    {
      "policyType": "ACCESS",
      "policyResourceCategory": "RELATIONSHIP",
      "resources": [
        "relationship-type:*",

        "end-one-entity-type:{entity-type}",
        "end-one-entity-classification:*",
        "end-one-entity:{entity}",
        "end-one-entity:{entity}/*",

        "end-two-entity-type:Catalog",
        "end-two-entity-type:Connection",
        "end-two-entity-type:Process",
        "end-two-entity-type:Namespace",
        "end-two-entity-type:ProcessExecution",
        "end-two-entity-classification:*",
        "end-two-entity:*"
      ],
      "actions": ["add-relationship", "remove-relationship"],
      "policyConditions": [
        {
          "policyConditionType": "excludeEntityTypes",
          "policyConditionValues": [
            "alpha_DQRule"
          ]
        }
      ]
    },
    {
      "policyType": "ACCESS",
      "policyResourceCategory": "RELATIONSHIP",
      "resources": [
        "relationship-type:*",

        "end-one-entity-type:Catalog",
        "end-one-entity-type:Connection",
        "end-one-entity-type:Process",
        "end-one-entity-type:Namespace",
        "end-one-entity-type:ProcessExecution",
        "end-one-entity-classification:*",
        "end-one-entity:*",

        "end-two-entity-type:{entity-type}",
        "end-two-entity-classification:*",
        "end-two-entity:{entity}",
        "end-two-entity:{entity}/*"
      ],
      "actions": ["add-relationship", "remove-relationship"],
      "policyConditions": [
        {
          "policyConditionType": "excludeEntityTypes",
          "policyConditionValues": [
            "alpha_DQRule"
          ]
        }
      ]
    }
  ],
  "persona-api-create": [
    {
      "policyType": "ACCESS",
      "policyResourceCategory": "ENTITY",
      "resources": [
        "entity:{entity}",
        "entity:{entity}/*",
        "entity-type:{entity-type}",
        "entity-classification:*"
      ],
      "actions": ["entity-create"],
      "policyConditions": [
        {
          "policyConditionType": "excludeEntityTypes",
          "policyConditionValues": [
            "alpha_DQRule"
          ]
        }
      ]
    }
  ],
  "persona-api-delete": [
    {
      "policyType": "ACCESS",
      "policyResourceCategory": "ENTITY",
      "resources": [
        "entity:{entity}",
        "entity:{entity}/*",
        "entity-type:{entity-type}",
        "entity-classification:*"
      ],
      "actions": ["entity-delete"],
      "policyConditions": [
        {
          "policyConditionType": "excludeEntityTypes",
          "policyConditionValues": [
            "alpha_DQRule"
          ]
        }
      ]
    }
  ],
  "persona-business-update-metadata": [
    {
      "policyType": "ACCESS",
      "policyResourceCategory": "ENTITY",
      "resources": [
        "entity:{entity}",
        "entity:{entity}/*",
        "entity-type:{entity-type}",
        "entity-classification:*",
        "entity-business-metadata:*"
      ],
      "actions": ["entity-update-business-metadata"]
    }
  ],
  "persona-entity-add-classification": [
    {
      "policyType": "ACCESS",
      "policyResourceCategory": "ENTITY",
      "resources": [
        "entity:{entity}",
        "entity:{entity}/*",
        "entity-type:{entity-type}",
        "entity-classification:*",
        "classification:*"
      ],
      "actions": [
        "entity-add-classification",
        "entity-update-classification"
      ]
    }
  ],
  "persona-entity-update-classification": [
    {
      "policyType": "ACCESS",
      "policyResourceCategory": "ENTITY",
      "resources": [
        "entity:{entity}",
        "entity:{entity}/*",
        "entity-type:{entity-type}",
        "entity-classification:*",
        "classification:*"
      ],
      "actions": ["entity-update-classification"]
    }
  ],
  "persona-entity-remove-classification": [
    {
      "policyType": "ACCESS",
      "policyResourceCategory": "ENTITY",
      "resources": [
        "entity:{entity}",
        "entity:{entity}/*",
        "entity-type:{entity-type}",
        "entity-classification:*",
        "classification:*"
      ],
      "actions": [
        "entity-remove-classification",
        "entity-update-classification"
      ]
    }
  ],
  "persona-add-terms": [
    {
      "policyType": "ACCESS",
      "policyResourceCategory": "RELATIONSHIP",
      "resources": [
        "relationship-type:*",

        "end-one-entity-type:AtlasGlossaryTerm",
        "end-one-entity-classification:*",
        "end-one-entity:*",

        "end-two-entity-type:{entity-type}",
        "end-two-entity-classification:*",
        "end-two-entity:{entity}",
        "end-two-entity:{entity}/*"
      ],
      "actions": ["add-relationship"]
    }
  ],
  "persona-remove-terms": [
    {
      "policyType": "ACCESS",
      "policyResourceCategory": "RELATIONSHIP",
      "resources": [
        "relationship-type:*",

        "end-one-entity-type:AtlasGlossaryTerm",
        "end-one-entity-classification:*",
        "end-one-entity:*",

        "end-two-entity-type:{entity-type}",
        "end-two-entity-classification:*",
        "end-two-entity:{entity}",
        "end-two-entity:{entity}/*"
      ],
      "actions": ["remove-relationship"]
    }
  ],



  "persona-glossary-read": [
    {
      "policyType": "ACCESS",
      "policyResourceCategory": "ENTITY",
      "resources": [
        "entity:*{entity}",
        "entity-type:AtlasGlossary",
        "entity-type:AtlasGlossaryTerm",
        "entity-type:AtlasGlossaryCategory",
        "entity-classification:*"
      ],
      "actions": ["entity-read"]
    },
    {
      "policyType": "ACCESS",
      "policyResourceCategory": "RELATIONSHIP",
      "resources": [
        "relationship-type:*",

        "end-one-entity-type:AtlasGlossary",
        "end-one-entity-type:AtlasGlossaryTerm",
        "end-one-entity-type:AtlasGlossaryCategory",
        "end-one-entity-classification:*",
        "end-one-entity:*{entity}",

        "end-two-entity-type:AtlasGlossary",
        "end-two-entity-type:AtlasGlossaryTerm",
        "end-two-entity-type:AtlasGlossaryCategory",
        "end-two-entity-classification:*",
        "end-two-entity:*{entity}"
      ],
      "actions": ["add-relationship", "update-relationship", "remove-relationship"]
    }
  ],
  "persona-glossary-update": [
    {
      "policyType": "ACCESS",
      "policyResourceCategory": "ENTITY",
      "resources": [
        "entity:*{entity}",
        "entity-type:AtlasGlossary",
        "entity-type:AtlasGlossaryTerm",
        "entity-type:AtlasGlossaryCategory",
        "entity-classification:*"
      ],
      "actions": ["entity-update"]
    },
    {
      "policyType": "ACCESS",
      "policyResourceCategory": "RELATIONSHIP",
      "resources": [
        "relationship-type:*",

        "end-one-entity-type:AtlasGlossary",
        "end-one-entity-type:AtlasGlossaryTerm",
        "end-one-entity-type:AtlasGlossaryCategory",
        "end-one-entity-classification:*",
        "end-one-entity:*{entity}",

        "end-two-entity-type:*",
        "end-two-entity-classification:*",
        "end-two-entity:*"
      ],
      "actions": ["add-relationship", "update-relationship", "remove-relationship"]
    },
    {
      "policyType": "ACCESS",
      "policyResourceCategory": "RELATIONSHIP",
      "resources": [
        "relationship-type:*",

        "end-one-entity-type:*",
        "end-one-entity-classification:*",
        "end-one-entity:*",

        "end-two-entity-type:*",
        "end-two-entity-classification:*",
        "end-two-entity:*{entity}"
      ],
      "actions": ["add-relationship", "update-relationship", "remove-relationship"]
    }
  ],
  "persona-glossary-create": [
    {
      "policyType": "ACCESS",
      "policyResourceCategory": "ENTITY",
      "resources": [
        "entity:*{entity}",
        "entity-type:AtlasGlossary",
        "entity-type:AtlasGlossaryTerm",
        "entity-type:AtlasGlossaryCategory",
        "entity-classification:*"
      ],
      "actions": ["entity-create"]
    }
  ],
  "persona-glossary-delete": [
    {
      "policyType": "ACCESS",
      "policyResourceCategory": "ENTITY",
      "resources": [
        "entity:*{entity}",
        "entity-type:AtlasGlossary",
        "entity-type:AtlasGlossaryTerm",
        "entity-type:AtlasGlossaryCategory",
        "entity-classification:*"
      ],
      "actions": ["entity-delete"]
    }
  ],
  "persona-glossary-update-custom-metadata": [
    {
      "policyType": "ACCESS",
      "policyResourceCategory": "ENTITY",
      "resources": [
        "entity:*{entity}",
        "entity-type:AtlasGlossary",
        "entity-type:AtlasGlossaryTerm",
        "entity-type:AtlasGlossaryCategory",
        "entity-classification:*",
        "entity-business-metadata:*"
      ],
      "actions": ["entity-update-business-metadata"]
    }
  ],
  "persona-glossary-add-classifications": [
    {
      "policyType": "ACCESS",
      "policyResourceCategory": "ENTITY",
      "resources": [
        "entity:*{entity}",
        "entity-type:AtlasGlossary",
        "entity-type:AtlasGlossaryTerm",
        "entity-type:AtlasGlossaryCategory",
        "entity-classification:*",
        "classification:*"
      ],
      "actions": [
        "entity-add-classification",
        "entity-update-classification"
      ]
    }
  ],
  "persona-glossary-update-classifications": [
    {
      "policyType": "ACCESS",
      "policyResourceCategory": "ENTITY",
      "resources": [
        "entity:*{entity}",
        "entity-type:AtlasGlossary",
        "entity-type:AtlasGlossaryTerm",
        "entity-type:AtlasGlossaryCategory",
        "entity-classification:*",
        "classification:*"
      ],
      "actions": ["entity-update-classification"]
    }
  ],
  "persona-glossary-delete-classifications": [
    {
      "policyType": "ACCESS",
      "policyResourceCategory": "ENTITY",
      "resources": [
        "entity:*{entity}",
        "entity-type:AtlasGlossary",
        "entity-type:AtlasGlossaryTerm",
        "entity-type:AtlasGlossaryCategory",
        "entity-classification:*",
        "classification:*"
      ],
      "actions": [
        "entity-remove-classification",
        "entity-update-classification"
      ]
    }
  ],

  "persona-domain-read": [
    {
      "policyType": "ACCESS",
      "policyResourceCategory": "ENTITY",
      "resources": [
        "entity:{entity}",
        "entity:{entity}/*",
        "entity-type:DataDomain",
        "entity-type:DataProduct",
        "entity-classification:*"
      ],
      "actions": ["entity-read"]
    }
  ],
  "persona-domain-update": [
    {
      "policyResourceCategory": "ENTITY",
      "policyType": "ACCESS",
      "resources": [
        "entity:{entity}",
        "entity-type:DataDomain",
        "entity-classification:*",
        "classification:*"
      ],
      "actions": [
        "entity-update",
        "entity-add-classification",
        "entity-update-classification",
        "entity-remove-classification"
      ]
    },
    {
      "policyResourceCategory": "ENTITY",
      "description": "Create Stakeholder for this Domain",
      "policyType": "ACCESS",
      "resources": [
        "entity:default/*/{entity}",
        "entity-type:Stakeholder",
        "entity-classification:*"
      ],
      "actions": [
        "entity-read",
        "entity-create",
        "entity-update",
        "entity-delete"
      ]
    },
    {
      "policyResourceCategory": "RELATIONSHIP",
      "policyType": "ACCESS",
      "description": "Link/unlink Stakeholder to this Domain",

      "resources": [
        "relationship-type:*",

        "end-one-entity-type:DataDomain",
        "end-one-entity-classification:*",
        "end-one-entity:{entity}",

        "end-two-entity-type:Stakeholder",
        "end-two-entity-classification:*",
        "end-two-entity:default/*/{entity}"
      ],
      "actions": ["add-relationship", "update-relationship", "remove-relationship"]
    },
    {
      "policyResourceCategory": "RELATIONSHIP",
      "policyType": "ACCESS",
      "description": "Link/unlink any Stakeholder Title to this Domain's Stakeholder",

      "resources": [
        "relationship-type:*",

        "end-one-entity-type:StakeholderTitle",
        "end-one-entity-classification:*",
        "end-one-entity:*",

        "end-two-entity-type:Stakeholder",
        "end-two-entity-classification:*",
        "end-two-entity:default/*/{entity}"
      ],
      "actions": ["add-relationship", "update-relationship", "remove-relationship"]
    },
    {
      "policyResourceCategory": "RELATIONSHIP",
      "policyType": "ACCESS",
      "description": "Link/unlink any DataDomain, DataProduct OR DataContract to this Domain",

      "resources": [
        "relationship-type:*",

        "end-one-entity-type:DataDomain",
        "end-two-entity-type:DataProduct",
        "end-one-entity-classification:*",
        "end-one-entity:{entity}",
        "end-one-entity:{entity}/*",

        "end-two-entity-type:DataDomain",
        "end-two-entity-type:DataProduct",
        "end-two-entity-classification:*",
        "end-two-entity:*"
      ],
      "actions": ["add-relationship", "update-relationship", "remove-relationship"]
    },
    {
      "policyResourceCategory": "RELATIONSHIP",
      "policyType": "ACCESS",
      "description": "Link/unlink any DataDomain, DataProduct OR DataContract to this Domain",
      "resources": [
        "relationship-type:*",

        "end-one-entity-type:DataDomain",
        "end-one-entity-type:DataProduct",
        "end-one-entity-classification:*",
        "end-one-entity:*",

        "end-two-entity-type:DataDomain",
        "end-two-entity-type:DataProduct",
        "end-two-entity-classification:*",
        "end-two-entity:{entity}",
        "end-two-entity:{entity}/*"
      ],
      "actions": ["add-relationship", "update-relationship", "remove-relationship"]
    },
    {
      "policyResourceCategory": "RELATIONSHIP",
      "policyType": "ACCESS",
      "description": "Link/unlink resource to this Domain",
      "resources": [
        "relationship-type:*",

        "end-one-entity-type:DataDomain",
        "end-one-entity-classification:*",
        "end-one-entity:{entity}",

        "end-two-entity-type:Resource",
        "end-two-entity-classification:*",
        "end-two-entity:*"
      ],
      "actions": ["add-relationship", "update-relationship", "remove-relationship"]
    },
    {
      "policyResourceCategory": "RELATIONSHIP",
      "policyType": "ACCESS",
      "description": "Link/unlink term to this Sub Domain",
      "resources": [
        "relationship-type:*",

        "end-one-entity-type:AtlasGlossaryTerm",
        "end-one-entity-classification:*",
        "end-one-entity:*",

        "end-two-entity-type:DataDomain",
        "end-two-entity-classification:*",
        "end-two-entity:{entity}"
      ],
      "actions": ["add-relationship", "update-relationship", "remove-relationship"]
    }
  ],
  "persona-domain-business-update-metadata": [
    {
      "policyType": "ACCESS",
      "policyResourceCategory": "ENTITY",
      "resources": [
        "entity:{entity}",
        "entity-type:DataDomain",
        "entity-classification:*",
        "entity-business-metadata:*"
      ],
      "actions": ["entity-update-business-metadata"]
    }
  ],

  "persona-domain-sub-domain-read": [
    {
      "policyResourceCategory": "ENTITY",
      "policyType": "ACCESS",
      "resources": [
        "entity:{entity}/*domain/*",
        "entity-type:DataDomain",
        "entity-classification:*"
      ],
      "actions": ["entity-read"]
    }
  ],
  "persona-domain-sub-domain-create": [
    {
      "policyResourceCategory": "ENTITY",
      "policyType": "ACCESS",
      "resources": [
        "entity:{entity}/*domain/*",
        "entity-type:DataDomain",
        "entity-classification:*"
      ],
      "actions": ["entity-create"]
    },
    {
      "policyResourceCategory": "RELATIONSHIP",
      "policyType": "ACCESS",
      "description": "Link/unlink this DataProduct to any parent Domain",
      "resources": [
        "relationship-type:*",
        
        "end-one-entity:{entity}/*",
        "end-one-entity:{entity}",
        "end-one-entity-type:DataDomain",
        "end-one-entity-classification:*",
        
        "end-two-entity:{entity}/*",
        "end-one-entity:{entity}",
        "end-two-entity-type:DataDomain",
        "end-two-entity-classification:*"
      ],
      "actions": ["add-relationship", "update-relationship", "remove-relationship"]
    }
  ],
  "persona-domain-sub-domain-update": [
    {
      "policyResourceCategory": "ENTITY",
      "policyType": "ACCESS",
      "resources": [
        "entity:{entity}/*domain/*",
        "entity-type:DataDomain",
        "entity-classification:*",
        "classification:*"
      ],
      "actions": [
        "entity-update",
        "entity-add-classification",
        "entity-update-classification",
        "entity-remove-classification"
      ]
    },
    {
      "policyResourceCategory": "ENTITY",
      "policyType": "ACCESS",
      "description": "Create Stakeholder for Sub Domains",

      "resources": [
        "entity:default/*/{entity}/*",
        "entity-type:Stakeholder",
        "entity-classification:*"
      ],
      "actions": [
        "entity-read",
        "entity-create",
        "entity-update",
        "entity-delete"
      ]
    },
    {
      "policyResourceCategory": "RELATIONSHIP",
      "policyType": "ACCESS",
      "description": "Link/unlink Stakeholder to Sub Domains",

      "resources": [
        "relationship-type:*",

        "end-one-entity-type:DataDomain",
        "end-one-entity-classification:*",
        "end-one-entity:{entity}/*domain/*",

        "end-two-entity-type:Stakeholder",
        "end-two-entity-classification:*",
        "end-two-entity:default/*/{entity}/*"
      ],
      "actions": ["add-relationship", "update-relationship", "remove-relationship"]
    },
    {
      "policyResourceCategory": "RELATIONSHIP",
      "policyType": "ACCESS",
      "description": "Link/unlink any Stakeholder Title to sub-domains's Stakeholder",

      "resources": [
        "relationship-type:*",

        "end-one-entity-type:StakeholderTitle",
        "end-one-entity-classification:*",
        "end-one-entity:*",

        "end-two-entity-type:Stakeholder",
        "end-two-entity-classification:*",
        "end-two-entity:default/*/{entity}/*"
      ],
      "actions": ["add-relationship", "update-relationship", "remove-relationship"]
    },
    {
      "policyResourceCategory": "RELATIONSHIP",
      "policyType": "ACCESS",
      "description": "Link/unlink resource to this Sub Domain",
      "resources": [
        "relationship-type:*",

        "end-one-entity-type:DataDomain",
        "end-one-entity-classification:*",
        "end-one-entity:{entity}/*domain/*",

        "end-two-entity-type:Resource",
        "end-two-entity-classification:*",
        "end-two-entity:*"
      ],
      "actions": ["add-relationship", "update-relationship", "remove-relationship"]
    },
    {
      "policyResourceCategory": "RELATIONSHIP",
      "policyType": "ACCESS",
      "description": "Link/unlink term to this Sub Domain",
      "resources": [
        "relationship-type:*",

        "end-one-entity-type:AtlasGlossaryTerm",
        "end-one-entity-classification:*",
        "end-one-entity:*",

        "end-two-entity-type:DataDomain",
        "end-two-entity-classification:*",
        "end-two-entity:{entity}/*domain/*"
      ],
      "actions": ["add-relationship", "update-relationship", "remove-relationship"]
    }
  ],
  "persona-domain-sub-domain-delete": [
    {
      "policyResourceCategory": "ENTITY",
      "policyType": "ACCESS",
      "resources": [
        "entity:{entity}/*domain/*",
        "entity-type:DataDomain",
        "entity-classification:*"
      ],
      "actions": ["entity-delete"]
    }
  ],
  "persona-domain-sub-domain-business-update-metadata": [
    {
      "policyType": "ACCESS",
      "policyResourceCategory": "ENTITY",
      "resources": [
        "entity:{entity}/*domain/*",
        "entity-type:DataDomain",
        "entity-classification:*",
        "entity-business-metadata:*"
      ],
      "actions": ["entity-update-business-metadata"]
    }
  ],

  "persona-domain-product-read": [
    {
      "policyResourceCategory": "ENTITY",
      "policyType": "ACCESS",
      "resources": [
        "entity:{entity}/*product/*",
        "entity-type:DataProduct",
        "entity-classification:*"
      ],
      "actions": ["entity-read"]
    }
  ],
  "persona-domain-product-create": [
    {
      "policyResourceCategory": "ENTITY",
      "policyType": "ACCESS",
      "resources": [
        "entity:{entity}/*product/*",
        "entity-type:DataProduct",
        "entity-classification:*"
      ],
      "actions": ["entity-create"]
    },
    {
      "policyResourceCategory": "RELATIONSHIP",
      "policyType": "ACCESS",
      "description": "Link/unlink this DataProduct to any parent Domain",
      "resources": [
        "relationship-type:*",
        
        "end-one-entity:{entity}/*",
        "end-one-entity:{entity}",
        "end-one-entity-type:DataDomain",
        "end-one-entity-classification:*",
        
        "end-two-entity:{entity}/*",
        "end-two-entity-type:DataProduct",
        "end-two-entity-classification:*"
      ],
      "actions": ["add-relationship", "update-relationship", "remove-relationship"]
    },
    {
      "policyResourceCategory": "RELATIONSHIP",
      "policyType": "ACCESS",
      "description": "Link/unlink any Asset to this DataProduct",

      "resources": [
        "relationship-type:*",

        "end-one-entity-type:Asset",
        "end-one-entity-classification:*",
        "end-one-entity:*",

        "end-two-entity-type:DataProduct",
        "end-two-entity-classification:*",
        "end-two-entity:{entity}/*product/*"
      ],

      "actions": ["add-relationship", "update-relationship", "remove-relationship"]
    }
  ],
  "persona-domain-product-update": [
    {
      "policyResourceCategory": "ENTITY",
      "policyType": "ACCESS",
      "resources": [
        "entity:{entity}/*product/*",
        "entity-type:DataProduct",
        "entity-classification:*",
        "classification:*"
      ],
      "actions": [
        "entity-update",
        "entity-add-classification",
        "entity-update-classification",
        "entity-remove-classification"
      ]
    },
    {
      "policyResourceCategory": "RELATIONSHIP",
      "policyType": "ACCESS",
      "description": "Link/unlink any Asset to this DataProduct",

      "resources": [
        "relationship-type:*",

        "end-one-entity-type:Asset",
        "end-one-entity-classification:*",
        "end-one-entity:*",

        "end-two-entity-type:DataProduct",
        "end-two-entity-classification:*",
        "end-two-entity:{entity}/*product/*"
      ],

      "actions": ["add-relationship", "update-relationship", "remove-relationship"]
    },
    {
      "policyResourceCategory": "RELATIONSHIP",
      "policyType": "ACCESS",
      "description": "Link/unlink any Asset to this DataProduct",

      "resources": [
        "relationship-type:*",

        "end-one-entity-type:DataProduct",
        "end-one-entity-classification:*",
        "end-one-entity:{entity}/*product/*",

        "end-two-entity-type:Asset",
        "end-two-entity-classification:*",
        "end-two-entity:*"
      ],

      "actions": ["add-relationship", "update-relationship", "remove-relationship"]
    }
  ],
  "persona-domain-product-delete": [
    {
      "policyResourceCategory": "ENTITY",
      "policyType": "ACCESS",
      "resources": [
        "entity:{entity}/*product/*",
        "entity-type:DataProduct",
        "entity-classification:*"
      ],
      "actions": ["entity-delete"]
    }
  ],
  "persona-domain-product-business-update-metadata": [
    {
      "policyType": "ACCESS",
      "policyResourceCategory": "ENTITY",
      "resources": [
        "entity:{entity}/*product/*",
        "entity-type:DataProduct",
        "entity-classification:*",
        "entity-business-metadata:*"
      ],
      "actions": ["entity-update-business-metadata"]
    }
  ],

  "select": [
    {
      "policyType": "ACCESS",
      "policyResourceCategory": "ENTITY",
      "resources": [
        "entity:{entity}",
        "entity:{entity}/*",
        "entity-type:{entity-type}"
      ],
      "actions": ["select"]
    }
  ],
<<<<<<< HEAD
=======
  
>>>>>>> 72d7eda3
  "persona-ai-application-read": [
    {
      "policyType": "ACCESS",
      "policyResourceCategory": "ENTITY",
      "resources": [
        "entity:*",
        "entity-type:AIApplication",
        "entity-classification:*"
      ],
      "actions": ["entity-read"]
    }
  ],
  "persona-ai-application-create": [
    {
      "policyResourceCategory": "ENTITY",
      "policyType": "ACCESS",
      "resources": [
        "entity:*",
        "entity-type:AIApplication",
        "entity-classification:*"
      ],
      "actions": ["entity-create", "entity-update"]
    }
  ],
  "persona-ai-application-update": [
    {
      "policyResourceCategory": "ENTITY",
      "policyType": "ACCESS",
      "resources": [
        "entity:*",
        "entity-type:AIApplication",
        "entity-classification:*"
      ],
      "actions": ["entity-update"]
    },
    {
      "policyResourceCategory": "RELATIONSHIP",
      "policyType": "ACCESS",
      "description": "Link/unlink AIModel to any AIApplication",
      "resources": [
        "relationship-type:*",
        "end-one-entity-type:AIModel",
        "end-one-entity-classification:*",
        "end-one-entity:*",

        "end-two-entity-type:AIApplication",
        "end-two-entity-classification:*",
        "end-two-entity:*"
      ],
      "actions": ["add-relationship", "update-relationship", "remove-relationship"]
    },
    {
      "policyResourceCategory": "RELATIONSHIP",
      "policyType": "ACCESS",
      "description": "Link/unlink resource to this AIApplication",
      "resources": [
        "relationship-type:*",

        "end-one-entity-type:AIApplication",
        "end-one-entity-classification:*",
        "end-one-entity:*",

        "end-two-entity-type:Resource",
        "end-two-entity-classification:*",
        "end-two-entity:*"
      ],
      "actions": ["add-relationship", "update-relationship", "remove-relationship"]
    }
  ],
  "persona-ai-application-delete": [
    {
      "policyResourceCategory": "ENTITY",
      "policyType": "ACCESS",
      "resources": [
        "entity:*",
        "entity-type:AIApplication",
        "entity-classification:*"
      ],
      "actions": ["entity-delete"]
    }
  ],
  "persona-ai-application-business-update-metadata": [
    {
      "policyType": "ACCESS",
      "policyResourceCategory": "ENTITY",
      "resources": [
        "entity:*",
        "entity-type:AIApplication",
        "entity-classification:*",
        "entity-business-metadata:*"
      ],
      "actions": ["entity-update-business-metadata"]
    }
  ],
  "persona-ai-application-add-terms": [
    {
      "policyResourceCategory": "RELATIONSHIP",
      "policyType": "ACCESS",
      "description": "Link term to this AI asset",
      "resources": [
        "relationship-type:*",

        "end-one-entity-type:AtlasGlossaryTerm",
        "end-one-entity-classification:*",
        "end-one-entity:*",

        "end-two-entity-type:AIApplication",
        "end-two-entity-classification:*",
        "end-two-entity:*"
      ],
      "actions": ["add-relationship", "update-relationship"]
    }
  ],
  "persona-ai-application-remove-terms": [
    {
      "policyResourceCategory": "RELATIONSHIP",
      "policyType": "ACCESS",
      "description": "Link/unlink term to this AI asset",
      "resources": [
        "relationship-type:*",

        "end-one-entity-type:AtlasGlossaryTerm",
        "end-one-entity-classification:*",
        "end-one-entity:*",

        "end-two-entity-type:AIApplication",
        "end-two-entity-classification:*",
        "end-two-entity:*"
      ],
      "actions": ["remove-relationship"]
    }
  ],
  "persona-ai-application-add-classification": [
    {
      "policyResourceCategory": "ENTITY",
      "policyType": "ACCESS",
      "resources": [
        "entity:*",
        "entity-type:AIApplication",
        "entity-classification:*",
        "classification:*"
      ],
      "actions": [
        "entity-add-classification",
        "entity-update-classification"
      ]
    }
  ],
  "persona-ai-application-remove-classification": [
    {
      "policyResourceCategory": "ENTITY",
      "policyType": "ACCESS",
      "resources": [
        "entity:*",
        "entity-type:AIApplication",
        "entity-classification:*",
        "classification:*"
      ],
      "actions": [
        "entity-update-classification",
        "entity-remove-classification"
      ]
    }
  ],
  "persona-ai-model-read": [
    {
      "policyType": "ACCESS",
      "policyResourceCategory": "ENTITY",
      "resources": [
        "entity:*",
        "entity-type:AIModel",
        "entity-classification:*"
      ],
      "actions": ["entity-read"]
    }
  ],
  "persona-ai-model-create": [
    {
      "policyResourceCategory": "ENTITY",
      "policyType": "ACCESS",
      "resources": [
        "entity:*",
        "entity-type:AIModel",
        "entity-classification:*"
      ],
      "actions": ["entity-create", "entity-update"]
    }
  ],
  "persona-ai-model-update": [
    {
      "policyResourceCategory": "ENTITY",
      "policyType": "ACCESS",
      "resources": [
        "entity:*",
        "entity-type:AIModel",
        "entity-classification:*"
      ],
      "actions": ["entity-update"]
    },
    {
      "policyResourceCategory": "RELATIONSHIP",
      "policyType": "ACCESS",
      "description": "Link/unlink AIModel to any AIApplication",
      "resources": [
        "relationship-type:*",
        "end-one-entity-type:AIModel",
        "end-one-entity-classification:*",
        "end-one-entity:*",

        "end-two-entity-type:AIApplication",
        "end-two-entity-classification:*",
        "end-two-entity:*"
      ],
      "actions": ["add-relationship", "update-relationship", "remove-relationship"]
    },
    {
      "policyResourceCategory": "RELATIONSHIP",
      "policyType": "ACCESS",
      "description": "Link/unlink resource to this AIModel",
      "resources": [
        "relationship-type:*",

        "end-one-entity-type:AIModel",
        "end-one-entity-classification:*",
        "end-one-entity:*",

        "end-two-entity-type:Resource",
        "end-two-entity-classification:*",
        "end-two-entity:*"
      ],
      "actions": ["add-relationship", "update-relationship", "remove-relationship"]
    }
  ],
  "persona-ai-model-delete": [
    {
      "policyResourceCategory": "ENTITY",
      "policyType": "ACCESS",
      "resources": [
        "entity:*",
        "entity-type:AIModel",
        "entity-classification:*"
      ],
      "actions": ["entity-delete"]
    }
  ],
  "persona-ai-model-business-update-metadata": [
    {
      "policyType": "ACCESS",
      "policyResourceCategory": "ENTITY",
      "resources": [
        "entity:*",
        "entity-type:AIModel",
        "entity-classification:*",
        "entity-business-metadata:*"
      ],
      "actions": ["entity-update-business-metadata"]
    }
  ],
  "persona-ai-model-add-terms": [
    {
      "policyResourceCategory": "RELATIONSHIP",
      "policyType": "ACCESS",
      "description": "Link term to this AI asset",
      "resources": [
        "relationship-type:*",

        "end-one-entity-type:AtlasGlossaryTerm",
        "end-one-entity-classification:*",
        "end-one-entity:*",

        "end-two-entity-type:AIModel",
        "end-two-entity-classification:*",
        "end-two-entity:*"
      ],
      "actions": ["add-relationship", "update-relationship"]
    }
  ],
  "persona-ai-model-remove-terms": [
    {
      "policyResourceCategory": "RELATIONSHIP",
      "policyType": "ACCESS",
      "description": "Link/unlink term to this AI asset",
      "resources": [
        "relationship-type:*",

        "end-one-entity-type:AtlasGlossaryTerm",
        "end-one-entity-classification:*",
        "end-one-entity:*",

        "end-two-entity-type:AIModel",
        "end-two-entity-classification:*",
        "end-two-entity:*"
      ],
      "actions": ["remove-relationship"]
    }
  ],
  "persona-ai-model-add-classification": [
    {
      "policyResourceCategory": "ENTITY",
      "policyType": "ACCESS",
      "resources": [
        "entity:*",
        "entity-type:AIModel",
        "entity-classification:*",
        "classification:*"
      ],
      "actions": [
        "entity-add-classification",
        "entity-update-classification"
      ]
    }
  ],
  "persona-ai-model-remove-classification": [
    {
      "policyResourceCategory": "ENTITY",
      "policyType": "ACCESS",
      "resources": [
        "entity:*",
        "entity-type:AIModel",
        "entity-classification:*",
        "classification:*"
      ],
      "actions": [
        "entity-update-classification",
        "entity-remove-classification"
      ]
    }
<<<<<<< HEAD
  ],
  "persona-dq-read": [
    {
      "policyType": "ACCESS",
      "policyResourceCategory": "ENTITY",
      "resources": [
        "entity:{entity}/*/rule/*",
        "entity-type:alpha_DQRule",
        "entity-classification:*"
      ],
      "actions": ["entity-read"]
    }
  ],
  "persona-dq-create": [
    {
      "policyResourceCategory": "ENTITY",
      "policyType": "ACCESS",
      "resources": [
        "entity:{entity}/*/rule/*",
        "entity-type:alpha_DQRule",
        "entity-classification:*"
      ],
      "actions": ["entity-create"]
    },
    {
      "policyResourceCategory": "RELATIONSHIP",
      "policyType": "ACCESS",
      "description": "Link/unlink this DQRule to any Asset",
      "resources": [
        "relationship-type:*",

        "end-one-entity:{entity}/*/rule/*",
        "end-one-entity-type:alpha_DQRule",
        "end-one-entity-classification:*",

        "end-two-entity:*",
        "end-two-entity-type:Asset",
        "end-two-entity-classification:*"

      ],
      "actions": ["add-relationship", "remove-relationship", "update-relationship"]
    }
  ],
  "persona-dq-update": [
    {
      "policyType": "ACCESS",
      "policyResourceCategory": "ENTITY",
      "resources": [
        "entity:{entity}/*/rule/*",
        "entity-type:alpha_DQRule",
        "entity-classification:*"
      ],
      "actions": ["entity-update"]
    },
    {
      "policyType": "ACCESS",
      "policyResourceCategory": "RELATIONSHIP",
      "resources": [
        "relationship-type:*",

        "end-one-entity:{entity}/*/rule/*",
        "end-one-entity-type:alpha_DQRule",
        "end-one-entity-classification:*",

        "end-two-entity:*",
        "end-two-entity-type:Asset",
        "end-two-entity-classification:*"
      ],
      "actions": ["add-relationship", "remove-relationship", "update-relationship"]
    }
  ],
  "persona-dq-delete": [
    {
      "policyResourceCategory": "ENTITY",
      "policyType": "ACCESS",
      "resources": [
        "entity:{entity}/*/rule/*",
        "entity-type:alpha_DQRule",
        "entity-classification:*"
      ],
      "actions": ["entity-delete"]
    }
=======
>>>>>>> 72d7eda3
  ]

}<|MERGE_RESOLUTION|>--- conflicted
+++ resolved
@@ -923,10 +923,7 @@
       "actions": ["select"]
     }
   ],
-<<<<<<< HEAD
-=======
   
->>>>>>> 72d7eda3
   "persona-ai-application-read": [
     {
       "policyType": "ACCESS",
@@ -1254,7 +1251,6 @@
         "entity-remove-classification"
       ]
     }
-<<<<<<< HEAD
   ],
   "persona-dq-read": [
     {
@@ -1337,8 +1333,6 @@
       ],
       "actions": ["entity-delete"]
     }
-=======
->>>>>>> 72d7eda3
   ]
 
 }