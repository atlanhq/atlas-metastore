{
  "persona-asset-read": [
    {
      "policyType": "ACCESS",
      "policyResourceCategory": "ENTITY",
      "resources": [
        "entity:{entity}",
        "entity:{entity}/*",
        "entity-type:{entity-type}",
        "entity-classification:*"
      ],
      "actions": ["entity-read"],
      "policyConditions": [
        {
          "policyConditionType": "excludeEntityTypes",
          "policyConditionValues": [
            "alpha_DQRule"
          ]
        }
      ]
    }
  ],
  "persona-asset-update": [
    {
      "policyType": "ACCESS",
      "policyResourceCategory": "ENTITY",
      "resources": [
        "entity:{entity}",
        "entity:{entity}/*",
        "entity-type:{entity-type}",
        "entity-classification:*"
      ],
      "actions": ["entity-update"],
      "policyConditions": [
        {
          "policyConditionType": "excludeEntityTypes",
          "policyConditionValues": [
            "alpha_DQRule"
          ]
        }
      ]
    },
    {
      "policyType": "ACCESS",
      "policyResourceCategory": "RELATIONSHIP",
      "resources": [
        "relationship-type:*",

        "end-one-entity-type:{entity-type}",
        "end-one-entity-classification:*",
        "end-one-entity:{entity}",
        "end-one-entity:{entity}/*",

        "end-two-entity-type:Catalog",
        "end-two-entity-type:Connection",
        "end-two-entity-type:Process",
        "end-two-entity-type:Namespace",
        "end-two-entity-type:ProcessExecution",
        "end-two-entity-classification:*",
        "end-two-entity:*"
      ],
      "actions": ["add-relationship", "remove-relationship"],
      "policyConditions": [
        {
          "policyConditionType": "excludeEntityTypes",
          "policyConditionValues": [
            "alpha_DQRule"
          ]
        }
      ]
    },
    {
      "policyType": "ACCESS",
      "policyResourceCategory": "RELATIONSHIP",
      "resources": [
        "relationship-type:*",

        "end-one-entity-type:Catalog",
        "end-one-entity-type:Connection",
        "end-one-entity-type:Process",
        "end-one-entity-type:Namespace",
        "end-one-entity-type:ProcessExecution",
        "end-one-entity-classification:*",
        "end-one-entity:*",

        "end-two-entity-type:{entity-type}",
        "end-two-entity-classification:*",
        "end-two-entity:{entity}",
        "end-two-entity:{entity}/*"
      ],
      "actions": ["add-relationship", "remove-relationship"],
      "policyConditions": [
        {
          "policyConditionType": "excludeEntityTypes",
          "policyConditionValues": [
            "alpha_DQRule"
          ]
        }
      ]
    }
  ],
  "persona-api-create": [
    {
      "policyType": "ACCESS",
      "policyResourceCategory": "ENTITY",
      "resources": [
        "entity:{entity}",
        "entity:{entity}/*",
        "entity-type:{entity-type}",
        "entity-classification:*"
      ],
      "actions": ["entity-create"],
      "policyConditions": [
        {
          "policyConditionType": "excludeEntityTypes",
          "policyConditionValues": [
            "alpha_DQRule"
          ]
        }
      ]
    }
  ],
  "persona-api-delete": [
    {
      "policyType": "ACCESS",
      "policyResourceCategory": "ENTITY",
      "resources": [
        "entity:{entity}",
        "entity:{entity}/*",
        "entity-type:{entity-type}",
        "entity-classification:*"
      ],
      "actions": ["entity-delete"],
      "policyConditions": [
        {
          "policyConditionType": "excludeEntityTypes",
          "policyConditionValues": [
            "alpha_DQRule"
          ]
        }
      ]
    }
  ],
  "persona-business-update-metadata": [
    {
      "policyType": "ACCESS",
      "policyResourceCategory": "ENTITY",
      "resources": [
        "entity:{entity}",
        "entity:{entity}/*",
        "entity-type:{entity-type}",
        "entity-classification:*",
        "entity-business-metadata:*"
      ],
      "actions": ["entity-update-business-metadata"]
    }
  ],
  "persona-entity-add-classification": [
    {
      "policyType": "ACCESS",
      "policyResourceCategory": "ENTITY",
      "resources": [
        "entity:{entity}",
        "entity:{entity}/*",
        "entity-type:{entity-type}",
        "entity-classification:*",
        "classification:*"
      ],
      "actions": [
        "entity-add-classification",
        "entity-update-classification"
      ]
    }
  ],
  "persona-entity-update-classification": [
    {
      "policyType": "ACCESS",
      "policyResourceCategory": "ENTITY",
      "resources": [
        "entity:{entity}",
        "entity:{entity}/*",
        "entity-type:{entity-type}",
        "entity-classification:*",
        "classification:*"
      ],
      "actions": ["entity-update-classification"]
    }
  ],
  "persona-entity-remove-classification": [
    {
      "policyType": "ACCESS",
      "policyResourceCategory": "ENTITY",
      "resources": [
        "entity:{entity}",
        "entity:{entity}/*",
        "entity-type:{entity-type}",
        "entity-classification:*",
        "classification:*"
      ],
      "actions": [
        "entity-remove-classification",
        "entity-update-classification"
      ]
    }
  ],
  "persona-add-terms": [
    {
      "policyType": "ACCESS",
      "policyResourceCategory": "RELATIONSHIP",
      "resources": [
        "relationship-type:*",

        "end-one-entity-type:AtlasGlossaryTerm",
        "end-one-entity-classification:*",
        "end-one-entity:*",

        "end-two-entity-type:{entity-type}",
        "end-two-entity-classification:*",
        "end-two-entity:{entity}",
        "end-two-entity:{entity}/*"
      ],
      "actions": ["add-relationship"]
    }
  ],
  "persona-remove-terms": [
    {
      "policyType": "ACCESS",
      "policyResourceCategory": "RELATIONSHIP",
      "resources": [
        "relationship-type:*",

        "end-one-entity-type:AtlasGlossaryTerm",
        "end-one-entity-classification:*",
        "end-one-entity:*",

        "end-two-entity-type:{entity-type}",
        "end-two-entity-classification:*",
        "end-two-entity:{entity}",
        "end-two-entity:{entity}/*"
      ],
      "actions": ["remove-relationship"]
    }
  ],



  "persona-glossary-read": [
    {
      "policyType": "ACCESS",
      "policyResourceCategory": "ENTITY",
      "resources": [
        "entity:*{entity}",
        "entity-type:AtlasGlossary",
        "entity-type:AtlasGlossaryTerm",
        "entity-type:AtlasGlossaryCategory",
        "entity-classification:*"
      ],
      "actions": ["entity-read"]
    },
    {
      "policyType": "ACCESS",
      "policyResourceCategory": "RELATIONSHIP",
      "resources": [
        "relationship-type:*",

        "end-one-entity-type:AtlasGlossary",
        "end-one-entity-type:AtlasGlossaryTerm",
        "end-one-entity-type:AtlasGlossaryCategory",
        "end-one-entity-classification:*",
        "end-one-entity:*{entity}",

        "end-two-entity-type:AtlasGlossary",
        "end-two-entity-type:AtlasGlossaryTerm",
        "end-two-entity-type:AtlasGlossaryCategory",
        "end-two-entity-classification:*",
        "end-two-entity:*{entity}"
      ],
      "actions": ["add-relationship", "update-relationship", "remove-relationship"]
    }
  ],
  "persona-glossary-update": [
    {
      "policyType": "ACCESS",
      "policyResourceCategory": "ENTITY",
      "resources": [
        "entity:*{entity}",
        "entity-type:AtlasGlossary",
        "entity-type:AtlasGlossaryTerm",
        "entity-type:AtlasGlossaryCategory",
        "entity-classification:*"
      ],
      "actions": ["entity-update"]
    },
    {
      "policyType": "ACCESS",
      "policyResourceCategory": "RELATIONSHIP",
      "resources": [
        "relationship-type:*",

        "end-one-entity-type:AtlasGlossary",
        "end-one-entity-type:AtlasGlossaryTerm",
        "end-one-entity-type:AtlasGlossaryCategory",
        "end-one-entity-classification:*",
        "end-one-entity:*{entity}",

        "end-two-entity-type:*",
        "end-two-entity-classification:*",
        "end-two-entity:*"
      ],
      "actions": ["add-relationship", "update-relationship", "remove-relationship"]
    },
    {
      "policyType": "ACCESS",
      "policyResourceCategory": "RELATIONSHIP",
      "resources": [
        "relationship-type:*",

        "end-one-entity-type:*",
        "end-one-entity-classification:*",
        "end-one-entity:*",

        "end-two-entity-type:*",
        "end-two-entity-classification:*",
        "end-two-entity:*{entity}"
      ],
      "actions": ["add-relationship", "update-relationship", "remove-relationship"]
    }
  ],
  "persona-glossary-create": [
    {
      "policyType": "ACCESS",
      "policyResourceCategory": "ENTITY",
      "resources": [
        "entity:*{entity}",
        "entity-type:AtlasGlossary",
        "entity-type:AtlasGlossaryTerm",
        "entity-type:AtlasGlossaryCategory",
        "entity-classification:*"
      ],
      "actions": ["entity-create"]
    }
  ],
  "persona-glossary-delete": [
    {
      "policyType": "ACCESS",
      "policyResourceCategory": "ENTITY",
      "resources": [
        "entity:*{entity}",
        "entity-type:AtlasGlossary",
        "entity-type:AtlasGlossaryTerm",
        "entity-type:AtlasGlossaryCategory",
        "entity-classification:*"
      ],
      "actions": ["entity-delete"]
    }
  ],
  "persona-glossary-update-custom-metadata": [
    {
      "policyType": "ACCESS",
      "policyResourceCategory": "ENTITY",
      "resources": [
        "entity:*{entity}",
        "entity-type:AtlasGlossary",
        "entity-type:AtlasGlossaryTerm",
        "entity-type:AtlasGlossaryCategory",
        "entity-classification:*",
        "entity-business-metadata:*"
      ],
      "actions": ["entity-update-business-metadata"]
    }
  ],
  "persona-glossary-add-classifications": [
    {
      "policyType": "ACCESS",
      "policyResourceCategory": "ENTITY",
      "resources": [
        "entity:*{entity}",
        "entity-type:AtlasGlossary",
        "entity-type:AtlasGlossaryTerm",
        "entity-type:AtlasGlossaryCategory",
        "entity-classification:*",
        "classification:*"
      ],
      "actions": [
        "entity-add-classification",
        "entity-update-classification"
      ]
    }
  ],
  "persona-glossary-update-classifications": [
    {
      "policyType": "ACCESS",
      "policyResourceCategory": "ENTITY",
      "resources": [
        "entity:*{entity}",
        "entity-type:AtlasGlossary",
        "entity-type:AtlasGlossaryTerm",
        "entity-type:AtlasGlossaryCategory",
        "entity-classification:*",
        "classification:*"
      ],
      "actions": ["entity-update-classification"]
    }
  ],
  "persona-glossary-delete-classifications": [
    {
      "policyType": "ACCESS",
      "policyResourceCategory": "ENTITY",
      "resources": [
        "entity:*{entity}",
        "entity-type:AtlasGlossary",
        "entity-type:AtlasGlossaryTerm",
        "entity-type:AtlasGlossaryCategory",
        "entity-classification:*",
        "classification:*"
      ],
      "actions": [
        "entity-remove-classification",
        "entity-update-classification"
      ]
    }
  ],

  "persona-domain-read": [
    {
      "policyType": "ACCESS",
      "policyResourceCategory": "ENTITY",
      "resources": [
        "entity:{entity}",
        "entity:{entity}/*",
        "entity-type:DataDomain",
        "entity-type:DataProduct",
        "entity-classification:*"
      ],
      "actions": ["entity-read"]
    }
  ],
  "persona-domain-update": [
    {
      "policyResourceCategory": "ENTITY",
      "policyType": "ACCESS",
      "resources": [
        "entity:{entity}",
        "entity-type:DataDomain",
        "entity-classification:*",
        "classification:*"
      ],
      "actions": [
        "entity-update",
        "entity-add-classification",
        "entity-update-classification",
        "entity-remove-classification"
      ]
    },
    {
      "policyResourceCategory": "ENTITY",
      "description": "Create Stakeholder for this Domain",
      "policyType": "ACCESS",
      "resources": [
        "entity:default/*/{entity}",
        "entity-type:Stakeholder",
        "entity-classification:*"
      ],
      "actions": [
        "entity-read",
        "entity-create",
        "entity-update",
        "entity-delete"
      ]
    },
    {
      "policyResourceCategory": "RELATIONSHIP",
      "policyType": "ACCESS",
      "description": "Link/unlink Stakeholder to this Domain",

      "resources": [
        "relationship-type:*",

        "end-one-entity-type:DataDomain",
        "end-one-entity-classification:*",
        "end-one-entity:{entity}",

        "end-two-entity-type:Stakeholder",
        "end-two-entity-classification:*",
        "end-two-entity:default/*/{entity}"
      ],
      "actions": ["add-relationship", "update-relationship", "remove-relationship"]
    },
    {
      "policyResourceCategory": "RELATIONSHIP",
      "policyType": "ACCESS",
      "description": "Link/unlink any Stakeholder Title to this Domain's Stakeholder",

      "resources": [
        "relationship-type:*",

        "end-one-entity-type:StakeholderTitle",
        "end-one-entity-classification:*",
        "end-one-entity:*",

        "end-two-entity-type:Stakeholder",
        "end-two-entity-classification:*",
        "end-two-entity:default/*/{entity}"
      ],
      "actions": ["add-relationship", "update-relationship", "remove-relationship"]
    },
    {
      "policyResourceCategory": "RELATIONSHIP",
      "policyType": "ACCESS",
      "description": "Link/unlink any DataDomain, DataProduct OR DataContract to this Domain",

      "resources": [
        "relationship-type:*",

        "end-one-entity-type:DataDomain",
        "end-two-entity-type:DataProduct",
        "end-one-entity-classification:*",
        "end-one-entity:{entity}",
        "end-one-entity:{entity}/*",

        "end-two-entity-type:DataDomain",
        "end-two-entity-type:DataProduct",
        "end-two-entity-classification:*",
        "end-two-entity:*"
      ],
      "actions": ["add-relationship", "update-relationship", "remove-relationship"]
    },
    {
      "policyResourceCategory": "RELATIONSHIP",
      "policyType": "ACCESS",
      "description": "Link/unlink any DataDomain, DataProduct OR DataContract to this Domain",
      "resources": [
        "relationship-type:*",

        "end-one-entity-type:DataDomain",
        "end-one-entity-type:DataProduct",
        "end-one-entity-classification:*",
        "end-one-entity:*",

        "end-two-entity-type:DataDomain",
        "end-two-entity-type:DataProduct",
        "end-two-entity-classification:*",
        "end-two-entity:{entity}",
        "end-two-entity:{entity}/*"
      ],
      "actions": ["add-relationship", "update-relationship", "remove-relationship"]
    },
    {
      "policyResourceCategory": "RELATIONSHIP",
      "policyType": "ACCESS",
      "description": "Link/unlink resource to this Domain",
      "resources": [
        "relationship-type:*",

        "end-one-entity-type:DataDomain",
        "end-one-entity-classification:*",
        "end-one-entity:{entity}",

        "end-two-entity-type:Resource",
        "end-two-entity-classification:*",
        "end-two-entity:*"
      ],
      "actions": ["add-relationship", "update-relationship", "remove-relationship"]
    },
    {
      "policyResourceCategory": "RELATIONSHIP",
      "policyType": "ACCESS",
      "description": "Link/unlink term to this Sub Domain",
      "resources": [
        "relationship-type:*",

        "end-one-entity-type:AtlasGlossaryTerm",
        "end-one-entity-classification:*",
        "end-one-entity:*",

        "end-two-entity-type:DataDomain",
        "end-two-entity-classification:*",
        "end-two-entity:{entity}"
      ],
      "actions": ["add-relationship", "update-relationship", "remove-relationship"]
    }
  ],
  "persona-domain-business-update-metadata": [
    {
      "policyType": "ACCESS",
      "policyResourceCategory": "ENTITY",
      "resources": [
        "entity:{entity}",
        "entity-type:DataDomain",
        "entity-classification:*",
        "entity-business-metadata:*"
      ],
      "actions": ["entity-update-business-metadata"]
    }
  ],

  "persona-domain-sub-domain-read": [
    {
      "policyResourceCategory": "ENTITY",
      "policyType": "ACCESS",
      "resources": [
        "entity:{entity}/*domain/*",
        "entity-type:DataDomain",
        "entity-classification:*"
      ],
      "actions": ["entity-read"]
    }
  ],
  "persona-domain-sub-domain-create": [
    {
      "policyResourceCategory": "ENTITY",
      "policyType": "ACCESS",
      "resources": [
        "entity:{entity}/*domain/*",
        "entity-type:DataDomain",
        "entity-classification:*"
      ],
      "actions": ["entity-create"]
    },
    {
      "policyResourceCategory": "RELATIONSHIP",
      "policyType": "ACCESS",
      "description": "Link/unlink this DataProduct to any parent Domain",
      "resources": [
        "relationship-type:*",
        
        "end-one-entity:{entity}/*",
        "end-one-entity:{entity}",
        "end-one-entity-type:DataDomain",
        "end-one-entity-classification:*",
        
        "end-two-entity:{entity}/*",
        "end-one-entity:{entity}",
        "end-two-entity-type:DataDomain",
        "end-two-entity-classification:*"
      ],
      "actions": ["add-relationship", "update-relationship", "remove-relationship"]
    }
  ],
  "persona-domain-sub-domain-update": [
    {
      "policyResourceCategory": "ENTITY",
      "policyType": "ACCESS",
      "resources": [
        "entity:{entity}/*domain/*",
        "entity-type:DataDomain",
        "entity-classification:*",
        "classification:*"
      ],
      "actions": [
        "entity-update",
        "entity-add-classification",
        "entity-update-classification",
        "entity-remove-classification"
      ]
    },
    {
      "policyResourceCategory": "ENTITY",
      "policyType": "ACCESS",
      "description": "Create Stakeholder for Sub Domains",

      "resources": [
        "entity:default/*/{entity}/*",
        "entity-type:Stakeholder",
        "entity-classification:*"
      ],
      "actions": [
        "entity-read",
        "entity-create",
        "entity-update",
        "entity-delete"
      ]
    },
    {
      "policyResourceCategory": "RELATIONSHIP",
      "policyType": "ACCESS",
      "description": "Link/unlink Stakeholder to Sub Domains",

      "resources": [
        "relationship-type:*",

        "end-one-entity-type:DataDomain",
        "end-one-entity-classification:*",
        "end-one-entity:{entity}/*domain/*",

        "end-two-entity-type:Stakeholder",
        "end-two-entity-classification:*",
        "end-two-entity:default/*/{entity}/*"
      ],
      "actions": ["add-relationship", "update-relationship", "remove-relationship"]
    },
    {
      "policyResourceCategory": "RELATIONSHIP",
      "policyType": "ACCESS",
      "description": "Link/unlink any Stakeholder Title to sub-domains's Stakeholder",

      "resources": [
        "relationship-type:*",

        "end-one-entity-type:StakeholderTitle",
        "end-one-entity-classification:*",
        "end-one-entity:*",

        "end-two-entity-type:Stakeholder",
        "end-two-entity-classification:*",
        "end-two-entity:default/*/{entity}/*"
      ],
      "actions": ["add-relationship", "update-relationship", "remove-relationship"]
    },
    {
      "policyResourceCategory": "RELATIONSHIP",
      "policyType": "ACCESS",
      "description": "Link/unlink resource to this Sub Domain",
      "resources": [
        "relationship-type:*",

        "end-one-entity-type:DataDomain",
        "end-one-entity-classification:*",
        "end-one-entity:{entity}/*domain/*",

        "end-two-entity-type:Resource",
        "end-two-entity-classification:*",
        "end-two-entity:*"
      ],
      "actions": ["add-relationship", "update-relationship", "remove-relationship"]
    },
    {
      "policyResourceCategory": "RELATIONSHIP",
      "policyType": "ACCESS",
      "description": "Link/unlink term to this Sub Domain",
      "resources": [
        "relationship-type:*",

        "end-one-entity-type:AtlasGlossaryTerm",
        "end-one-entity-classification:*",
        "end-one-entity:*",

        "end-two-entity-type:DataDomain",
        "end-two-entity-classification:*",
        "end-two-entity:{entity}/*domain/*"
      ],
      "actions": ["add-relationship", "update-relationship", "remove-relationship"]
    }
  ],
  "persona-domain-sub-domain-delete": [
    {
      "policyResourceCategory": "ENTITY",
      "policyType": "ACCESS",
      "resources": [
        "entity:{entity}/*domain/*",
        "entity-type:DataDomain",
        "entity-classification:*"
      ],
      "actions": ["entity-delete"]
    }
  ],
  "persona-domain-sub-domain-business-update-metadata": [
    {
      "policyType": "ACCESS",
      "policyResourceCategory": "ENTITY",
      "resources": [
        "entity:{entity}/*domain/*",
        "entity-type:DataDomain",
        "entity-classification:*",
        "entity-business-metadata:*"
      ],
      "actions": ["entity-update-business-metadata"]
    }
  ],

  "persona-domain-product-read": [
    {
      "policyResourceCategory": "ENTITY",
      "policyType": "ACCESS",
      "resources": [
        "entity:{entity}/*product/*",
        "entity-type:DataProduct",
        "entity-classification:*"
      ],
      "actions": ["entity-read"]
    }
  ],
  "persona-domain-product-create": [
    {
      "policyResourceCategory": "ENTITY",
      "policyType": "ACCESS",
      "resources": [
        "entity:{entity}/*product/*",
        "entity-type:DataProduct",
        "entity-classification:*"
      ],
      "actions": ["entity-create"]
    },
    {
      "policyResourceCategory": "RELATIONSHIP",
      "policyType": "ACCESS",
      "description": "Link/unlink this DataProduct to any parent Domain",
      "resources": [
        "relationship-type:*",
        
        "end-one-entity:{entity}/*",
        "end-one-entity:{entity}",
        "end-one-entity-type:DataDomain",
        "end-one-entity-classification:*",
        
        "end-two-entity:{entity}/*",
        "end-two-entity-type:DataProduct",
        "end-two-entity-classification:*"
      ],
      "actions": ["add-relationship", "update-relationship", "remove-relationship"]
    },
    {
      "policyResourceCategory": "RELATIONSHIP",
      "policyType": "ACCESS",
      "description": "Link/unlink any Asset to this DataProduct",

      "resources": [
        "relationship-type:*",

        "end-one-entity-type:Asset",
        "end-one-entity-classification:*",
        "end-one-entity:*",

        "end-two-entity-type:DataProduct",
        "end-two-entity-classification:*",
        "end-two-entity:{entity}/*product/*"
      ],

      "actions": ["add-relationship", "update-relationship", "remove-relationship"]
    }
  ],
  "persona-domain-product-update": [
    {
      "policyResourceCategory": "ENTITY",
      "policyType": "ACCESS",
      "resources": [
        "entity:{entity}/*product/*",
        "entity-type:DataProduct",
        "entity-classification:*",
        "classification:*"
      ],
      "actions": [
        "entity-update",
        "entity-add-classification",
        "entity-update-classification",
        "entity-remove-classification"
      ]
    },
    {
      "policyResourceCategory": "RELATIONSHIP",
      "policyType": "ACCESS",
      "description": "Link/unlink any Asset to this DataProduct",

      "resources": [
        "relationship-type:*",

        "end-one-entity-type:Asset",
        "end-one-entity-classification:*",
        "end-one-entity:*",

        "end-two-entity-type:DataProduct",
        "end-two-entity-classification:*",
        "end-two-entity:{entity}/*product/*"
      ],

      "actions": ["add-relationship", "update-relationship", "remove-relationship"]
    },
    {
      "policyResourceCategory": "RELATIONSHIP",
      "policyType": "ACCESS",
      "description": "Link/unlink any Asset to this DataProduct",

      "resources": [
        "relationship-type:*",

        "end-one-entity-type:DataProduct",
        "end-one-entity-classification:*",
        "end-one-entity:{entity}/*product/*",

        "end-two-entity-type:Asset",
        "end-two-entity-classification:*",
        "end-two-entity:*"
      ],

      "actions": ["add-relationship", "update-relationship", "remove-relationship"]
    }
  ],
  "persona-domain-product-delete": [
    {
      "policyResourceCategory": "ENTITY",
      "policyType": "ACCESS",
      "resources": [
        "entity:{entity}/*product/*",
        "entity-type:DataProduct",
        "entity-classification:*"
      ],
      "actions": ["entity-delete"]
    }
  ],
  "persona-domain-product-business-update-metadata": [
    {
      "policyType": "ACCESS",
      "policyResourceCategory": "ENTITY",
      "resources": [
        "entity:{entity}/*product/*",
        "entity-type:DataProduct",
        "entity-classification:*",
        "entity-business-metadata:*"
      ],
      "actions": ["entity-update-business-metadata"]
    }
  ],

  "select": [
    {
      "policyType": "ACCESS",
      "policyResourceCategory": "ENTITY",
      "resources": [
        "entity:{entity}",
        "entity:{entity}/*",
        "entity-type:{entity-type}"
      ],
      "actions": ["select"]
    }
  ],
<<<<<<< HEAD

  "persona-dq-read": [
    {
      "policyType": "ACCESS",
      "policyResourceCategory": "ENTITY",
      "resources": [
        "entity:{entity}/*/rule/*",
        "entity-type:alpha_DQRule",
        "entity-classification:*"
      ],
      "actions": ["entity-read"]
    }
  ],
  "persona-dq-create": [
    {
      "policyResourceCategory": "ENTITY",
      "policyType": "ACCESS",
      "resources": [
        "entity:{entity}/*/rule/*",
        "entity-type:alpha_DQRule",
        "entity-classification:*"
      ],
      "actions": ["entity-create"]
    },
    {
      "policyResourceCategory": "RELATIONSHIP",
      "policyType": "ACCESS",
      "description": "Link/unlink this DQRule to any Asset",
      "resources": [
        "relationship-type:*",

        "end-one-entity:{entity}/*/rule/*",
        "end-one-entity-type:alpha_DQRule",
        "end-one-entity-classification:*",

        "end-two-entity:*",
        "end-two-entity-type:Asset",
        "end-two-entity-classification:*"

      ],
      "actions": ["add-relationship", "remove-relationship", "update-relationship"]
    }
  ],
  "persona-dq-update": [
    {
      "policyType": "ACCESS",
      "policyResourceCategory": "ENTITY",
      "resources": [
        "entity:{entity}/*/rule/*",
        "entity-type:alpha_DQRule",
        "entity-classification:*"
      ],
      "actions": ["entity-update"]
    },
    {
      "policyType": "ACCESS",
      "policyResourceCategory": "RELATIONSHIP",
      "resources": [
        "relationship-type:*",

        "end-one-entity:{entity}/*/rule/*",
        "end-one-entity-type:alpha_DQRule",
        "end-one-entity-classification:*",

        "end-two-entity:*",
        "end-two-entity-type:Asset",
        "end-two-entity-classification:*"
      ],
      "actions": ["add-relationship", "remove-relationship", "update-relationship"]
    }
  ],
  "persona-dq-delete": [
    {
      "policyResourceCategory": "ENTITY",
      "policyType": "ACCESS",
      "resources": [
        "entity:{entity}/*/rule/*",
        "entity-type:alpha_DQRule",
        "entity-classification:*"
      ],
      "actions": ["entity-delete"]
    }
  ],
=======
  
>>>>>>> 53fd757b
  "persona-ai-application-read": [
    {
      "policyType": "ACCESS",
      "policyResourceCategory": "ENTITY",
      "resources": [
        "entity:*",
        "entity-type:AIApplication",
        "entity-classification:*"
      ],
      "actions": ["entity-read"]
    }
  ],
  "persona-ai-application-create": [
    {
      "policyResourceCategory": "ENTITY",
      "policyType": "ACCESS",
      "resources": [
        "entity:*",
        "entity-type:AIApplication",
        "entity-classification:*"
      ],
      "actions": ["entity-create", "entity-update"]
    }
  ],
  "persona-ai-application-update": [
    {
      "policyResourceCategory": "ENTITY",
      "policyType": "ACCESS",
      "resources": [
        "entity:*",
        "entity-type:AIApplication",
        "entity-classification:*"
      ],
      "actions": ["entity-update"]
    },
    {
      "policyResourceCategory": "RELATIONSHIP",
      "policyType": "ACCESS",
      "description": "Link/unlink AIModel to any AIApplication",
      "resources": [
        "relationship-type:*",
        "end-one-entity-type:AIModel",
        "end-one-entity-classification:*",
        "end-one-entity:*",

        "end-two-entity-type:AIApplication",
        "end-two-entity-classification:*",
        "end-two-entity:*"
      ],
      "actions": ["add-relationship", "update-relationship", "remove-relationship"]
    },
    {
      "policyResourceCategory": "RELATIONSHIP",
      "policyType": "ACCESS",
      "description": "Link/unlink resource to this AIApplication",
      "resources": [
        "relationship-type:*",

        "end-one-entity-type:AIApplication",
        "end-one-entity-classification:*",
        "end-one-entity:*",

        "end-two-entity-type:Resource",
        "end-two-entity-classification:*",
        "end-two-entity:*"
      ],
      "actions": ["add-relationship", "update-relationship", "remove-relationship"]
    }
  ],
  "persona-ai-application-delete": [
    {
      "policyResourceCategory": "ENTITY",
      "policyType": "ACCESS",
      "resources": [
        "entity:*",
        "entity-type:AIApplication",
        "entity-classification:*"
      ],
      "actions": ["entity-delete"]
    }
  ],
  "persona-ai-application-business-update-metadata": [
    {
      "policyType": "ACCESS",
      "policyResourceCategory": "ENTITY",
      "resources": [
        "entity:*",
        "entity-type:AIApplication",
        "entity-classification:*",
        "entity-business-metadata:*"
      ],
      "actions": ["entity-update-business-metadata"]
    }
  ],
  "persona-ai-application-add-terms": [
    {
      "policyResourceCategory": "RELATIONSHIP",
      "policyType": "ACCESS",
      "description": "Link term to this AI asset",
      "resources": [
        "relationship-type:*",

        "end-one-entity-type:AtlasGlossaryTerm",
        "end-one-entity-classification:*",
        "end-one-entity:*",

        "end-two-entity-type:AIApplication",
        "end-two-entity-classification:*",
        "end-two-entity:*"
      ],
      "actions": ["add-relationship", "update-relationship"]
    }
  ],
  "persona-ai-application-remove-terms": [
    {
      "policyResourceCategory": "RELATIONSHIP",
      "policyType": "ACCESS",
      "description": "Link/unlink term to this AI asset",
      "resources": [
        "relationship-type:*",

        "end-one-entity-type:AtlasGlossaryTerm",
        "end-one-entity-classification:*",
        "end-one-entity:*",

        "end-two-entity-type:AIApplication",
        "end-two-entity-classification:*",
        "end-two-entity:*"
      ],
      "actions": ["remove-relationship"]
    }
  ],
  "persona-ai-application-add-classification": [
    {
      "policyResourceCategory": "ENTITY",
      "policyType": "ACCESS",
      "resources": [
        "entity:*",
        "entity-type:AIApplication",
        "entity-classification:*",
        "classification:*"
      ],
      "actions": [
        "entity-add-classification",
        "entity-update-classification"
      ]
    }
  ],
  "persona-ai-application-remove-classification": [
    {
      "policyResourceCategory": "ENTITY",
      "policyType": "ACCESS",
      "resources": [
        "entity:*",
        "entity-type:AIApplication",
        "entity-classification:*",
        "classification:*"
      ],
      "actions": [
        "entity-update-classification",
        "entity-remove-classification"
      ]
    }
  ],
  "persona-ai-model-read": [
    {
      "policyType": "ACCESS",
      "policyResourceCategory": "ENTITY",
      "resources": [
        "entity:*",
        "entity-type:AIModel",
        "entity-classification:*"
      ],
      "actions": ["entity-read"]
    }
  ],
  "persona-ai-model-create": [
    {
      "policyResourceCategory": "ENTITY",
      "policyType": "ACCESS",
      "resources": [
        "entity:*",
        "entity-type:AIModel",
        "entity-classification:*"
      ],
      "actions": ["entity-create", "entity-update"]
    }
  ],
  "persona-ai-model-update": [
    {
      "policyResourceCategory": "ENTITY",
      "policyType": "ACCESS",
      "resources": [
        "entity:*",
        "entity-type:AIModel",
        "entity-classification:*"
      ],
      "actions": ["entity-update"]
    },
    {
      "policyResourceCategory": "RELATIONSHIP",
      "policyType": "ACCESS",
      "description": "Link/unlink AIModel to any AIApplication",
      "resources": [
        "relationship-type:*",
        "end-one-entity-type:AIModel",
        "end-one-entity-classification:*",
        "end-one-entity:*",

        "end-two-entity-type:AIApplication",
        "end-two-entity-classification:*",
        "end-two-entity:*"
      ],
      "actions": ["add-relationship", "update-relationship", "remove-relationship"]
    },
    {
      "policyResourceCategory": "RELATIONSHIP",
      "policyType": "ACCESS",
      "description": "Link/unlink resource to this AIModel",
      "resources": [
        "relationship-type:*",

        "end-one-entity-type:AIModel",
        "end-one-entity-classification:*",
        "end-one-entity:*",

        "end-two-entity-type:Resource",
        "end-two-entity-classification:*",
        "end-two-entity:*"
      ],
      "actions": ["add-relationship", "update-relationship", "remove-relationship"]
    }
  ],
  "persona-ai-model-delete": [
    {
      "policyResourceCategory": "ENTITY",
      "policyType": "ACCESS",
      "resources": [
        "entity:*",
        "entity-type:AIModel",
        "entity-classification:*"
      ],
      "actions": ["entity-delete"]
    }
  ],
  "persona-ai-model-business-update-metadata": [
    {
      "policyType": "ACCESS",
      "policyResourceCategory": "ENTITY",
      "resources": [
        "entity:*",
        "entity-type:AIModel",
        "entity-classification:*",
        "entity-business-metadata:*"
      ],
      "actions": ["entity-update-business-metadata"]
    }
  ],
  "persona-ai-model-add-terms": [
    {
      "policyResourceCategory": "RELATIONSHIP",
      "policyType": "ACCESS",
      "description": "Link term to this AI asset",
      "resources": [
        "relationship-type:*",

        "end-one-entity-type:AtlasGlossaryTerm",
        "end-one-entity-classification:*",
        "end-one-entity:*",

        "end-two-entity-type:AIModel",
        "end-two-entity-classification:*",
        "end-two-entity:*"
      ],
      "actions": ["add-relationship", "update-relationship"]
    }
  ],
  "persona-ai-model-remove-terms": [
    {
      "policyResourceCategory": "RELATIONSHIP",
      "policyType": "ACCESS",
      "description": "Link/unlink term to this AI asset",
      "resources": [
        "relationship-type:*",

        "end-one-entity-type:AtlasGlossaryTerm",
        "end-one-entity-classification:*",
        "end-one-entity:*",

        "end-two-entity-type:AIModel",
        "end-two-entity-classification:*",
        "end-two-entity:*"
      ],
      "actions": ["remove-relationship"]
    }
  ],
  "persona-ai-model-add-classification": [
    {
      "policyResourceCategory": "ENTITY",
      "policyType": "ACCESS",
      "resources": [
        "entity:*",
        "entity-type:AIModel",
        "entity-classification:*",
        "classification:*"
      ],
      "actions": [
        "entity-add-classification",
        "entity-update-classification"
      ]
    }
  ],
  "persona-ai-model-remove-classification": [
    {
      "policyResourceCategory": "ENTITY",
      "policyType": "ACCESS",
      "resources": [
        "entity:*",
        "entity-type:AIModel",
        "entity-classification:*",
        "classification:*"
      ],
      "actions": [
        "entity-update-classification",
        "entity-remove-classification"
      ]
    }
  ]

}<|MERGE_RESOLUTION|>--- conflicted
+++ resolved
@@ -923,7 +923,6 @@
       "actions": ["select"]
     }
   ],
-<<<<<<< HEAD
 
   "persona-dq-read": [
     {
@@ -1007,9 +1006,7 @@
       "actions": ["entity-delete"]
     }
   ],
-=======
   
->>>>>>> 53fd757b
   "persona-ai-application-read": [
     {
       "policyType": "ACCESS",
