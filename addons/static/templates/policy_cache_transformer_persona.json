{
  "persona-asset-read": [
    {
      "policyType": "ACCESS",
      "policyResourceCategory": "ENTITY",
      "resources": [
        "entity:{entity}",
        "entity:{entity}/*",
        "entity-type:{entity-type}",
        "entity-classification:*"
      ],
      "actions": ["entity-read"]
    }
  ],
  "persona-asset-update": [
    {
      "policyType": "ACCESS",
      "policyResourceCategory": "ENTITY",
      "resources": [
        "entity:{entity}",
        "entity:{entity}/*",
        "entity-type:{entity-type}",
        "entity-classification:*"
      ],
      "actions": ["entity-update"]
    },
    {
      "policyType": "ACCESS",
      "policyResourceCategory": "RELATIONSHIP",
      "resources": [
        "relationship-type:*",

        "end-one-entity-type:{entity-type}",
        "end-one-entity-classification:*",
        "end-one-entity:{entity}",
        "end-one-entity:{entity}/*",

        "end-two-entity-type:Catalog",
        "end-two-entity-type:Connection",
        "end-two-entity-type:Process",
        "end-two-entity-type:Namespace",
        "end-two-entity-type:ProcessExecution",
        "end-two-entity-classification:*",
        "end-two-entity:*"
      ],
      "actions": ["add-relationship", "remove-relationship"]
    },
    {
      "policyType": "ACCESS",
      "policyResourceCategory": "RELATIONSHIP",
      "resources": [
        "relationship-type:*",

        "end-one-entity-type:Catalog",
        "end-one-entity-type:Connection",
        "end-one-entity-type:Process",
        "end-one-entity-type:Namespace",
        "end-one-entity-type:ProcessExecution",
        "end-one-entity-classification:*",
        "end-one-entity:*",

        "end-two-entity-type:{entity-type}",
        "end-two-entity-classification:*",
        "end-two-entity:{entity}",
        "end-two-entity:{entity}/*"
      ],
      "actions": ["add-relationship", "remove-relationship"]
    }
  ],
  "persona-api-create": [
    {
      "policyType": "ACCESS",
      "policyResourceCategory": "ENTITY",
      "resources": [
        "entity:{entity}",
        "entity:{entity}/*",
        "entity-type:{entity-type}",
        "entity-classification:*"
      ],
      "actions": ["entity-create"]
    }
  ],
  "persona-api-delete": [
    {
      "policyType": "ACCESS",
      "policyResourceCategory": "ENTITY",
      "resources": [
        "entity:{entity}",
        "entity:{entity}/*",
        "entity-type:{entity-type}",
        "entity-classification:*"
      ],
      "actions": ["entity-delete"]
    }
  ],
  "persona-business-update-metadata": [
    {
      "policyType": "ACCESS",
      "policyResourceCategory": "ENTITY",
      "resources": [
        "entity:{entity}",
        "entity:{entity}/*",
        "entity-type:{entity-type}",
        "entity-classification:*",
        "entity-business-metadata:*"
      ],
      "actions": ["entity-update-business-metadata"]
    }
  ],
  "persona-entity-add-classification": [
    {
      "policyType": "ACCESS",
      "policyResourceCategory": "ENTITY",
      "resources": [
        "entity:{entity}",
        "entity:{entity}/*",
        "entity-type:{entity-type}",
        "entity-classification:*",
        "classification:*"
      ],
      "actions": [
        "entity-add-classification",
        "entity-update-classification"
      ]
    }
  ],
  "persona-entity-update-classification": [
    {
      "policyType": "ACCESS",
      "policyResourceCategory": "ENTITY",
      "resources": [
        "entity:{entity}",
        "entity:{entity}/*",
        "entity-type:{entity-type}",
        "entity-classification:*",
        "classification:*"
      ],
      "actions": ["entity-update-classification"]
    }
  ],
  "persona-entity-remove-classification": [
    {
      "policyType": "ACCESS",
      "policyResourceCategory": "ENTITY",
      "resources": [
        "entity:{entity}",
        "entity:{entity}/*",
        "entity-type:{entity-type}",
        "entity-classification:*",
        "classification:*"
      ],
      "actions": [
        "entity-remove-classification",
        "entity-update-classification"
      ]
    }
  ],
  "persona-add-terms": [
    {
      "policyType": "ACCESS",
      "policyResourceCategory": "RELATIONSHIP",
      "resources": [
        "relationship-type:*",

        "end-one-entity-type:AtlasGlossaryTerm",
        "end-one-entity-classification:*",
        "end-one-entity:*",

        "end-two-entity-type:{entity-type}",
        "end-two-entity-classification:*",
        "end-two-entity:{entity}",
        "end-two-entity:{entity}/*"
      ],
      "actions": ["add-relationship"]
    }
  ],
  "persona-remove-terms": [
    {
      "policyType": "ACCESS",
      "policyResourceCategory": "RELATIONSHIP",
      "resources": [
        "relationship-type:*",

        "end-one-entity-type:AtlasGlossaryTerm",
        "end-one-entity-classification:*",
        "end-one-entity:*",

        "end-two-entity-type:{entity-type}",
        "end-two-entity-classification:*",
        "end-two-entity:{entity}",
        "end-two-entity:{entity}/*"
      ],
      "actions": ["remove-relationship"]
    }
  ],



  "persona-glossary-read": [
    {
      "policyType": "ACCESS",
      "policyResourceCategory": "ENTITY",
      "resources": [
        "entity:*{entity}",
        "entity-type:AtlasGlossary",
        "entity-type:AtlasGlossaryTerm",
        "entity-type:AtlasGlossaryCategory",
        "entity-classification:*"
      ],
      "actions": ["entity-read"]
    },
    {
      "policyType": "ACCESS",
      "policyResourceCategory": "RELATIONSHIP",
      "resources": [
        "relationship-type:*",

        "end-one-entity-type:AtlasGlossary",
        "end-one-entity-type:AtlasGlossaryTerm",
        "end-one-entity-type:AtlasGlossaryCategory",
        "end-one-entity-classification:*",
        "end-one-entity:*{entity}",

        "end-two-entity-type:AtlasGlossary",
        "end-two-entity-type:AtlasGlossaryTerm",
        "end-two-entity-type:AtlasGlossaryCategory",
        "end-two-entity-classification:*",
        "end-two-entity:*{entity}"
      ],
      "actions": ["add-relationship", "update-relationship", "remove-relationship"]
    }
  ],
  "persona-glossary-update": [
    {
      "policyType": "ACCESS",
      "policyResourceCategory": "ENTITY",
      "resources": [
        "entity:*{entity}",
        "entity-type:AtlasGlossary",
        "entity-type:AtlasGlossaryTerm",
        "entity-type:AtlasGlossaryCategory",
        "entity-classification:*"
      ],
      "actions": ["entity-update"]
    },
    {
      "policyType": "ACCESS",
      "policyResourceCategory": "RELATIONSHIP",
      "resources": [
        "relationship-type:*",

        "end-one-entity-type:AtlasGlossary",
        "end-one-entity-type:AtlasGlossaryTerm",
        "end-one-entity-type:AtlasGlossaryCategory",
        "end-one-entity-classification:*",
        "end-one-entity:*{entity}",

        "end-two-entity-type:*",
        "end-two-entity-classification:*",
        "end-two-entity:*"
      ],
      "actions": ["add-relationship", "update-relationship", "remove-relationship"]
    },
    {
      "policyType": "ACCESS",
      "policyResourceCategory": "RELATIONSHIP",
      "resources": [
        "relationship-type:*",

        "end-one-entity-type:*",
        "end-one-entity-classification:*",
        "end-one-entity:*",

        "end-two-entity-type:*",
        "end-two-entity-classification:*",
        "end-two-entity:*{entity}"
      ],
      "actions": ["add-relationship", "update-relationship", "remove-relationship"]
    }
  ],
  "persona-glossary-create": [
    {
      "policyType": "ACCESS",
      "policyResourceCategory": "ENTITY",
      "resources": [
        "entity:*{entity}",
        "entity-type:AtlasGlossary",
        "entity-type:AtlasGlossaryTerm",
        "entity-type:AtlasGlossaryCategory",
        "entity-classification:*"
      ],
      "actions": ["entity-create"]
    }
  ],
  "persona-glossary-delete": [
    {
      "policyType": "ACCESS",
      "policyResourceCategory": "ENTITY",
      "resources": [
        "entity:*{entity}",
        "entity-type:AtlasGlossary",
        "entity-type:AtlasGlossaryTerm",
        "entity-type:AtlasGlossaryCategory",
        "entity-classification:*"
      ],
      "actions": ["entity-delete"]
    }
  ],
  "persona-glossary-update-custom-metadata": [
    {
      "policyType": "ACCESS",
      "policyResourceCategory": "ENTITY",
      "resources": [
        "entity:*{entity}",
        "entity-type:AtlasGlossary",
        "entity-type:AtlasGlossaryTerm",
        "entity-type:AtlasGlossaryCategory",
        "entity-classification:*",
        "entity-business-metadata:*"
      ],
      "actions": ["entity-update-business-metadata"]
    }
  ],
  "persona-glossary-add-classifications": [
    {
      "policyType": "ACCESS",
      "policyResourceCategory": "ENTITY",
      "resources": [
        "entity:*{entity}",
        "entity-type:AtlasGlossary",
        "entity-type:AtlasGlossaryTerm",
        "entity-type:AtlasGlossaryCategory",
        "entity-classification:*",
        "classification:*"
      ],
      "actions": [
        "entity-add-classification",
        "entity-update-classification"
      ]
    }
  ],
  "persona-glossary-update-classifications": [
    {
      "policyType": "ACCESS",
      "policyResourceCategory": "ENTITY",
      "resources": [
        "entity:*{entity}",
        "entity-type:AtlasGlossary",
        "entity-type:AtlasGlossaryTerm",
        "entity-type:AtlasGlossaryCategory",
        "entity-classification:*",
        "classification:*"
      ],
      "actions": ["entity-update-classification"]
    }
  ],
  "persona-glossary-delete-classifications": [
    {
      "policyType": "ACCESS",
      "policyResourceCategory": "ENTITY",
      "resources": [
        "entity:*{entity}",
        "entity-type:AtlasGlossary",
        "entity-type:AtlasGlossaryTerm",
        "entity-type:AtlasGlossaryCategory",
        "entity-classification:*",
        "classification:*"
      ],
      "actions": [
        "entity-remove-classification",
        "entity-update-classification"
      ]
    }
  ],

  "persona-domain-read": [
    {
      "policyType": "ACCESS",
      "policyResourceCategory": "ENTITY",
      "resources": [
        "entity:{entity}",
        "entity:{entity}/*",
        "entity-type:DataDomain",
        "entity-type:DataProduct",
        "entity-classification:*"
      ],
      "actions": ["entity-read"]
    }
  ],
  "persona-domain-update": [
    {
      "policyResourceCategory": "ENTITY",
      "policyType": "ACCESS",
      "resources": [
        "entity:{entity}",
        "entity-type:DataDomain",
        "entity-classification:*",
        "classification:*"
      ],
      "actions": [
        "entity-update",
        "entity-add-classification",
        "entity-update-classification",
        "entity-remove-classification"
      ]
    },
    {
      "policyResourceCategory": "ENTITY",
      "description": "Create Stakeholder for this Domain",
      "policyType": "ACCESS",
      "resources": [
        "entity:default/*/{entity}",
        "entity-type:Stakeholder",
        "entity-classification:*"
      ],
      "actions": [
        "entity-read",
        "entity-create",
        "entity-update",
        "entity-delete"
      ]
    },
    {
      "policyResourceCategory": "RELATIONSHIP",
      "policyType": "ACCESS",
      "description": "Link/unlink Stakeholder to this Domain",

      "resources": [
        "relationship-type:*",

        "end-one-entity-type:DataDomain",
        "end-one-entity-classification:*",
        "end-one-entity:{entity}",

        "end-two-entity-type:Stakeholder",
        "end-two-entity-classification:*",
        "end-two-entity:default/*/{entity}"
      ],
      "actions": ["add-relationship", "update-relationship", "remove-relationship"]
    },
    {
      "policyResourceCategory": "RELATIONSHIP",
      "policyType": "ACCESS",
      "description": "Link/unlink any Stakeholder Title to this Domain's Stakeholder",

      "resources": [
        "relationship-type:*",

        "end-one-entity-type:StakeholderTitle",
        "end-one-entity-classification:*",
        "end-one-entity:*",

        "end-two-entity-type:Stakeholder",
        "end-two-entity-classification:*",
        "end-two-entity:default/*/{entity}"
      ],
      "actions": ["add-relationship", "update-relationship", "remove-relationship"]
    },
    {
      "policyResourceCategory": "RELATIONSHIP",
      "policyType": "ACCESS",
      "description": "Link/unlink any DataDomain, DataProduct OR DataContract to this Domain",

      "resources": [
        "relationship-type:*",

        "end-one-entity-type:DataDomain",
        "end-two-entity-type:DataProduct",
        "end-one-entity-classification:*",
        "end-one-entity:{entity}",
        "end-one-entity:{entity}/*",

        "end-two-entity-type:DataDomain",
        "end-two-entity-type:DataProduct",
        "end-two-entity-classification:*",
        "end-two-entity:*"
      ],
      "actions": ["add-relationship", "update-relationship", "remove-relationship"]
    },
    {
      "policyResourceCategory": "RELATIONSHIP",
      "policyType": "ACCESS",
      "description": "Link/unlink any DataDomain, DataProduct OR DataContract to this Domain",
      "resources": [
        "relationship-type:*",

        "end-one-entity-type:DataDomain",
        "end-one-entity-type:DataProduct",
        "end-one-entity-classification:*",
        "end-one-entity:*",

        "end-two-entity-type:DataDomain",
        "end-two-entity-type:DataProduct",
        "end-two-entity-classification:*",
        "end-two-entity:{entity}",
        "end-two-entity:{entity}/*"
      ],
      "actions": ["add-relationship", "update-relationship", "remove-relationship"]
    },
    {
      "policyResourceCategory": "RELATIONSHIP",
      "policyType": "ACCESS",
      "description": "Link/unlink resource to this Domain",
      "resources": [
        "relationship-type:*",

        "end-one-entity-type:DataDomain",
        "end-one-entity-classification:*",
        "end-one-entity:{entity}",

        "end-two-entity-type:Resource",
        "end-two-entity-classification:*",
        "end-two-entity:*"
      ],
      "actions": ["add-relationship", "update-relationship", "remove-relationship"]
    },
    {
      "policyResourceCategory": "RELATIONSHIP",
      "policyType": "ACCESS",
      "description": "Link/unlink term to this Sub Domain",
      "resources": [
        "relationship-type:*",

        "end-one-entity-type:AtlasGlossaryTerm",
        "end-one-entity-classification:*",
        "end-one-entity:*",

        "end-two-entity-type:DataDomain",
        "end-two-entity-classification:*",
        "end-two-entity:{entity}"
      ],
      "actions": ["add-relationship", "update-relationship", "remove-relationship"]
    }
  ],
  "persona-domain-business-update-metadata": [
    {
      "policyType": "ACCESS",
      "policyResourceCategory": "ENTITY",
      "resources": [
        "entity:{entity}",
        "entity-type:DataDomain",
        "entity-classification:*",
        "entity-business-metadata:*"
      ],
      "actions": ["entity-update-business-metadata"]
    }
  ],

  "persona-domain-sub-domain-read": [
    {
      "policyResourceCategory": "ENTITY",
      "policyType": "ACCESS",
      "resources": [
        "entity:{entity}/*domain/*",
        "entity-type:DataDomain",
        "entity-classification:*"
      ],
      "actions": ["entity-read"]
    }
  ],
  "persona-domain-sub-domain-create": [
    {
      "policyResourceCategory": "ENTITY",
      "policyType": "ACCESS",
      "resources": [
        "entity:{entity}/*domain/*",
        "entity-type:DataDomain",
        "entity-classification:*"
      ],
      "actions": ["entity-create"]
    },
    {
      "policyResourceCategory": "RELATIONSHIP",
      "policyType": "ACCESS",
      "description": "Link/unlink this DataProduct to any parent Domain",
      "resources": [
        "relationship-type:*",
        
        "end-one-entity:{entity}/*",
        "end-one-entity:{entity}",
        "end-one-entity-type:DataDomain",
        "end-one-entity-classification:*",
        
        "end-two-entity:{entity}/*",
        "end-one-entity:{entity}",
        "end-two-entity-type:DataDomain",
        "end-two-entity-classification:*"
      ],
      "actions": ["add-relationship", "update-relationship", "remove-relationship"]
    }
  ],
  "persona-domain-sub-domain-update": [
    {
      "policyResourceCategory": "ENTITY",
      "policyType": "ACCESS",
      "resources": [
        "entity:{entity}/*domain/*",
        "entity-type:DataDomain",
        "entity-classification:*",
        "classification:*"
      ],
      "actions": [
        "entity-update",
        "entity-add-classification",
        "entity-update-classification",
        "entity-remove-classification"
      ]
    },
    {
      "policyResourceCategory": "ENTITY",
      "policyType": "ACCESS",
      "description": "Create Stakeholder for Sub Domains",

      "resources": [
        "entity:default/*/{entity}/*",
        "entity-type:Stakeholder",
        "entity-classification:*"
      ],
      "actions": [
        "entity-read",
        "entity-create",
        "entity-update",
        "entity-delete"
      ]
    },
    {
      "policyResourceCategory": "RELATIONSHIP",
      "policyType": "ACCESS",
      "description": "Link/unlink Stakeholder to Sub Domains",

      "resources": [
        "relationship-type:*",

        "end-one-entity-type:DataDomain",
        "end-one-entity-classification:*",
        "end-one-entity:{entity}/*domain/*",

        "end-two-entity-type:Stakeholder",
        "end-two-entity-classification:*",
        "end-two-entity:default/*/{entity}/*"
      ],
      "actions": ["add-relationship", "update-relationship", "remove-relationship"]
    },
    {
      "policyResourceCategory": "RELATIONSHIP",
      "policyType": "ACCESS",
      "description": "Link/unlink any Stakeholder Title to sub-domains's Stakeholder",

      "resources": [
        "relationship-type:*",

        "end-one-entity-type:StakeholderTitle",
        "end-one-entity-classification:*",
        "end-one-entity:*",

        "end-two-entity-type:Stakeholder",
        "end-two-entity-classification:*",
        "end-two-entity:default/*/{entity}/*"
      ],
      "actions": ["add-relationship", "update-relationship", "remove-relationship"]
    },
    {
      "policyResourceCategory": "RELATIONSHIP",
      "policyType": "ACCESS",
      "description": "Link/unlink resource to this Sub Domain",
      "resources": [
        "relationship-type:*",

        "end-one-entity-type:DataDomain",
        "end-one-entity-classification:*",
        "end-one-entity:{entity}/*domain/*",

        "end-two-entity-type:Resource",
        "end-two-entity-classification:*",
        "end-two-entity:*"
      ],
      "actions": ["add-relationship", "update-relationship", "remove-relationship"]
    },
    {
      "policyResourceCategory": "RELATIONSHIP",
      "policyType": "ACCESS",
      "description": "Link/unlink term to this Sub Domain",
      "resources": [
        "relationship-type:*",

        "end-one-entity-type:AtlasGlossaryTerm",
        "end-one-entity-classification:*",
        "end-one-entity:*",

        "end-two-entity-type:DataDomain",
        "end-two-entity-classification:*",
        "end-two-entity:{entity}/*domain/*"
      ],
      "actions": ["add-relationship", "update-relationship", "remove-relationship"]
    },
    {
      "policyResourceCategory": "RELATIONSHIP",
      "policyType": "ACCESS",
      "description": "Unlink any domain-sub-domain relationship in within this DataDomain",
      "resources": [
<<<<<<< HEAD
        "relationship-type:*",
=======
        "relationship-type:parent_domain_sub_domains",
>>>>>>> 15af6088

        "end-one-entity:{entity}/*",
        "end-one-entity:{entity}",
        "end-one-entity-type:DataDomain",
        "end-one-entity-classification:*",

<<<<<<< HEAD
        "end-two-entity:{entity}/*",
        "end-two-entity:{entity}",
=======
        "end-two-entity:*",
>>>>>>> 15af6088
        "end-two-entity-type:DataDomain",
        "end-two-entity-classification:*"
      ],
      "actions": ["update-relationship", "remove-relationship"]
    }
  ],
  "persona-domain-sub-domain-delete": [
    {
      "policyResourceCategory": "ENTITY",
      "policyType": "ACCESS",
      "resources": [
        "entity:{entity}/*domain/*",
        "entity-type:DataDomain",
        "entity-classification:*"
      ],
      "actions": ["entity-delete"]
    }
  ],
  "persona-domain-sub-domain-business-update-metadata": [
    {
      "policyType": "ACCESS",
      "policyResourceCategory": "ENTITY",
      "resources": [
        "entity:{entity}/*domain/*",
        "entity-type:DataDomain",
        "entity-classification:*",
        "entity-business-metadata:*"
      ],
      "actions": ["entity-update-business-metadata"]
    }
  ],

  "persona-domain-product-read": [
    {
      "policyResourceCategory": "ENTITY",
      "policyType": "ACCESS",
      "resources": [
        "entity:{entity}/*product/*",
        "entity-type:DataProduct",
        "entity-classification:*"
      ],
      "actions": ["entity-read"]
    }
  ],
  "persona-domain-product-create": [
    {
      "policyResourceCategory": "ENTITY",
      "policyType": "ACCESS",
      "resources": [
        "entity:{entity}/*product/*",
        "entity-type:DataProduct",
        "entity-classification:*"
      ],
      "actions": ["entity-create"]
    },
    {
      "policyResourceCategory": "RELATIONSHIP",
      "policyType": "ACCESS",
      "description": "Link/unlink this DataProduct to any parent Domain",
      "resources": [
        "relationship-type:*",
        
        "end-one-entity:{entity}/*",
        "end-one-entity:{entity}",
        "end-one-entity-type:DataDomain",
        "end-one-entity-classification:*",
        
        "end-two-entity:{entity}/*",
        "end-two-entity-type:DataProduct",
        "end-two-entity-classification:*"
      ],
      "actions": ["add-relationship", "update-relationship", "remove-relationship"]
    },
    {
      "policyResourceCategory": "RELATIONSHIP",
      "policyType": "ACCESS",
      "description": "Link/unlink any Asset to this DataProduct",

      "resources": [
        "relationship-type:*",

        "end-one-entity-type:Asset",
        "end-one-entity-classification:*",
        "end-one-entity:*",

        "end-two-entity-type:DataProduct",
        "end-two-entity-classification:*",
        "end-two-entity:{entity}/*product/*"
      ],

      "actions": ["add-relationship", "update-relationship", "remove-relationship"]
    }
  ],
  "persona-domain-product-update": [
    {
      "policyResourceCategory": "ENTITY",
      "policyType": "ACCESS",
      "resources": [
        "entity:{entity}/*product/*",
        "entity-type:DataProduct",
        "entity-classification:*",
        "classification:*"
      ],
      "actions": [
        "entity-update",
        "entity-add-classification",
        "entity-update-classification",
        "entity-remove-classification"
      ]
    },
    {
      "policyResourceCategory": "RELATIONSHIP",
      "policyType": "ACCESS",
      "description": "Link/unlink any Asset to this DataProduct",

      "resources": [
        "relationship-type:*",

        "end-one-entity-type:Asset",
        "end-one-entity-classification:*",
        "end-one-entity:*",

        "end-two-entity-type:DataProduct",
        "end-two-entity-classification:*",
        "end-two-entity:{entity}/*product/*"
      ],

      "actions": ["add-relationship", "update-relationship", "remove-relationship"]
    },
    {
      "policyResourceCategory": "RELATIONSHIP",
      "policyType": "ACCESS",
      "description": "Link/unlink any Asset to this DataProduct",

      "resources": [
        "relationship-type:*",

        "end-one-entity-type:DataProduct",
        "end-one-entity-classification:*",
        "end-one-entity:{entity}/*product/*",

        "end-two-entity-type:Asset",
        "end-two-entity-classification:*",
        "end-two-entity:*"
      ],

      "actions": ["add-relationship", "update-relationship", "remove-relationship"]
    }
  ],
  "persona-domain-product-delete": [
    {
      "policyResourceCategory": "ENTITY",
      "policyType": "ACCESS",
      "resources": [
        "entity:{entity}/*product/*",
        "entity-type:DataProduct",
        "entity-classification:*"
      ],
      "actions": ["entity-delete"]
    }
  ],
  "persona-domain-product-business-update-metadata": [
    {
      "policyType": "ACCESS",
      "policyResourceCategory": "ENTITY",
      "resources": [
        "entity:{entity}/*product/*",
        "entity-type:DataProduct",
        "entity-classification:*",
        "entity-business-metadata:*"
      ],
      "actions": ["entity-update-business-metadata"]
    }
  ],

  "select": [
    {
      "policyType": "ACCESS",
      "policyResourceCategory": "ENTITY",
      "resources": [
        "entity:{entity}",
        "entity:{entity}/*",
        "entity-type:{entity-type}"
      ],
      "actions": ["select"]
    }
  ]
}<|MERGE_RESOLUTION|>--- conflicted
+++ resolved
@@ -698,23 +698,14 @@
       "policyType": "ACCESS",
       "description": "Unlink any domain-sub-domain relationship in within this DataDomain",
       "resources": [
-<<<<<<< HEAD
-        "relationship-type:*",
-=======
         "relationship-type:parent_domain_sub_domains",
->>>>>>> 15af6088
 
         "end-one-entity:{entity}/*",
         "end-one-entity:{entity}",
         "end-one-entity-type:DataDomain",
         "end-one-entity-classification:*",
-
-<<<<<<< HEAD
-        "end-two-entity:{entity}/*",
-        "end-two-entity:{entity}",
-=======
+        
         "end-two-entity:*",
->>>>>>> 15af6088
         "end-two-entity-type:DataDomain",
         "end-two-entity-classification:*"
       ],
