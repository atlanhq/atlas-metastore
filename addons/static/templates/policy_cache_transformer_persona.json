--- conflicted
+++ resolved
@@ -1011,12 +1011,7 @@
       "policyType": "ACCESS",
       "policyResourceCategory": "ENTITY",
       "resources": [
-<<<<<<< HEAD
-        "entity:{entity}",
-        "entity:{entity}/*",
-=======
         "entity:*",
->>>>>>> 539b2570
         "entity-type:AIApplication",
         "entity-classification:*"
       ],
@@ -1041,12 +1036,7 @@
       "policyResourceCategory": "ENTITY",
       "policyType": "ACCESS",
       "resources": [
-<<<<<<< HEAD
-        "entity:{entity}",
-        "entity:{entity}/*",
-=======
         "entity:*",
->>>>>>> 539b2570
         "entity:default/ai/aiapplication/*",
         "entity-type:AIApplication",
         "entity-classification:*"
@@ -1065,12 +1055,7 @@
 
         "end-two-entity-type:AIApplication",
         "end-two-entity-classification:*",
-<<<<<<< HEAD
-        "end-two-entity:{entity}",
-        "end-two-entity:{entity}/*"
-=======
         "end-two-entity:*"
->>>>>>> 539b2570
       ],
       "actions": ["add-relationship", "update-relationship", "remove-relationship"]
     },
@@ -1083,12 +1068,7 @@
 
         "end-one-entity-type:AIApplication",
         "end-one-entity-classification:*",
-<<<<<<< HEAD
-        "end-one-entity:{entity}",
-        "end-one-entity:{entity}/*",
-=======
-        "end-one-entity:*",
->>>>>>> 539b2570
+        "end-one-entity:*",
 
         "end-two-entity-type:Resource",
         "end-two-entity-classification:*",
@@ -1102,12 +1082,7 @@
       "policyResourceCategory": "ENTITY",
       "policyType": "ACCESS",
       "resources": [
-<<<<<<< HEAD
-        "entity:{entity}",
-        "entity:{entity}/*",
-=======
         "entity:*",
->>>>>>> 539b2570
         "entity-type:AIApplication",
         "entity-classification:*"
       ],
@@ -1119,12 +1094,7 @@
       "policyType": "ACCESS",
       "policyResourceCategory": "ENTITY",
       "resources": [
-<<<<<<< HEAD
-        "entity:{entity}",
-        "entity:{entity}/*",
-=======
         "entity:*",
->>>>>>> 539b2570
         "entity-type:AIApplication",
         "entity-classification:*",
         "entity-business-metadata:*"
@@ -1146,12 +1116,7 @@
 
         "end-two-entity-type:AIApplication",
         "end-two-entity-classification:*",
-<<<<<<< HEAD
-        "end-two-entity:{entity}",
-        "end-two-entity:{entity}/*"
-=======
         "end-two-entity:*"
->>>>>>> 539b2570
       ],
       "actions": ["add-relationship", "update-relationship"]
     }
@@ -1170,12 +1135,7 @@
 
         "end-two-entity-type:AIApplication",
         "end-two-entity-classification:*",
-<<<<<<< HEAD
-        "end-two-entity:{entity}",
-        "end-two-entity:{entity}/*"
-=======
         "end-two-entity:*"
->>>>>>> 539b2570
       ],
       "actions": ["remove-relationship"]
     }
@@ -1185,12 +1145,7 @@
       "policyResourceCategory": "ENTITY",
       "policyType": "ACCESS",
       "resources": [
-<<<<<<< HEAD
-        "entity:{entity}",
-        "entity:{entity}/*",
-=======
         "entity:*",
->>>>>>> 539b2570
         "entity-type:AIApplication",
         "entity-classification:*",
         "classification:*"
@@ -1206,12 +1161,7 @@
       "policyResourceCategory": "ENTITY",
       "policyType": "ACCESS",
       "resources": [
-<<<<<<< HEAD
-        "entity:{entity}",
-        "entity:{entity}/*",
-=======
         "entity:*",
->>>>>>> 539b2570
         "entity-type:AIApplication",
         "entity-classification:*",
         "classification:*"
@@ -1227,12 +1177,7 @@
       "policyType": "ACCESS",
       "policyResourceCategory": "ENTITY",
       "resources": [
-<<<<<<< HEAD
-        "entity:{entity}",
-        "entity:{entity}/*",
-=======
         "entity:*",
->>>>>>> 539b2570
         "entity-type:AIModel",
         "entity-classification:*"
       ],
@@ -1258,12 +1203,7 @@
       "policyResourceCategory": "ENTITY",
       "policyType": "ACCESS",
       "resources": [
-<<<<<<< HEAD
-        "entity:{entity}",
-        "entity:{entity}/*",
-=======
         "entity:*",
->>>>>>> 539b2570
         "entity:default/ai/aimodel/*",
         "entity:default/ai/aiapplication/*",
         "entity-type:AIModel",
@@ -1279,12 +1219,7 @@
         "relationship-type:*",
         "end-one-entity-type:AIModel",
         "end-one-entity-classification:*",
-<<<<<<< HEAD
-        "end-one-entity:{entity}",
-        "end-one-entity:{entity}/*",
-=======
-        "end-one-entity:*",
->>>>>>> 539b2570
+        "end-one-entity:*",
 
         "end-two-entity-type:AIApplication",
         "end-two-entity-classification:*",
@@ -1301,12 +1236,7 @@
 
         "end-one-entity-type:AIModel",
         "end-one-entity-classification:*",
-<<<<<<< HEAD
-        "end-one-entity:{entity}",
-        "end-one-entity:{entity}/*",
-=======
-        "end-one-entity:*",
->>>>>>> 539b2570
+        "end-one-entity:*",
 
         "end-two-entity-type:Resource",
         "end-two-entity-classification:*",
@@ -1333,12 +1263,7 @@
       "policyType": "ACCESS",
       "policyResourceCategory": "ENTITY",
       "resources": [
-<<<<<<< HEAD
-        "entity:{entity}",
-        "entity:{entity}/*",
-=======
         "entity:*",
->>>>>>> 539b2570
         "entity-type:AIModel",
         "entity-classification:*",
         "entity-business-metadata:*"
@@ -1360,12 +1285,7 @@
 
         "end-two-entity-type:AIModel",
         "end-two-entity-classification:*",
-<<<<<<< HEAD
-        "end-two-entity:{entity}",
-        "end-two-entity:{entity}/*"
-=======
         "end-two-entity:*"
->>>>>>> 539b2570
       ],
       "actions": ["add-relationship", "update-relationship"]
     }
@@ -1384,12 +1304,7 @@
 
         "end-two-entity-type:AIModel",
         "end-two-entity-classification:*",
-<<<<<<< HEAD
-        "end-two-entity:{entity}",
-        "end-two-entity:{entity}/*"
-=======
         "end-two-entity:*"
->>>>>>> 539b2570
       ],
       "actions": ["remove-relationship"]
     }
@@ -1399,12 +1314,7 @@
       "policyResourceCategory": "ENTITY",
       "policyType": "ACCESS",
       "resources": [
-<<<<<<< HEAD
-        "entity:{entity}",
-        "entity:{entity}/*",
-=======
         "entity:*",
->>>>>>> 539b2570
         "entity-type:AIModel",
         "entity-classification:*",
         "classification:*"
@@ -1420,12 +1330,7 @@
       "policyResourceCategory": "ENTITY",
       "policyType": "ACCESS",
       "resources": [
-<<<<<<< HEAD
-        "entity:{entity}",
-        "entity:{entity}/*",
-=======
         "entity:*",
->>>>>>> 539b2570
         "entity-type:AIModel",
         "entity-classification:*",
         "classification:*"
