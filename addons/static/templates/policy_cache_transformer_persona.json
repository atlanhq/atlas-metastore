{
  "persona-asset-read": [
    {
      "policyType": "ACCESS",
      "policyResourceCategory": "ENTITY",
      "resources": [
        "entity:{entity}",
        "entity:{entity}/*",
        "entity-type:{entity-type}",
        "entity-classification:*"
      ],
<<<<<<< HEAD
      "actions": ["entity-read"],
      "policyConditions": [
        {
          "policyConditionType": "excludeEntityTypes",
          "policyConditionValues": [
            "alpha_DQRule"
          ]
        }
      ]
=======
      "actions": ["entity-read"]
>>>>>>> ac5ed52e
    }
  ],
  "persona-asset-update": [
    {
      "policyType": "ACCESS",
      "policyResourceCategory": "ENTITY",
      "resources": [
        "entity:{entity}",
        "entity:{entity}/*",
        "entity-type:{entity-type}",
        "entity-classification:*"
      ],
<<<<<<< HEAD
      "actions": ["entity-update"],
      "policyConditions": [
        {
          "policyConditionType": "excludeEntityTypes",
          "policyConditionValues": [
            "alpha_DQRule"
          ]
        }
      ]
=======
      "actions": ["entity-update"]
>>>>>>> ac5ed52e
    },
    {
      "policyType": "ACCESS",
      "policyResourceCategory": "RELATIONSHIP",
      "resources": [
        "relationship-type:*",

        "end-one-entity-type:{entity-type}",
        "end-one-entity-classification:*",
        "end-one-entity:{entity}",
        "end-one-entity:{entity}/*",

        "end-two-entity-type:Catalog",
        "end-two-entity-type:Connection",
        "end-two-entity-type:Process",
        "end-two-entity-type:Namespace",
        "end-two-entity-type:ProcessExecution",
        "end-two-entity-classification:*",
        "end-two-entity:*"
      ],
<<<<<<< HEAD
      "actions": ["add-relationship", "remove-relationship"],
      "policyConditions": [
        {
          "policyConditionType": "excludeEntityTypes",
          "policyConditionValues": [
            "alpha_DQRule"
          ]
        }
      ]
=======
      "actions": ["add-relationship", "remove-relationship"]
>>>>>>> ac5ed52e
    },
    {
      "policyType": "ACCESS",
      "policyResourceCategory": "RELATIONSHIP",
      "resources": [
        "relationship-type:*",

        "end-one-entity-type:Catalog",
        "end-one-entity-type:Connection",
        "end-one-entity-type:Process",
        "end-one-entity-type:Namespace",
        "end-one-entity-type:ProcessExecution",
        "end-one-entity-classification:*",
        "end-one-entity:*",

        "end-two-entity-type:{entity-type}",
        "end-two-entity-classification:*",
        "end-two-entity:{entity}",
        "end-two-entity:{entity}/*"
      ],
<<<<<<< HEAD
      "actions": ["add-relationship", "remove-relationship"],
      "policyConditions": [
        {
          "policyConditionType": "excludeEntityTypes",
          "policyConditionValues": [
            "alpha_DQRule"
          ]
        }
      ]
=======
      "actions": ["add-relationship", "remove-relationship"]
>>>>>>> ac5ed52e
    }
  ],
  "persona-api-create": [
    {
      "policyType": "ACCESS",
      "policyResourceCategory": "ENTITY",
      "resources": [
        "entity:{entity}",
        "entity:{entity}/*",
        "entity-type:{entity-type}",
        "entity-classification:*"
      ],
<<<<<<< HEAD
      "actions": ["entity-create"],
      "policyConditions": [
        {
          "policyConditionType": "excludeEntityTypes",
          "policyConditionValues": [
            "alpha_DQRule"
          ]
        }
      ]
=======
      "actions": ["entity-create"]
>>>>>>> ac5ed52e
    }
  ],
  "persona-api-delete": [
    {
      "policyType": "ACCESS",
      "policyResourceCategory": "ENTITY",
      "resources": [
        "entity:{entity}",
        "entity:{entity}/*",
        "entity-type:{entity-type}",
        "entity-classification:*"
      ],
<<<<<<< HEAD
      "actions": ["entity-delete"],
      "policyConditions": [
        {
          "policyConditionType": "excludeEntityTypes",
          "policyConditionValues": [
            "alpha_DQRule"
          ]
        }
      ]
=======
      "actions": ["entity-delete"]
>>>>>>> ac5ed52e
    }
  ],
  "persona-business-update-metadata": [
    {
      "policyType": "ACCESS",
      "policyResourceCategory": "ENTITY",
      "resources": [
        "entity:{entity}",
        "entity:{entity}/*",
        "entity-type:{entity-type}",
        "entity-classification:*",
        "entity-business-metadata:*"
      ],
      "actions": ["entity-update-business-metadata"]
    }
  ],
  "persona-entity-add-classification": [
    {
      "policyType": "ACCESS",
      "policyResourceCategory": "ENTITY",
      "resources": [
        "entity:{entity}",
        "entity:{entity}/*",
        "entity-type:{entity-type}",
        "entity-classification:*",
        "classification:*"
      ],
      "actions": [
        "entity-add-classification",
        "entity-update-classification"
      ]
    }
  ],
  "persona-entity-update-classification": [
    {
      "policyType": "ACCESS",
      "policyResourceCategory": "ENTITY",
      "resources": [
        "entity:{entity}",
        "entity:{entity}/*",
        "entity-type:{entity-type}",
        "entity-classification:*",
        "classification:*"
      ],
      "actions": ["entity-update-classification"]
    }
  ],
  "persona-entity-remove-classification": [
    {
      "policyType": "ACCESS",
      "policyResourceCategory": "ENTITY",
      "resources": [
        "entity:{entity}",
        "entity:{entity}/*",
        "entity-type:{entity-type}",
        "entity-classification:*",
        "classification:*"
      ],
      "actions": [
        "entity-remove-classification",
        "entity-update-classification"
      ]
    }
  ],
  "persona-add-terms": [
    {
      "policyType": "ACCESS",
      "policyResourceCategory": "RELATIONSHIP",
      "resources": [
        "relationship-type:*",

        "end-one-entity-type:AtlasGlossaryTerm",
        "end-one-entity-classification:*",
        "end-one-entity:*",

        "end-two-entity-type:{entity-type}",
        "end-two-entity-classification:*",
        "end-two-entity:{entity}",
        "end-two-entity:{entity}/*"
      ],
      "actions": ["add-relationship"]
    }
  ],
  "persona-remove-terms": [
    {
      "policyType": "ACCESS",
      "policyResourceCategory": "RELATIONSHIP",
      "resources": [
        "relationship-type:*",

        "end-one-entity-type:AtlasGlossaryTerm",
        "end-one-entity-classification:*",
        "end-one-entity:*",

        "end-two-entity-type:{entity-type}",
        "end-two-entity-classification:*",
        "end-two-entity:{entity}",
        "end-two-entity:{entity}/*"
      ],
      "actions": ["remove-relationship"]
    }
  ],



  "persona-glossary-read": [
    {
      "policyType": "ACCESS",
      "policyResourceCategory": "ENTITY",
      "resources": [
        "entity:*{entity}",
        "entity-type:AtlasGlossary",
        "entity-type:AtlasGlossaryTerm",
        "entity-type:AtlasGlossaryCategory",
        "entity-classification:*"
      ],
      "actions": ["entity-read"]
    },
    {
      "policyType": "ACCESS",
      "policyResourceCategory": "RELATIONSHIP",
      "resources": [
        "relationship-type:*",

        "end-one-entity-type:AtlasGlossary",
        "end-one-entity-type:AtlasGlossaryTerm",
        "end-one-entity-type:AtlasGlossaryCategory",
        "end-one-entity-classification:*",
        "end-one-entity:*{entity}",

        "end-two-entity-type:AtlasGlossary",
        "end-two-entity-type:AtlasGlossaryTerm",
        "end-two-entity-type:AtlasGlossaryCategory",
        "end-two-entity-classification:*",
        "end-two-entity:*{entity}"
      ],
      "actions": ["add-relationship", "update-relationship", "remove-relationship"]
    }
  ],
  "persona-glossary-update": [
    {
      "policyType": "ACCESS",
      "policyResourceCategory": "ENTITY",
      "resources": [
        "entity:*{entity}",
        "entity-type:AtlasGlossary",
        "entity-type:AtlasGlossaryTerm",
        "entity-type:AtlasGlossaryCategory",
        "entity-classification:*"
      ],
      "actions": ["entity-update"]
    },
    {
      "policyType": "ACCESS",
      "policyResourceCategory": "RELATIONSHIP",
      "resources": [
        "relationship-type:*",

        "end-one-entity-type:AtlasGlossary",
        "end-one-entity-type:AtlasGlossaryTerm",
        "end-one-entity-type:AtlasGlossaryCategory",
        "end-one-entity-classification:*",
        "end-one-entity:*{entity}",

        "end-two-entity-type:*",
        "end-two-entity-classification:*",
        "end-two-entity:*"
      ],
      "actions": ["add-relationship", "update-relationship", "remove-relationship"]
    },
    {
      "policyType": "ACCESS",
      "policyResourceCategory": "RELATIONSHIP",
      "resources": [
        "relationship-type:*",

        "end-one-entity-type:*",
        "end-one-entity-classification:*",
        "end-one-entity:*",

        "end-two-entity-type:*",
        "end-two-entity-classification:*",
        "end-two-entity:*{entity}"
      ],
      "actions": ["add-relationship", "update-relationship", "remove-relationship"]
    }
  ],
  "persona-glossary-create": [
    {
      "policyType": "ACCESS",
      "policyResourceCategory": "ENTITY",
      "resources": [
        "entity:*{entity}",
        "entity-type:AtlasGlossary",
        "entity-type:AtlasGlossaryTerm",
        "entity-type:AtlasGlossaryCategory",
        "entity-classification:*"
      ],
      "actions": ["entity-create"]
    }
  ],
  "persona-glossary-delete": [
    {
      "policyType": "ACCESS",
      "policyResourceCategory": "ENTITY",
      "resources": [
        "entity:*{entity}",
        "entity-type:AtlasGlossary",
        "entity-type:AtlasGlossaryTerm",
        "entity-type:AtlasGlossaryCategory",
        "entity-classification:*"
      ],
      "actions": ["entity-delete"]
    }
  ],
  "persona-glossary-update-custom-metadata": [
    {
      "policyType": "ACCESS",
      "policyResourceCategory": "ENTITY",
      "resources": [
        "entity:*{entity}",
        "entity-type:AtlasGlossary",
        "entity-type:AtlasGlossaryTerm",
        "entity-type:AtlasGlossaryCategory",
        "entity-classification:*",
        "entity-business-metadata:*"
      ],
      "actions": ["entity-update-business-metadata"]
    }
  ],
  "persona-glossary-add-classifications": [
    {
      "policyType": "ACCESS",
      "policyResourceCategory": "ENTITY",
      "resources": [
        "entity:*{entity}",
        "entity-type:AtlasGlossary",
        "entity-type:AtlasGlossaryTerm",
        "entity-type:AtlasGlossaryCategory",
        "entity-classification:*",
        "classification:*"
      ],
      "actions": [
        "entity-add-classification",
        "entity-update-classification"
      ]
    }
  ],
  "persona-glossary-update-classifications": [
    {
      "policyType": "ACCESS",
      "policyResourceCategory": "ENTITY",
      "resources": [
        "entity:*{entity}",
        "entity-type:AtlasGlossary",
        "entity-type:AtlasGlossaryTerm",
        "entity-type:AtlasGlossaryCategory",
        "entity-classification:*",
        "classification:*"
      ],
      "actions": ["entity-update-classification"]
    }
  ],
  "persona-glossary-delete-classifications": [
    {
      "policyType": "ACCESS",
      "policyResourceCategory": "ENTITY",
      "resources": [
        "entity:*{entity}",
        "entity-type:AtlasGlossary",
        "entity-type:AtlasGlossaryTerm",
        "entity-type:AtlasGlossaryCategory",
        "entity-classification:*",
        "classification:*"
      ],
      "actions": [
        "entity-remove-classification",
        "entity-update-classification"
      ]
    }
  ],

  "persona-domain-read": [
    {
      "policyType": "ACCESS",
      "policyResourceCategory": "ENTITY",
      "resources": [
        "entity:{entity}",
        "entity:{entity}/*",
        "entity-type:DataDomain",
        "entity-type:DataProduct",
        "entity-classification:*"
      ],
      "actions": ["entity-read"]
    }
  ],
  "persona-domain-update": [
    {
      "policyResourceCategory": "ENTITY",
      "policyType": "ACCESS",
      "resources": [
        "entity:{entity}",
        "entity-type:DataDomain",
        "entity-classification:*",
        "classification:*"
      ],
      "actions": [
        "entity-update",
        "entity-add-classification",
        "entity-update-classification",
        "entity-remove-classification"
      ]
    },
    {
      "policyResourceCategory": "ENTITY",
      "description": "Create Stakeholder for this Domain",
      "policyType": "ACCESS",
      "resources": [
        "entity:default/*/{entity}",
        "entity-type:Stakeholder",
        "entity-classification:*"
      ],
      "actions": [
        "entity-read",
        "entity-create",
        "entity-update",
        "entity-delete"
      ]
    },
    {
      "policyResourceCategory": "RELATIONSHIP",
      "policyType": "ACCESS",
      "description": "Link/unlink Stakeholder to this Domain",

      "resources": [
        "relationship-type:*",

        "end-one-entity-type:DataDomain",
        "end-one-entity-classification:*",
        "end-one-entity:{entity}",

        "end-two-entity-type:Stakeholder",
        "end-two-entity-classification:*",
        "end-two-entity:default/*/{entity}"
      ],
      "actions": ["add-relationship", "update-relationship", "remove-relationship"]
    },
    {
      "policyResourceCategory": "RELATIONSHIP",
      "policyType": "ACCESS",
      "description": "Link/unlink any Stakeholder Title to this Domain's Stakeholder",

      "resources": [
        "relationship-type:*",

        "end-one-entity-type:StakeholderTitle",
        "end-one-entity-classification:*",
        "end-one-entity:*",

        "end-two-entity-type:Stakeholder",
        "end-two-entity-classification:*",
        "end-two-entity:default/*/{entity}"
      ],
      "actions": ["add-relationship", "update-relationship", "remove-relationship"]
    },
    {
      "policyResourceCategory": "RELATIONSHIP",
      "policyType": "ACCESS",
      "description": "Link/unlink any DataDomain, DataProduct OR DataContract to this Domain",

      "resources": [
        "relationship-type:*",

        "end-one-entity-type:DataDomain",
        "end-two-entity-type:DataProduct",
        "end-one-entity-classification:*",
        "end-one-entity:{entity}",
        "end-one-entity:{entity}/*",

        "end-two-entity-type:DataDomain",
        "end-two-entity-type:DataProduct",
        "end-two-entity-classification:*",
        "end-two-entity:*"
      ],
      "actions": ["add-relationship", "update-relationship", "remove-relationship"]
    },
    {
      "policyResourceCategory": "RELATIONSHIP",
      "policyType": "ACCESS",
      "description": "Link/unlink any DataDomain, DataProduct OR DataContract to this Domain",
      "resources": [
        "relationship-type:*",

        "end-one-entity-type:DataDomain",
        "end-one-entity-type:DataProduct",
        "end-one-entity-classification:*",
        "end-one-entity:*",

        "end-two-entity-type:DataDomain",
        "end-two-entity-type:DataProduct",
        "end-two-entity-classification:*",
        "end-two-entity:{entity}",
        "end-two-entity:{entity}/*"
      ],
      "actions": ["add-relationship", "update-relationship", "remove-relationship"]
    },
    {
      "policyResourceCategory": "RELATIONSHIP",
      "policyType": "ACCESS",
      "description": "Link/unlink resource to this Domain",
      "resources": [
        "relationship-type:*",

        "end-one-entity-type:DataDomain",
        "end-one-entity-classification:*",
        "end-one-entity:{entity}",

        "end-two-entity-type:Resource",
        "end-two-entity-classification:*",
        "end-two-entity:*"
      ],
      "actions": ["add-relationship", "update-relationship", "remove-relationship"]
    },
    {
      "policyResourceCategory": "RELATIONSHIP",
      "policyType": "ACCESS",
      "description": "Link/unlink term to this Sub Domain",
      "resources": [
        "relationship-type:*",

        "end-one-entity-type:AtlasGlossaryTerm",
        "end-one-entity-classification:*",
        "end-one-entity:*",

        "end-two-entity-type:DataDomain",
        "end-two-entity-classification:*",
        "end-two-entity:{entity}"
      ],
      "actions": ["add-relationship", "update-relationship", "remove-relationship"]
    }
  ],
  "persona-domain-business-update-metadata": [
    {
      "policyType": "ACCESS",
      "policyResourceCategory": "ENTITY",
      "resources": [
        "entity:{entity}",
        "entity-type:DataDomain",
        "entity-classification:*",
        "entity-business-metadata:*"
      ],
      "actions": ["entity-update-business-metadata"]
    }
  ],

  "persona-domain-sub-domain-read": [
    {
      "policyResourceCategory": "ENTITY",
      "policyType": "ACCESS",
      "resources": [
        "entity:{entity}/*domain/*",
        "entity-type:DataDomain",
        "entity-classification:*"
      ],
      "actions": ["entity-read"]
    }
  ],
  "persona-domain-sub-domain-create": [
    {
      "policyResourceCategory": "ENTITY",
      "policyType": "ACCESS",
      "resources": [
        "entity:{entity}/*domain/*",
        "entity-type:DataDomain",
        "entity-classification:*"
      ],
      "actions": ["entity-create"]
    },
    {
      "policyResourceCategory": "RELATIONSHIP",
      "policyType": "ACCESS",
      "description": "Link/unlink this DataProduct to any parent Domain",
      "resources": [
        "relationship-type:*",
        
        "end-one-entity:{entity}/*",
        "end-one-entity:{entity}",
        "end-one-entity-type:DataDomain",
        "end-one-entity-classification:*",
        
        "end-two-entity:{entity}/*",
        "end-one-entity:{entity}",
        "end-two-entity-type:DataDomain",
        "end-two-entity-classification:*"
      ],
      "actions": ["add-relationship", "update-relationship", "remove-relationship"]
    }
  ],
  "persona-domain-sub-domain-update": [
    {
      "policyResourceCategory": "ENTITY",
      "policyType": "ACCESS",
      "resources": [
        "entity:{entity}/*domain/*",
        "entity-type:DataDomain",
        "entity-classification:*",
        "classification:*"
      ],
      "actions": [
        "entity-update",
        "entity-add-classification",
        "entity-update-classification",
        "entity-remove-classification"
      ]
    },
    {
      "policyResourceCategory": "ENTITY",
      "policyType": "ACCESS",
      "description": "Create Stakeholder for Sub Domains",

      "resources": [
        "entity:default/*/{entity}/*",
        "entity-type:Stakeholder",
        "entity-classification:*"
      ],
      "actions": [
        "entity-read",
        "entity-create",
        "entity-update",
        "entity-delete"
      ]
    },
    {
      "policyResourceCategory": "RELATIONSHIP",
      "policyType": "ACCESS",
      "description": "Link/unlink Stakeholder to Sub Domains",

      "resources": [
        "relationship-type:*",

        "end-one-entity-type:DataDomain",
        "end-one-entity-classification:*",
        "end-one-entity:{entity}/*domain/*",

        "end-two-entity-type:Stakeholder",
        "end-two-entity-classification:*",
        "end-two-entity:default/*/{entity}/*"
      ],
      "actions": ["add-relationship", "update-relationship", "remove-relationship"]
    },
    {
      "policyResourceCategory": "RELATIONSHIP",
      "policyType": "ACCESS",
      "description": "Link/unlink any Stakeholder Title to sub-domains's Stakeholder",

      "resources": [
        "relationship-type:*",

        "end-one-entity-type:StakeholderTitle",
        "end-one-entity-classification:*",
        "end-one-entity:*",

        "end-two-entity-type:Stakeholder",
        "end-two-entity-classification:*",
        "end-two-entity:default/*/{entity}/*"
      ],
      "actions": ["add-relationship", "update-relationship", "remove-relationship"]
    },
    {
      "policyResourceCategory": "RELATIONSHIP",
      "policyType": "ACCESS",
      "description": "Link/unlink resource to this Sub Domain",
      "resources": [
        "relationship-type:*",

        "end-one-entity-type:DataDomain",
        "end-one-entity-classification:*",
        "end-one-entity:{entity}/*domain/*",

        "end-two-entity-type:Resource",
        "end-two-entity-classification:*",
        "end-two-entity:*"
      ],
      "actions": ["add-relationship", "update-relationship", "remove-relationship"]
    },
    {
      "policyResourceCategory": "RELATIONSHIP",
      "policyType": "ACCESS",
      "description": "Link/unlink term to this Sub Domain",
      "resources": [
        "relationship-type:*",

        "end-one-entity-type:AtlasGlossaryTerm",
        "end-one-entity-classification:*",
        "end-one-entity:*",

        "end-two-entity-type:DataDomain",
        "end-two-entity-classification:*",
        "end-two-entity:{entity}/*domain/*"
      ],
      "actions": ["add-relationship", "update-relationship", "remove-relationship"]
    }
  ],
  "persona-domain-sub-domain-delete": [
    {
      "policyResourceCategory": "ENTITY",
      "policyType": "ACCESS",
      "resources": [
        "entity:{entity}/*domain/*",
        "entity-type:DataDomain",
        "entity-classification:*"
      ],
      "actions": ["entity-delete"]
    }
  ],
  "persona-domain-sub-domain-business-update-metadata": [
    {
      "policyType": "ACCESS",
      "policyResourceCategory": "ENTITY",
      "resources": [
        "entity:{entity}/*domain/*",
        "entity-type:DataDomain",
        "entity-classification:*",
        "entity-business-metadata:*"
      ],
      "actions": ["entity-update-business-metadata"]
    }
  ],

  "persona-domain-product-read": [
    {
      "policyResourceCategory": "ENTITY",
      "policyType": "ACCESS",
      "resources": [
        "entity:{entity}/*product/*",
        "entity-type:DataProduct",
        "entity-classification:*"
      ],
      "actions": ["entity-read"]
    }
  ],
  "persona-domain-product-create": [
    {
      "policyResourceCategory": "ENTITY",
      "policyType": "ACCESS",
      "resources": [
        "entity:{entity}/*product/*",
        "entity-type:DataProduct",
        "entity-classification:*"
      ],
      "actions": ["entity-create"]
    },
    {
      "policyResourceCategory": "RELATIONSHIP",
      "policyType": "ACCESS",
      "description": "Link/unlink this DataProduct to any parent Domain",
      "resources": [
        "relationship-type:*",
        
        "end-one-entity:{entity}/*",
        "end-one-entity:{entity}",
        "end-one-entity-type:DataDomain",
        "end-one-entity-classification:*",
        
        "end-two-entity:{entity}/*",
        "end-two-entity-type:DataProduct",
        "end-two-entity-classification:*"
      ],
      "actions": ["add-relationship", "update-relationship", "remove-relationship"]
    },
    {
      "policyResourceCategory": "RELATIONSHIP",
      "policyType": "ACCESS",
      "description": "Link/unlink any Asset to this DataProduct",

      "resources": [
        "relationship-type:*",

        "end-one-entity-type:Asset",
        "end-one-entity-classification:*",
        "end-one-entity:*",

        "end-two-entity-type:DataProduct",
        "end-two-entity-classification:*",
        "end-two-entity:{entity}/*product/*"
      ],

      "actions": ["add-relationship", "update-relationship", "remove-relationship"]
    }
  ],
  "persona-domain-product-update": [
    {
      "policyResourceCategory": "ENTITY",
      "policyType": "ACCESS",
      "resources": [
        "entity:{entity}/*product/*",
        "entity-type:DataProduct",
        "entity-classification:*",
        "classification:*"
      ],
      "actions": [
        "entity-update",
        "entity-add-classification",
        "entity-update-classification",
        "entity-remove-classification"
      ]
    },
    {
      "policyResourceCategory": "RELATIONSHIP",
      "policyType": "ACCESS",
      "description": "Link/unlink any Asset to this DataProduct",

      "resources": [
        "relationship-type:*",

        "end-one-entity-type:Asset",
        "end-one-entity-classification:*",
        "end-one-entity:*",

        "end-two-entity-type:DataProduct",
        "end-two-entity-classification:*",
        "end-two-entity:{entity}/*product/*"
      ],

      "actions": ["add-relationship", "update-relationship", "remove-relationship"]
    },
    {
      "policyResourceCategory": "RELATIONSHIP",
      "policyType": "ACCESS",
      "description": "Link/unlink any Asset to this DataProduct",

      "resources": [
        "relationship-type:*",

        "end-one-entity-type:DataProduct",
        "end-one-entity-classification:*",
        "end-one-entity:{entity}/*product/*",

        "end-two-entity-type:Asset",
        "end-two-entity-classification:*",
        "end-two-entity:*"
      ],

      "actions": ["add-relationship", "update-relationship", "remove-relationship"]
    }
  ],
  "persona-domain-product-delete": [
    {
      "policyResourceCategory": "ENTITY",
      "policyType": "ACCESS",
      "resources": [
        "entity:{entity}/*product/*",
        "entity-type:DataProduct",
        "entity-classification:*"
      ],
      "actions": ["entity-delete"]
    }
  ],
  "persona-domain-product-business-update-metadata": [
    {
      "policyType": "ACCESS",
      "policyResourceCategory": "ENTITY",
      "resources": [
        "entity:{entity}/*product/*",
        "entity-type:DataProduct",
        "entity-classification:*",
        "entity-business-metadata:*"
      ],
      "actions": ["entity-update-business-metadata"]
    }
  ],

  "select": [
    {
      "policyType": "ACCESS",
      "policyResourceCategory": "ENTITY",
      "resources": [
        "entity:{entity}",
        "entity:{entity}/*",
        "entity-type:{entity-type}"
      ],
      "actions": ["select"]
    }
  ],
<<<<<<< HEAD

  "persona-dq-read": [
    {
      "policyType": "ACCESS",
      "policyResourceCategory": "ENTITY",
      "resources": [
        "entity:{entity}/*/rule/*",
        "entity-type:alpha_DQRule",
        "entity-classification:*"
      ],
      "actions": ["entity-read"]
    }
  ],
  "persona-dq-create": [
    {
      "policyResourceCategory": "ENTITY",
      "policyType": "ACCESS",
      "resources": [
        "entity:{entity}/*/rule/*",
        "entity-type:alpha_DQRule",
        "entity-classification:*"
      ],
      "actions": ["entity-create"]
    },
    {
      "policyResourceCategory": "RELATIONSHIP",
      "policyType": "ACCESS",
      "description": "Link/unlink this DQRule to any Asset",
      "resources": [
        "relationship-type:*",

        "end-one-entity:{entity}/*/rule/*",
        "end-one-entity-type:alpha_DQRule",
        "end-one-entity-classification:*",

        "end-two-entity:*",
        "end-two-entity-type:Asset",
        "end-two-entity-classification:*"

      ],
      "actions": ["add-relationship", "remove-relationship", "update-relationship"]
    },
    {
      "policyResourceCategory": "RELATIONSHIP",
      "policyType": "ACCESS",
      "description": "Link/unlink any Asset to this DQRule",

      "resources": [
        "relationship-type:*",

        "end-one-entity:*",
        "end-one-entity-type:Asset",
        "end-one-entity-classification:*",

        "end-two-entity:{entity}/*/rule/*",
        "end-two-entity-type:alpha_DQRule",
        "end-two-entity-classification:*"
      ],

      "actions": ["add-relationship", "remove-relationship", "update-relationship"]
    }
  ],
  "persona-dq-update": [
    {
      "policyType": "ACCESS",
      "policyResourceCategory": "ENTITY",
      "resources": [
        "entity:{entity}/*/rule/*",
        "entity-type:alpha_DQRule",
        "entity-classification:*"
      ],
      "actions": ["entity-update"]
    },
    {
      "policyType": "ACCESS",
      "policyResourceCategory": "RELATIONSHIP",
      "resources": [
        "relationship-type:*",

        "end-one-entity:{entity}/*/rule/*",
        "end-one-entity-type:alpha_DQRule",
        "end-one-entity-classification:*",

        "end-two-entity:*",
        "end-two-entity-type:Asset",
        "end-two-entity-classification:*"
      ],
      "actions": ["add-relationship", "remove-relationship", "update-relationship"]
    },
    {
      "policyType": "ACCESS",
      "policyResourceCategory": "RELATIONSHIP",
      "resources": [
        "relationship-type:*",

        "end-one-entity:*",
        "end-one-entity-type:Asset",
        "end-one-entity-classification:*",

        "end-two-entity:{entity}/*/rule/*",
        "end-two-entity-type:alpha_DQRule",
        "end-two-entity-classification:*"
      ],
      "actions": ["add-relationship", "remove-relationship", "update-relationship"]
    }
  ],
  "persona-dq-delete": [
    {
      "policyResourceCategory": "ENTITY",
      "policyType": "ACCESS",
      "resources": [
        "entity:{entity}/*/rule/*",
        "entity-type:alpha_DQRule",
        "entity-classification:*"
      ],
      "actions": ["entity-delete"]
    }
  ],
=======
  
>>>>>>> ac5ed52e
  "persona-aiasset-read": [
    {
      "policyType": "ACCESS",
      "policyResourceCategory": "ENTITY",
      "resources": [
        "entity:{entity}",
        "entity-type:AIApplication",
        "entity-type:AIModel",
        "entity-classification:*"
      ],
      "actions": ["entity-read"]
    }
  ],
  "persona-aiasset-create": [
    {
      "policyResourceCategory": "ENTITY",
      "policyType": "ACCESS",
      "resources": [
        "entity:*",
        "entity-type:AIApplication",
        "entity-type:AIModel",
        "entity-classification:*"
      ],
      "actions": ["entity-create"]
    }
  ],
  "persona-aiasset-update": [
    {
      "policyResourceCategory": "ENTITY",
      "policyType": "ACCESS",
      "resources": [
        "entity:*",
        "entity-type:AIApplication",
        "entity-type:AIModel",
        "entity-classification:*"
      ],
      "actions": ["entity-update"]
    },
    {
      "policyResourceCategory": "RELATIONSHIP",
      "policyType": "ACCESS",
      "description": "Link/unlink AIModel to any AIApplication",
      "resources": [
        "relationship-type:*",
        "end-one-entity-type:AIApplication",
        "end-one-entity-classification:*",
        "end-one-entity:*",

        "end-two-entity-type:AIModel",
        "end-two-entity-classification:*",
        "end-two-entity:{entity}",
        "end-two-entity:{entity}/*"
      ],
      "actions": ["add-relationship", "update-relationship", "remove-relationship"]
    },
    {
      "policyResourceCategory": "RELATIONSHIP",
      "policyType": "ACCESS",
      "description": "Link/unlink resource to AI assets",
      "resources": [
        "relationship-type:*",

        "end-one-entity-type:AIApplication",
        "end-one-entity-type:AIModel",
        "end-one-entity-classification:*",
        "end-one-entity:{entity}",

        "end-two-entity-type:Resource",
        "end-two-entity-classification:*",
        "end-two-entity:*"
      ],
      "actions": ["add-relationship", "update-relationship", "remove-relationship"]
    }
  ],
  "persona-aiasset-delete": [
    {
      "policyResourceCategory": "ENTITY",
      "policyType": "ACCESS",
      "resources": [
        "entity:{entity}",
        "entity-type:AIApplication",
        "entity-type:AIModel",
        "entity-classification:*"
      ],
      "actions": ["entity-delete"]
    }
  ],
  "persona-aiasset-business-update-metadata": [
    {
      "policyType": "ACCESS",
      "policyResourceCategory": "ENTITY",
      "resources": [
        "entity:{entity}",
        "entity-type:AIApplication",
        "entity-type:AIModel",
        "entity-classification:*",
        "entity-business-metadata:*"
      ],
      "actions": ["entity-update-business-metadata"]
    }
  ],
  "persona-aiasset-add-terms": [
    {
      "policyResourceCategory": "RELATIONSHIP",
      "policyType": "ACCESS",
      "description": "Link term to this AI asset",
      "resources": [
        "relationship-type:*",

        "end-one-entity-type:AtlasGlossaryTerm",
        "entity-type:AtlasGlossaryTerm",
        "end-one-entity-classification:*",
        "end-one-entity:*",

        "end-two-entity-type:AIApplication",
        "end-two-entity-type:AIModel",
        "end-two-entity-classification:*",
        "end-two-entity:{entity}"
      ],
      "actions": ["add-relationship", "entity-read"]
    }
  ],
  "persona-aiasset-update-terms": [
    {
      "policyResourceCategory": "RELATIONSHIP",
      "policyType": "ACCESS",
      "description": "Unlink term to this AI asset",
      "resources": [
        "relationship-type:*",

        "end-one-entity-type:AtlasGlossaryTerm",
        "end-one-entity-classification:*",
        "end-one-entity:*",

        "end-two-entity-type:AIApplication",
        "end-two-entity-type:AIModel",
        "end-two-entity-classification:*",
        "end-two-entity:{entity}"
      ],
      "actions": ["update-relationship"]
    }
  ],
  "persona-aiasset-remove-terms": [
    {
      "policyResourceCategory": "RELATIONSHIP",
      "policyType": "ACCESS",
      "description": "Link/unlink term to this AI asset",
      "resources": [
        "relationship-type:*",

        "end-one-entity-type:AtlasGlossaryTerm",
        "end-one-entity-classification:*",
        "end-one-entity:*",

        "end-two-entity-type:AIApplication",
        "end-two-entity-type:AIModel",
        "end-two-entity-classification:*",
        "end-two-entity:{entity}"
      ],
      "actions": ["remove-relationship"]
    }
  ],
  "persona-aiasset-add-classification": [
    {
      "policyResourceCategory": "ENTITY",
      "policyType": "ACCESS",
      "resources": [
        "entity:{entity}",
        "entity-type:AIApplication",
        "entity-type:AIModel",
        "entity-classification:*",
        "classification:*"
      ],
      "actions": [
        "entity-add-classification",
        "entity-update-classification"
      ]
    }
  ],
  "persona-aiasset-update-classification": [
    {
      "policyResourceCategory": "ENTITY",
      "policyType": "ACCESS",
      "resources": [
        "entity:{entity}",
        "entity-type:AIApplication",
        "entity-type:AIModel",
        "entity-classification:*",
        "classification:*"
      ],
      "actions": [
        "entity-update-classification"
      ]
    }
  ],
  "persona-aiasset-remove-classification": [
    {
      "policyResourceCategory": "ENTITY",
      "policyType": "ACCESS",
      "resources": [
        "entity:{entity}",
        "entity-type:AIApplication",
        "entity-type:AIModel",
        "entity-classification:*",
        "classification:*"
      ],
      "actions": [
        "entity-update-classification",
        "entity-remove-classification"
      ]
    }
  ]
}<|MERGE_RESOLUTION|>--- conflicted
+++ resolved
@@ -9,7 +9,6 @@
         "entity-type:{entity-type}",
         "entity-classification:*"
       ],
-<<<<<<< HEAD
       "actions": ["entity-read"],
       "policyConditions": [
         {
@@ -19,9 +18,6 @@
           ]
         }
       ]
-=======
-      "actions": ["entity-read"]
->>>>>>> ac5ed52e
     }
   ],
   "persona-asset-update": [
@@ -34,7 +30,6 @@
         "entity-type:{entity-type}",
         "entity-classification:*"
       ],
-<<<<<<< HEAD
       "actions": ["entity-update"],
       "policyConditions": [
         {
@@ -44,9 +39,6 @@
           ]
         }
       ]
-=======
-      "actions": ["entity-update"]
->>>>>>> ac5ed52e
     },
     {
       "policyType": "ACCESS",
@@ -67,7 +59,6 @@
         "end-two-entity-classification:*",
         "end-two-entity:*"
       ],
-<<<<<<< HEAD
       "actions": ["add-relationship", "remove-relationship"],
       "policyConditions": [
         {
@@ -77,9 +68,6 @@
           ]
         }
       ]
-=======
-      "actions": ["add-relationship", "remove-relationship"]
->>>>>>> ac5ed52e
     },
     {
       "policyType": "ACCESS",
@@ -100,7 +88,6 @@
         "end-two-entity:{entity}",
         "end-two-entity:{entity}/*"
       ],
-<<<<<<< HEAD
       "actions": ["add-relationship", "remove-relationship"],
       "policyConditions": [
         {
@@ -110,9 +97,6 @@
           ]
         }
       ]
-=======
-      "actions": ["add-relationship", "remove-relationship"]
->>>>>>> ac5ed52e
     }
   ],
   "persona-api-create": [
@@ -125,7 +109,6 @@
         "entity-type:{entity-type}",
         "entity-classification:*"
       ],
-<<<<<<< HEAD
       "actions": ["entity-create"],
       "policyConditions": [
         {
@@ -135,9 +118,6 @@
           ]
         }
       ]
-=======
-      "actions": ["entity-create"]
->>>>>>> ac5ed52e
     }
   ],
   "persona-api-delete": [
@@ -150,7 +130,6 @@
         "entity-type:{entity-type}",
         "entity-classification:*"
       ],
-<<<<<<< HEAD
       "actions": ["entity-delete"],
       "policyConditions": [
         {
@@ -160,9 +139,6 @@
           ]
         }
       ]
-=======
-      "actions": ["entity-delete"]
->>>>>>> ac5ed52e
     }
   ],
   "persona-business-update-metadata": [
@@ -947,7 +923,6 @@
       "actions": ["select"]
     }
   ],
-<<<<<<< HEAD
 
   "persona-dq-read": [
     {
@@ -1066,9 +1041,6 @@
       "actions": ["entity-delete"]
     }
   ],
-=======
-  
->>>>>>> ac5ed52e
   "persona-aiasset-read": [
     {
       "policyType": "ACCESS",
