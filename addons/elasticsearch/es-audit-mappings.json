{
  "mappings": {
    "properties": {
      "entityQualifiedName": {
        "type": "keyword"
      },
      "entityId": {
        "type": "keyword"
      },
      "typeName": {
        "type": "keyword"
      },
      "created": {
        "type": "date"
      },
      "timestamp": {
        "type": "date"
      },
      "action": {
        "type": "keyword"
      },
      "detail": {
        "type": "nested"
      },
      "user": {
        "type": "keyword"
      },
      "eventKey": {
        "type": "keyword"
      }
    },
    "dynamic_templates": [
      {
        "ignore_random_id_objects": {
          "path_match":    "detail.attributes.*",
          "match_pattern": "regex",
          "match":         "^[a-zA-Z](?=.*\\\\d)[a-zA-Z0-9]{21}$",
          "mapping":       { "enabled": false }
        }
      },
      {
        "atlan_headers_as_keyword": {
          "path_match": "headers.x-atlan-*",
          "mapping":    { "type": "keyword" }
        }
      },
      {
        "suppress_attribute_hashes": {
          "path_match": "detail.classifications.*",
          "match_pattern": "regex",
          "match":         "^[a-zA-Z](?=.*\\\\d)[a-zA-Z0-9]{21}$",
          "mapping":    { "enabled": false }
        }
      },
      {
        "bm_ids_in_businessAttributes_lvl1_obj": {
          "path_match": "detail.businessAttributes.*",
          "match": "^[A-Za-z](?=.*\\d)[A-Za-z0-9]{21}$",
          "match_pattern": "regex",
          "mapping": {
            "enabled": false
          }
        }
      },
      {
        "bm_ids_in_businessAttributes_lvl2_obj": {
          "path_match": "detail.businessAttributes.*.*",
          "match": "^[A-Za-z](?=.*\\d)[A-Za-z0-9]{21}$",
          "match_pattern": "regex",
          "mapping": {
            "enabled": false
          }
        }
      },
<<<<<<< HEAD
      { "allow_strings":  { "path_match":"detail.attributes.*", "match_mapping_type":"string",  "mapping":{ "type": "text", "fields": { "keyword": { "type": "keyword", "ignore_above": 256 }}}}},
=======
      { "allow_strings":  { "path_match":"detail.attributes.*", "match_mapping_type":"string",  "mapping":{ "type": "text", "fields": { "keyword": { "type": "keyword", "ignore_above": 1024 }}}}},
>>>>>>> abd50882
      { "allow_longs":    { "path_match":"detail.attributes.*", "match_mapping_type":"long",    "mapping":{ "type":"long"    }}},
      { "allow_doubles":  { "path_match":"detail.attributes.*", "match_mapping_type":"double",  "mapping":{ "type":"double"  }}},
      { "allow_booleans": { "path_match":"detail.attributes.*", "match_mapping_type":"boolean", "mapping":{ "type":"boolean" }}},
      { "allow_dates":    { "path_match":"detail.attributes.*", "match_mapping_type":"date",    "mapping":{ "type":"date", "format":"strict_date_optional_time||epoch_millis" }}}
    ],
    "date_detection": false,
    "numeric_detection": false
  }
}<|MERGE_RESOLUTION|>--- conflicted
+++ resolved
@@ -72,11 +72,7 @@
           }
         }
       },
-<<<<<<< HEAD
-      { "allow_strings":  { "path_match":"detail.attributes.*", "match_mapping_type":"string",  "mapping":{ "type": "text", "fields": { "keyword": { "type": "keyword", "ignore_above": 256 }}}}},
-=======
       { "allow_strings":  { "path_match":"detail.attributes.*", "match_mapping_type":"string",  "mapping":{ "type": "text", "fields": { "keyword": { "type": "keyword", "ignore_above": 1024 }}}}},
->>>>>>> abd50882
       { "allow_longs":    { "path_match":"detail.attributes.*", "match_mapping_type":"long",    "mapping":{ "type":"long"    }}},
       { "allow_doubles":  { "path_match":"detail.attributes.*", "match_mapping_type":"double",  "mapping":{ "type":"double"  }}},
       { "allow_booleans": { "path_match":"detail.attributes.*", "match_mapping_type":"boolean", "mapping":{ "type":"boolean" }}},
