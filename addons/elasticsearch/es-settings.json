{
  "analysis": {
    "analyzer": {
      "atlan_text_analyzer": {
        "type": "custom",
        "tokenizer": "atlan_tokenizer",
        "filter": [
          "apostrophe", "lowercase"
        ],
        "char_filter":[
          "number_filter"
        ]
      },
      "atlan_text_stemmer": {
        "type": "custom",
        "tokenizer": "atlan_tokenizer",
        "filter": [
          "snowball_english", "lowercase"
        ],
        "char_filter":[
          "number_filter"
        ]
      },
      "search_synonyms": {
        "type": "custom",
        "filter": [
<<<<<<< HEAD
          "graph_synonyms"
=======
          "graph_synonyms", "lowercase"
>>>>>>> d301d8cd
        ],
        "tokenizer": "atlan_tokenizer"
      }
    },
    "normalizer": {
      "atlan_normalizer": {
        "type": "custom",
        "filter": ["lowercase"]
      }
    },
    "filter": {
      "graph_synonyms": {
        "type": "synonym_graph",
        "synonyms_path": "synonym.txt"
      },
      "snowball_english": {
        "type": "snowball",
        "language": "English"
      }
    },
    "tokenizer": {
      "atlan_tokenizer": {
        "type": "pattern",
        "pattern": "( |_|-|'|/|@)"
      }
    },
    "char_filter":{
      "number_filter":{
        "type":"pattern_replace",
        "pattern":"\\d+",
        "replacement":" $0"
      }
    }
  }
}<|MERGE_RESOLUTION|>--- conflicted
+++ resolved
@@ -24,11 +24,7 @@
       "search_synonyms": {
         "type": "custom",
         "filter": [
-<<<<<<< HEAD
-          "graph_synonyms"
-=======
           "graph_synonyms", "lowercase"
->>>>>>> d301d8cd
         ],
         "tokenizer": "atlan_tokenizer"
       }
