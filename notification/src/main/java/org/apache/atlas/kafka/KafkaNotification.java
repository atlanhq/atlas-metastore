--- conflicted
+++ resolved
@@ -65,13 +65,10 @@
     public    static final String PROPERTY_PREFIX            = "atlas.kafka";
     public    static final String ATLAS_HOOK_TOPIC           = AtlasConfiguration.NOTIFICATION_HOOK_TOPIC_NAME.getString();
     public    static final String ATLAS_ENTITIES_TOPIC       = AtlasConfiguration.NOTIFICATION_ENTITIES_TOPIC_NAME.getString();
-<<<<<<< HEAD
     public    static final String EMIT_SUB_TASKS = AtlasConfiguration.NOTIFICATION_RELATIONSHIPS_TOPIC_NAME.getString();
     public    static final String ATLAS_TAG_PROP_EVENTS = AtlasConfiguration.NOTIFICATION_PROPAGATION_TOPIC_NAME.getString();
-=======
     public    static final String ATLAS_RELATIONSHIPS_TOPIC       = AtlasConfiguration.NOTIFICATION_RELATIONSHIPS_TOPIC_NAME.getString();
     public    static final String ATLAS_DISTRIBUTED_TASKS_TOPIC = AtlasConfiguration.NOTIFICATION_ATLAS_DISTRIBUTED_TASKS_TOPIC_NAME.getString();
->>>>>>> 48e07f4e
     protected static final String CONSUMER_GROUP_ID_PROPERTY = "group.id";
 
     private   static final String[] ATLAS_HOOK_CONSUMER_TOPICS     = AtlasConfiguration.NOTIFICATION_HOOK_CONSUMER_TOPIC_NAMES.getStringArray(ATLAS_HOOK_TOPIC);
@@ -84,14 +81,8 @@
         {
             put(NotificationType.HOOK, ATLAS_HOOK_TOPIC);
             put(NotificationType.ENTITIES, ATLAS_ENTITIES_TOPIC);
-<<<<<<< HEAD
-            put(NotificationType.RELATIONSHIPS, EMIT_SUB_TASKS);
-            put(NotificationType.EMIT_SUB_TASKS, ATLAS_TAG_PROP_EVENTS);
-=======
             put(NotificationType.RELATIONSHIPS, ATLAS_RELATIONSHIPS_TOPIC);
             put(NotificationType.ATLAS_DISTRIBUTED_TASKS, ATLAS_DISTRIBUTED_TASKS_TOPIC);
-
->>>>>>> 48e07f4e
         }
     };
 
