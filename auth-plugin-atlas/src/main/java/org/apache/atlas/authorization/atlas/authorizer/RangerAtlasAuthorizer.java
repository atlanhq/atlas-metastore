/*
 * Licensed to the Apache Software Foundation (ASF) under one
 * or more contributor license agreements.  See the NOTICE file
 * distributed with this work for additional information
 * regarding copyright ownership.  The ASF licenses this file
 * to you under the Apache License, Version 2.0 (the
 * "License"); you may not use this file except in compliance
 * with the License.  You may obtain a copy of the License at
 *
 * http://www.apache.org/licenses/LICENSE-2.0
 *
 * Unless required by applicable law or agreed to in writing,
 * software distributed under the License is distributed on an
 * "AS IS" BASIS, WITHOUT WARRANTIES OR CONDITIONS OF ANY
 * KIND, either express or implied.  See the License for the
 * specific language governing permissions and limitations
 * under the License.
 */

package org.apache.atlas.authorization.atlas.authorizer;

import org.apache.atlas.authorize.AtlasAccessRequest;
import org.apache.atlas.authorize.AtlasAccessResult;
import org.apache.atlas.authorize.AtlasAccessorResponse;
import org.apache.atlas.authorize.AtlasAdminAccessRequest;
import org.apache.atlas.authorize.AtlasAuthorizationException;
import org.apache.atlas.authorize.AtlasAuthorizer;
import org.apache.atlas.authorize.AtlasEntityAccessRequest;
import org.apache.atlas.authorize.AtlasPrivilege;
import org.apache.atlas.authorize.AtlasRelationshipAccessRequest;
import org.apache.atlas.authorize.AtlasSearchResultScrubRequest;
import org.apache.atlas.authorize.AtlasTypeAccessRequest;
import org.apache.atlas.authorize.AtlasTypesDefFilterRequest;
import org.apache.atlas.model.discovery.AtlasSearchResult;
import org.apache.atlas.model.instance.AtlasClassification;
import org.apache.atlas.model.instance.AtlasEntityHeader;
import org.apache.atlas.model.typedef.AtlasBaseTypeDef;
import org.apache.atlas.model.typedef.AtlasTypesDef;
import org.apache.atlas.type.AtlasTypeRegistry;
import org.apache.commons.collections.CollectionUtils;
import org.apache.commons.collections.MapUtils;
import org.apache.commons.lang.StringUtils;
import org.apache.commons.logging.Log;
import org.apache.commons.logging.LogFactory;
import org.apache.atlas.audit.model.AuthzAuditEvent;
import org.apache.atlas.plugin.audit.RangerDefaultAuditHandler;
import org.apache.atlas.plugin.contextenricher.RangerTagForEval;
import org.apache.atlas.plugin.model.RangerServiceDef;
import org.apache.atlas.plugin.model.RangerTag;
import org.apache.atlas.plugin.policyengine.RangerAccessRequestImpl;
import org.apache.atlas.plugin.policyengine.RangerAccessResourceImpl;
import org.apache.atlas.plugin.policyengine.RangerAccessResult;
import org.apache.atlas.plugin.policyresourcematcher.RangerPolicyResourceMatcher;
import org.apache.atlas.plugin.service.RangerBasePlugin;
import org.apache.atlas.plugin.util.RangerPerfTracer;

import java.util.Collection;
import java.util.Collections;
import java.util.HashMap;
import java.util.HashSet;
import java.util.List;
import java.util.ListIterator;
import java.util.Map;
import java.util.Set;

import static org.apache.atlas.authorization.atlas.authorizer.RangerAtlasAuthorizerUtil.*;
<<<<<<< HEAD
import static org.apache.atlas.authorization.utils.RangerAtlasConstants.*;
=======
import static org.apache.atlas.services.atlas.RangerServiceAtlas.*;
>>>>>>> a526cbe9


public class RangerAtlasAuthorizer implements AtlasAuthorizer {
    private static final Log LOG      = LogFactory.getLog(RangerAtlasAuthorizer.class);
    private static final Log PERF_LOG = RangerPerfTracer.getPerfLogger("atlasauth.request");

    private static volatile RangerBasePlugin atlasPlugin = null;
    private static volatile RangerGroupUtil groupUtil = null;

    static final Set<AtlasPrivilege> CLASSIFICATION_PRIVILEGES = new HashSet<AtlasPrivilege>() {{
        add(AtlasPrivilege.ENTITY_ADD_CLASSIFICATION);
        add(AtlasPrivilege.ENTITY_REMOVE_CLASSIFICATION);
        add(AtlasPrivilege.ENTITY_UPDATE_CLASSIFICATION);
    }};

    @Override
    public void init() {
        if (LOG.isDebugEnabled()) {
            LOG.debug("==> RangerAtlasPlugin.init()");
        }

        RangerBasePlugin plugin = atlasPlugin;

        if (plugin == null) {
            synchronized (RangerAtlasPlugin.class) {
                plugin = atlasPlugin;

                if (plugin == null) {
                    plugin = new RangerAtlasPlugin();
                    plugin.init();

                    plugin.setResultProcessor(new RangerDefaultAuditHandler(plugin.getConfig()));

                    atlasPlugin = plugin;
                    groupUtil = new RangerGroupUtil(atlasPlugin.getUserStore());
                }
            }
        }
        if (LOG.isDebugEnabled()) {
            LOG.debug("<== RangerAtlasPlugin.init()");
        }
    }

    @Override
    public void init(AtlasTypeRegistry typeRegistry) {
        if (LOG.isDebugEnabled()) {
            LOG.debug("==> RangerAtlasPlugin.init(typeRegistry)");
        }

        RangerBasePlugin plugin = atlasPlugin;

        if (plugin == null) {
            synchronized (RangerAtlasPlugin.class) {
                plugin = atlasPlugin;

                if (plugin == null) {
                    plugin = new RangerAtlasPlugin(typeRegistry);

                    plugin.init();

                    plugin.setResultProcessor(new RangerDefaultAuditHandler(plugin.getConfig()));

                    atlasPlugin = plugin;
                    groupUtil = new RangerGroupUtil(atlasPlugin.getUserStore());
                }
            }
        }
        if (LOG.isDebugEnabled()) {
            LOG.debug("<== RangerAtlasPlugin.init(typeRegistry)");
        }
    }

    @Override
    public void cleanUp() {
        if (LOG.isDebugEnabled()) {
            LOG.debug("==> cleanUp ");
        }
    }

    @Override
    public AtlasAccessResult isAccessAllowed(AtlasAdminAccessRequest request) throws AtlasAuthorizationException {
        if (LOG.isDebugEnabled()) {
            LOG.debug("==> isAccessAllowed(" + request + ")");
        }

        final AtlasAccessResult    ret;
        RangerPerfTracer perf = null;

        try {
            if (RangerPerfTracer.isPerfTraceEnabled(PERF_LOG)) {
                perf = RangerPerfTracer.getPerfTracer(PERF_LOG, "RangerAtlasAuthorizer.isAccessAllowed(" + request + ")");
            }

            String                   action         = request.getAction() != null ? request.getAction().getType() : null;
            RangerAccessResourceImpl rangerResource = new RangerAccessResourceImpl(Collections.singletonMap(RESOURCE_SERVICE, "*"));
            RangerAccessRequestImpl  rangerRequest  = new RangerAccessRequestImpl(rangerResource, action, request.getUser(), request.getUserGroups(), null);

            rangerRequest.setClientIPAddress(request.getClientIPAddress());
            rangerRequest.setAccessTime(request.getAccessTime());
            rangerRequest.setAction(action);
            rangerRequest.setForwardedAddresses(request.getForwardedAddresses());
            rangerRequest.setRemoteIPAddress(request.getRemoteIPAddress());


            ret = checkAccess(rangerRequest);
        } finally {
            RangerPerfTracer.log(perf);
        }

        if (LOG.isDebugEnabled()) {
            LOG.debug("<== isAccessAllowed(" + request + "): " + ret);
        }

        return ret;
    }

    @Override
    public AtlasAccessResult isAccessAllowed(AtlasEntityAccessRequest request) throws AtlasAuthorizationException {
        if (LOG.isDebugEnabled()) {
            LOG.debug("==> isAccessAllowed(" + request + ")");
        }

        AtlasAccessResult       ret;
        RangerPerfTracer        perf         = null;
        RangerAtlasAuditHandler auditHandler = null;

        try {
            if (RangerPerfTracer.isPerfTraceEnabled(PERF_LOG)) {
                perf = RangerPerfTracer.getPerfTracer(PERF_LOG, "RangerAtlasAuthorizer.isAccessAllowed(" + request + ")");
            }

            // not initializing audit handler, so that audits are not logged when entity details are NULL or EMPTY STRING
            if (!(StringUtils.isEmpty(request.getEntityId()) && request.getClassification() == null && request.getEntity() == null)) {
                auditHandler = new RangerAtlasAuditHandler(request, getServiceDef());
            }

            ret = isAccessAllowed(request, auditHandler);
        } finally {
            RangerPerfTracer.log(perf);
        }

        if (LOG.isDebugEnabled()) {
            LOG.debug("<== isAccessAllowed(" + request + "): " + ret);
        }

        return ret;
    }

    @Override
    public AtlasAccessResult isAccessAllowed(AtlasTypeAccessRequest request) throws AtlasAuthorizationException {
        if (LOG.isDebugEnabled()) {
            LOG.debug("==> isAccessAllowed(" + request + ")");
        }

        final AtlasAccessResult ret;
        RangerPerfTracer perf = null;

        try {
            if (RangerPerfTracer.isPerfTraceEnabled(PERF_LOG)) {
                perf = RangerPerfTracer.getPerfTracer(PERF_LOG, "RangerAtlasAuthorizer.isAccessAllowed(" + request + ")");
            }

            final String typeName     = request.getTypeDef() != null ? request.getTypeDef().getName() : null;
            final String typeCategory = request.getTypeDef() != null && request.getTypeDef().getCategory() != null ? request.getTypeDef().getCategory().name() : null;
            final String action       = request.getAction() != null ? request.getAction().getType() : null;

            RangerAccessResourceImpl rangerResource = new RangerAccessResourceImpl();

            rangerResource.setValue(RESOURCE_TYPE_NAME, typeName);
            rangerResource.setValue(RESOURCE_TYPE_CATEGORY, typeCategory);

            RangerAccessRequestImpl rangerRequest = new RangerAccessRequestImpl(rangerResource, action, request.getUser(), request.getUserGroups(), null);
            rangerRequest.setClientIPAddress(request.getClientIPAddress());
            rangerRequest.setAccessTime(request.getAccessTime());
            rangerRequest.setAction(action);
            rangerRequest.setForwardedAddresses(request.getForwardedAddresses());
            rangerRequest.setRemoteIPAddress(request.getRemoteIPAddress());

            boolean isAuditDisabled = ACCESS_TYPE_TYPE_READ.equalsIgnoreCase(action);

            if (isAuditDisabled) {
                ret = checkAccess(rangerRequest, null);
            } else {
                ret = checkAccess(rangerRequest);
            }

        } finally {
            RangerPerfTracer.log(perf);
        }

        if (LOG.isDebugEnabled()) {
            LOG.debug("<== isAccessAllowed(" + request + "): " + ret);
        }

        return ret;
    }

    @Override
    public AtlasAccessResult isAccessAllowed(AtlasRelationshipAccessRequest request) throws AtlasAuthorizationException {
        if (LOG.isDebugEnabled()) {
            LOG.debug("==> isAccessAllowed(" + request + ")");
        }

        AtlasAccessResult ret;
        RangerPerfTracer perf = null;

        try {
            if (RangerPerfTracer.isPerfTraceEnabled(PERF_LOG)) {
                perf = RangerPerfTracer.getPerfTracer(PERF_LOG, "RangerAtlasAuthorizer.isAccessAllowed(" + request + ")");
            }

            final String      action                      = request.getAction() != null ? request.getAction().getType() : null;
            final Set<String> end1EntityTypeAndSuperTypes = request.getEnd1EntityTypeAndAllSuperTypes();
            final Set<AtlasClassification> end1Classifications         = new HashSet<AtlasClassification>(request.getEnd1EntityClassifications());
            final String      end1EntityId                = request.getEnd1EntityId();

            final Set<String> end2EntityTypeAndSuperTypes = request.getEnd2EntityTypeAndAllSuperTypes();
            final Set<AtlasClassification> end2Classifications         = new HashSet<AtlasClassification>(request.getEnd2EntityClassifications());
            final String      end2EntityId                = request.getEnd2EntityId();


            String relationShipType = request.getRelationshipType();

            RangerAccessResourceImpl rangerResource = new RangerAccessResourceImpl();

            RangerAccessRequestImpl rangerRequest = new RangerAccessRequestImpl(rangerResource, action, request.getUser(), request.getUserGroups(), null);
            rangerRequest.setClientIPAddress(request.getClientIPAddress());
            rangerRequest.setAccessTime(request.getAccessTime());
            rangerRequest.setAction(action);
            rangerRequest.setForwardedAddresses(request.getForwardedAddresses());
            rangerRequest.setRemoteIPAddress(request.getRemoteIPAddress());

            rangerResource.setValue(RESOURCE_RELATIONSHIP_TYPE, relationShipType);


            Set<String> classificationsWithSuperTypesEnd1 = new HashSet();

            for (AtlasClassification classificationToAuthorize : end1Classifications) {
                  classificationsWithSuperTypesEnd1.addAll(request.getClassificationTypeAndAllSuperTypes(classificationToAuthorize.getTypeName()));
            }

            rangerResource.setValue(RESOURCE_END_ONE_ENTITY_TYPE, end1EntityTypeAndSuperTypes);
            rangerResource.setValue(RESOURCE_END_ONE_ENTITY_CLASSIFICATION, classificationsWithSuperTypesEnd1);
            rangerResource.setValue(RESOURCE_END_ONE_ENTITY_ID, end1EntityId);


            Set<String> classificationsWithSuperTypesEnd2 = new HashSet();

            for (AtlasClassification classificationToAuthorize : end2Classifications) {
                classificationsWithSuperTypesEnd2.addAll(request.getClassificationTypeAndAllSuperTypes(classificationToAuthorize.getTypeName()));
            }

            rangerResource.setValue(RESOURCE_END_TWO_ENTITY_TYPE, end2EntityTypeAndSuperTypes);
            rangerResource.setValue(RESOURCE_END_TWO_ENTITY_CLASSIFICATION, classificationsWithSuperTypesEnd2);
            rangerResource.setValue(RESOURCE_END_TWO_ENTITY_ID, end2EntityId);

            ret = checkAccess(rangerRequest);

            if (!ret.isAllowed()) { // if resource based policy access not available fallback to check tag-based access.
                setClassificationsToRequestContext(end1Classifications, rangerRequest);
                ret = checkAccess(rangerRequest); // tag-based check with end1 classification
                LOG.info("End1 checkAccess " + ret);
                if (ret.isAllowed()) { //
                    setClassificationsToRequestContext(end2Classifications, rangerRequest);
                    ret = checkAccess(rangerRequest); // tag-based check with end2 classification
                    LOG.info("End2 checkAccess " + ret);
                }
            }

        } finally {
            RangerPerfTracer.log(perf);
        }

        if (LOG.isDebugEnabled()) {
            LOG.debug("<== isAccessAllowed(" + request + "): " + ret);
        }

        return ret;
    }

    @Override
    public AtlasAccessorResponse getAccessors(AtlasEntityAccessRequest request) {
        if (LOG.isDebugEnabled()) {
            LOG.debug("==> getAccessors(" + request + ")");
        }

        AtlasAccessorResponse ret = new AtlasAccessorResponse();
        RangerPerfTracer perf = null;

        try {
            if (RangerPerfTracer.isPerfTraceEnabled(PERF_LOG)) {
                perf = RangerPerfTracer.getPerfTracer(PERF_LOG, "RangerAtlasAuthorizer.getAccessors(" + request + ")");
            }

            final RangerAccessResourceImpl rangerResource = new RangerAccessResourceImpl();
            final RangerAccessRequestImpl rangerRequest = new RangerAccessRequestImpl();

            toRangerRequest(request, rangerRequest, rangerResource);
            rangerRequest.setAccessorsRequested(true);

            RangerAccessResult result = null;
            Set<AtlasClassification> tagNames = request.getEntityClassifications();
            if (CollectionUtils.isNotEmpty(tagNames)) {
                setClassificationsToRequestContext(tagNames, rangerRequest);

                // check authorization for each classification
                for (AtlasClassification classificationToAuthorize : tagNames) {
                    rangerResource.setValue(RESOURCE_ENTITY_CLASSIFICATION, request.getClassificationTypeAndAllSuperTypes(classificationToAuthorize.getTypeName()));

                    result = getAccessors(rangerRequest);
                    collectAccessors(result, ret);
                }
            } else {
                rangerResource.setValue(RESOURCE_ENTITY_CLASSIFICATION, ENTITY_NOT_CLASSIFIED);

                result = getAccessors(rangerRequest);
                collectAccessors(result, ret);
            }
        } finally {
            RangerPerfTracer.log(perf);
        }

        if (LOG.isDebugEnabled()) {
            LOG.debug("<== getAccessors(" + request + "): " + ret);
        }
        return ret;
    }

    @Override
    public AtlasAccessorResponse getAccessors(AtlasRelationshipAccessRequest request) {
        if (LOG.isDebugEnabled()) {
            LOG.debug("==> getAccessors(" + request + ")");
        }

        AtlasAccessorResponse ret = new AtlasAccessorResponse();
        RangerPerfTracer perf = null;
        RangerAccessResult result = null;

        try {
            if (RangerPerfTracer.isPerfTraceEnabled(PERF_LOG)) {
                perf = RangerPerfTracer.getPerfTracer(PERF_LOG, "RangerAtlasAuthorizer.getAccessors(" + request + ")");
            }

            final String      action                = request.getAction() != null ? request.getAction().getType() : null;
            RangerAccessResourceImpl rangerResource = new RangerAccessResourceImpl();
            RangerAccessRequestImpl rangerRequest   = new RangerAccessRequestImpl(rangerResource, action, request.getUser(),
                                                            request.getUserGroups(), null);
            rangerRequest.setAccessorsRequested(true);


            final Set<String> end1EntityTypeAndSuperTypes = request.getEnd1EntityTypeAndAllSuperTypes();
            final Set<AtlasClassification> end1Classifications         = new HashSet<AtlasClassification>(request.getEnd1EntityClassifications());
            final String      end1EntityId                = request.getEnd1EntityId();

            final Set<String> end2EntityTypeAndSuperTypes = request.getEnd2EntityTypeAndAllSuperTypes();
            final Set<AtlasClassification> end2Classifications         = new HashSet<AtlasClassification>(request.getEnd2EntityClassifications());
            final String      end2EntityId                = request.getEnd2EntityId();


            String relationShipType = request.getRelationshipType();


            rangerRequest.setClientIPAddress(request.getClientIPAddress());
            rangerRequest.setAccessTime(request.getAccessTime());
            rangerRequest.setAction(action);
            rangerRequest.setForwardedAddresses(request.getForwardedAddresses());
            rangerRequest.setRemoteIPAddress(request.getRemoteIPAddress());

            rangerResource.setValue(RESOURCE_RELATIONSHIP_TYPE, relationShipType);


            Set<String> classificationsWithSuperTypesEnd1 = new HashSet();

            for (AtlasClassification classificationToAuthorize : end1Classifications) {
                classificationsWithSuperTypesEnd1.addAll(request.getClassificationTypeAndAllSuperTypes(classificationToAuthorize.getTypeName()));
            }

            rangerResource.setValue(RESOURCE_END_ONE_ENTITY_TYPE, end1EntityTypeAndSuperTypes);
            rangerResource.setValue(RESOURCE_END_ONE_ENTITY_CLASSIFICATION, classificationsWithSuperTypesEnd1);
            rangerResource.setValue(RESOURCE_END_ONE_ENTITY_ID, end1EntityId);


            Set<String> classificationsWithSuperTypesEnd2 = new HashSet();

            for (AtlasClassification classificationToAuthorize : end2Classifications) {
                classificationsWithSuperTypesEnd2.addAll(request.getClassificationTypeAndAllSuperTypes(classificationToAuthorize.getTypeName()));
            }

            rangerResource.setValue(RESOURCE_END_TWO_ENTITY_TYPE, end2EntityTypeAndSuperTypes);
            rangerResource.setValue(RESOURCE_END_TWO_ENTITY_CLASSIFICATION, classificationsWithSuperTypesEnd2);
            rangerResource.setValue(RESOURCE_END_TWO_ENTITY_ID, end2EntityId);

            result = getAccessors(rangerRequest);
            collectAccessors(result, ret);

            // Check tag-based access.
            setClassificationsToRequestContext(end1Classifications, rangerRequest);
            RangerAccessResult resultEnd1 = getAccessors(rangerRequest); // tag-based accessors with end1 classification

            setClassificationsToRequestContext(end2Classifications, rangerRequest);
            RangerAccessResult resultEnd2 = getAccessors(rangerRequest); // tag-based accessors with end2 classification
            collectAccessors(resultEnd1, resultEnd2, ret);
        } finally {
            RangerPerfTracer.log(perf);
        }

        if (LOG.isDebugEnabled()) {
            LOG.debug("<== getAccessors(" + request + "): " + ret);
        }

        return ret;
    }

    @Override
    public AtlasAccessorResponse getAccessors(AtlasTypeAccessRequest request) {
        if (LOG.isDebugEnabled()) {
            LOG.debug("==> getAccessors(" + request + ")");
        }

        AtlasAccessorResponse ret = new AtlasAccessorResponse();
        RangerPerfTracer perf = null;

        try {
            if (RangerPerfTracer.isPerfTraceEnabled(PERF_LOG)) {
                perf = RangerPerfTracer.getPerfTracer(PERF_LOG, "RangerAtlasAuthorizer.getAccessors(" + request + ")");
            }

            final String action = request.getAction() != null ? request.getAction().getType() : null;

            RangerAccessResourceImpl rangerResource = new RangerAccessResourceImpl();
            RangerAccessRequestImpl rangerRequest = new RangerAccessRequestImpl(rangerResource, action, request.getUser(), request.getUserGroups(), null);
            rangerRequest.setAccessorsRequested(true);


            final String typeName     = request.getTypeDef() != null ? request.getTypeDef().getName() : null;
            final String typeCategory = request.getTypeDef() != null && request.getTypeDef().getCategory() != null ? request.getTypeDef().getCategory().name() : null;

            rangerResource.setValue(RESOURCE_TYPE_NAME, typeName);
            rangerResource.setValue(RESOURCE_TYPE_CATEGORY, typeCategory);

            rangerRequest.setClientIPAddress(request.getClientIPAddress());
            rangerRequest.setAccessTime(request.getAccessTime());
            rangerRequest.setAction(action);
            rangerRequest.setForwardedAddresses(request.getForwardedAddresses());
            rangerRequest.setRemoteIPAddress(request.getRemoteIPAddress());


            RangerAccessResult result = getAccessors(rangerRequest);
            collectAccessors(result, ret);

        } finally {
            RangerPerfTracer.log(perf);
        }

        if (LOG.isDebugEnabled()) {
            LOG.debug("<== getAccessors(" + request + "): " + ret);
        }
        return ret;
    }

    @Override
    public Set<String> getRolesForCurrentUser(String userName, Set<String> groups) {
        Set<String> ret = new HashSet<>();

        RangerBasePlugin plugin = atlasPlugin;

        ret = plugin.getRolesFromUserAndGroups(userName, groups);

        return ret;
    }

    @Override
    public void scrubSearchResults(AtlasSearchResultScrubRequest request) throws AtlasAuthorizationException {
        if (LOG.isDebugEnabled()) {
            LOG.debug("==> scrubSearchResults(" + request + ")");
        }

        RangerPerfTracer perf = null;

        try {
            if (RangerPerfTracer.isPerfTraceEnabled(PERF_LOG)) {
                perf = RangerPerfTracer.getPerfTracer(PERF_LOG, "RangerAtlasAuthorizer.scrubSearchResults(" + request + ")");
            }

            final AtlasSearchResult result = request.getSearchResult();

            if (CollectionUtils.isNotEmpty(result.getEntities())) {
                for (AtlasEntityHeader entity : result.getEntities()) {
                    checkAccessAndScrub(entity, request);
                }
            }

            if (CollectionUtils.isNotEmpty(result.getFullTextResult())) {
                for (AtlasSearchResult.AtlasFullTextResult fullTextResult : result.getFullTextResult()) {
                    if (fullTextResult != null) {
                        checkAccessAndScrub(fullTextResult.getEntity(), request);
                    }
                }
            }

            if (MapUtils.isNotEmpty(result.getReferredEntities())) {
                for (AtlasEntityHeader entity : result.getReferredEntities().values()) {
                    checkAccessAndScrub(entity, request);
                }
            }
        } finally {
            RangerPerfTracer.log(perf);
        }

        if (LOG.isDebugEnabled()) {
            LOG.debug("<== scrubSearchResults(): " + request);
        }
    }

    @Override
    public void scrubSearchResults(AtlasSearchResultScrubRequest request, boolean isScrubAuditEnabled) throws AtlasAuthorizationException {
        if (LOG.isDebugEnabled())
            LOG.debug("==> scrubSearchResults(" + request + " " + isScrubAuditEnabled);
        RangerPerfTracer perf = null;
        try {
            if (RangerPerfTracer.isPerfTraceEnabled(PERF_LOG))
                perf = RangerPerfTracer.getPerfTracer(PERF_LOG, "RangerAtlasAuthorizer.scrubSearchResults(" + request + ")");
            AtlasSearchResult result = request.getSearchResult();
            if (CollectionUtils.isNotEmpty(result.getEntities())) {
                for (AtlasEntityHeader entity : result.getEntities()) {
                    checkAccessAndScrub(entity, request, isScrubAuditEnabled);
                }
            }
            if (CollectionUtils.isNotEmpty(result.getFullTextResult())) {
                for (AtlasSearchResult.AtlasFullTextResult fullTextResult : result.getFullTextResult()) {
                    if (fullTextResult != null)
                        checkAccessAndScrub(fullTextResult.getEntity(), request, isScrubAuditEnabled);
                }
            }
            if (MapUtils.isNotEmpty(result.getReferredEntities())) {
                for (AtlasEntityHeader entity : result.getReferredEntities().values()) {
                    checkAccessAndScrub(entity, request, isScrubAuditEnabled);
                }
            }
        } finally {
            RangerPerfTracer.log(perf);
        }
        if (LOG.isDebugEnabled())
            LOG.debug("<== scrubSearchResults(): " + request + " " + isScrubAuditEnabled);
    }

    @Override
    public void filterTypesDef(AtlasTypesDefFilterRequest request) throws AtlasAuthorizationException {

        AtlasTypesDef typesDef = request.getTypesDef();

        filterTypes(request, typesDef.getEnumDefs());
        filterTypes(request, typesDef.getStructDefs());
        filterTypes(request, typesDef.getEntityDefs());
        filterTypes(request, typesDef.getClassificationDefs());
        filterTypes(request, typesDef.getRelationshipDefs());
        filterTypes(request, typesDef.getBusinessMetadataDefs());

    }

    private void filterTypes(AtlasAccessRequest request, List<? extends AtlasBaseTypeDef> typeDefs)throws AtlasAuthorizationException {
        if (typeDefs != null) {
            for (ListIterator<? extends AtlasBaseTypeDef> iter = typeDefs.listIterator(); iter.hasNext();) {
                AtlasBaseTypeDef       typeDef     = iter.next();
                AtlasTypeAccessRequest typeRequest = new AtlasTypeAccessRequest(request.getAction(), typeDef, request.getUser(), request.getUserGroups());

                typeRequest.setClientIPAddress(request.getClientIPAddress());
                typeRequest.setForwardedAddresses(request.getForwardedAddresses());
                typeRequest.setRemoteIPAddress(request.getRemoteIPAddress());

                if (!isAccessAllowed(typeRequest).isAllowed()) {
                    iter.remove();
                }
            }
        }
    }


    private RangerServiceDef getServiceDef() {
        RangerBasePlugin plugin = atlasPlugin;

        return plugin != null ? plugin.getServiceDef() : null;
    }

    private AtlasAccessResult isAccessAllowed(AtlasEntityAccessRequest request, RangerAtlasAuditHandler auditHandler) throws AtlasAuthorizationException {
        if (LOG.isDebugEnabled()) {
            LOG.debug("==> isAccessAllowed(" + request + ")");
        }
        AtlasAccessResult ret = new AtlasAccessResult(false);

        try {
            final String                   action         = request.getAction() != null ? request.getAction().getType() : null;
            final Set<String>              entityTypes    = request.getEntityTypeAndAllSuperTypes();
            final String                   entityId       = request.getEntityId();
            final String                   classification = request.getClassification() != null ? request.getClassification().getTypeName() : null;
            final RangerAccessRequestImpl  rangerRequest  = new RangerAccessRequestImpl();
            final RangerAccessResourceImpl rangerResource = new RangerAccessResourceImpl();
            final String                   ownerUser      = request.getEntity() != null ? (String) request.getEntity().getAttribute(RESOURCE_ENTITY_OWNER) : null;

            rangerResource.setValue(RESOURCE_ENTITY_TYPE, entityTypes);
            rangerResource.setValue(RESOURCE_ENTITY_ID, entityId);
            rangerResource.setOwnerUser(ownerUser);
            rangerRequest.setAccessType(action);
            rangerRequest.setAction(action);
            rangerRequest.setUser(request.getUser());
            rangerRequest.setUserGroups(request.getUserGroups());
            rangerRequest.setClientIPAddress(request.getClientIPAddress());
            rangerRequest.setAccessTime(request.getAccessTime());
            rangerRequest.setResource(rangerResource);
            rangerRequest.setForwardedAddresses(request.getForwardedAddresses());
            rangerRequest.setRemoteIPAddress(request.getRemoteIPAddress());

            if (AtlasPrivilege.ENTITY_ADD_LABEL.equals(request.getAction()) || AtlasPrivilege.ENTITY_REMOVE_LABEL.equals(request.getAction())) {
                rangerResource.setValue(RESOURCE_ENTITY_LABEL, request.getLabel());
            } else if (AtlasPrivilege.ENTITY_UPDATE_BUSINESS_METADATA.equals(request.getAction())) {
                rangerResource.setValue(RESOURCE_ENTITY_BUSINESS_METADATA, request.getBusinessMetadata());
            } else if (StringUtils.isNotEmpty(classification) && CLASSIFICATION_PRIVILEGES.contains(request.getAction())) {
                rangerResource.setValue(RESOURCE_CLASSIFICATION, request.getClassificationTypeAndAllSuperTypes(classification));
            }

            if (CollectionUtils.isNotEmpty(request.getEntityClassifications())) {
                Set<AtlasClassification> entityClassifications = request.getEntityClassifications();
                Map<String, Object> contextOjb = rangerRequest.getContext();

                Set<RangerTagForEval> rangerTagForEval = getRangerServiceTag(entityClassifications);

                if (contextOjb == null) {
                    Map<String, Object> contextOjb1 = new HashMap<String, Object>();
                    contextOjb1.put("CLASSIFICATIONS", rangerTagForEval);
                    rangerRequest.setContext(contextOjb1);
                } else {
                    contextOjb.put("CLASSIFICATIONS", rangerTagForEval);
                    rangerRequest.setContext(contextOjb);
                }

                // check authorization for each classification
                for (AtlasClassification classificationToAuthorize : request.getEntityClassifications()) {
                    rangerResource.setValue(RESOURCE_ENTITY_CLASSIFICATION, request.getClassificationTypeAndAllSuperTypes(classificationToAuthorize.getTypeName()));

                    ret = checkAccess(rangerRequest, auditHandler);

                    if (!ret.isAllowed()) {
                        break;
                    }
                }
            } else {
                rangerResource.setValue(RESOURCE_ENTITY_CLASSIFICATION, ENTITY_NOT_CLASSIFIED );

                ret = checkAccess(rangerRequest, auditHandler);
            }

        } finally {
            if(auditHandler != null) {
                auditHandler.flushAudit();
            }
        }

        if (LOG.isDebugEnabled()) {
            LOG.debug("<== isAccessAllowed(" + request + "): " + ret);
        }

        return ret;
    }


    private void setClassificationsToRequestContext(Set<AtlasClassification> entityClassifications, RangerAccessRequestImpl rangerRequest) {
        Map<String, Object> contextOjb = rangerRequest.getContext();

        Set<RangerTagForEval> rangerTagForEval = getRangerServiceTag(entityClassifications);

        if (contextOjb == null) {
            Map<String, Object> contextOjb1 = new HashMap<String, Object>();
            contextOjb1.put("CLASSIFICATIONS", rangerTagForEval);
            rangerRequest.setContext(contextOjb1);
        } else {
            contextOjb.put("CLASSIFICATIONS", rangerTagForEval);
            rangerRequest.setContext(contextOjb);
        }
    }

    Set<RangerTagForEval> getRangerServiceTag(Set<AtlasClassification> classifications) {
        Set<RangerTagForEval> atlasClassificationSet = new HashSet<>();
        for (AtlasClassification classification : classifications) {
            RangerTag rangerTag = new RangerTag(null, classification.getTypeName(), getClassificationAttributes(classification), RangerTag.OWNER_SERVICERESOURCE);
            RangerTagForEval tagForEval = new RangerTagForEval(rangerTag, RangerPolicyResourceMatcher.MatchType.SELF);
            atlasClassificationSet.add(tagForEval);
        }
        return atlasClassificationSet;
    }

    private Map<String, String> getClassificationAttributes(AtlasClassification classification) {
        Map<String, Object> attributes = classification.getAttributes();
        final Map<String, String> result = new HashMap<String, String>();
        if(attributes!=null) {
            for (final Map.Entry<String, Object> entry : attributes.entrySet()) {
                result.put(entry.getKey(), String.valueOf(entry.getValue()));
            }
        }
        return result;
    }

    private AtlasAccessResult checkAccess(RangerAccessRequestImpl request) {
        AtlasAccessResult result = null;
        String userName = request.getUser();
        RangerBasePlugin plugin = atlasPlugin;

        if (plugin != null) {
            
            groupUtil.setUserStore(atlasPlugin.getUserStore());
            
            request.setUserGroups(groupUtil.getContainedGroups(userName));

            if (LOG.isDebugEnabled()) {
                LOG.debug("Setting UserGroup for user: " + userName + " Groups: " + groupUtil.getContainedGroups(userName));
            }

            RangerAccessResult rangerResult = plugin.isAccessAllowed(request);
            if (rangerResult != null) {
                result = new AtlasAccessResult(rangerResult.getIsAllowed(), rangerResult.getPolicyId(), rangerResult.getPolicyPriority());
            }

        } else {
            LOG.warn("RangerAtlasPlugin not initialized. Access blocked!!!");
        }

        return result;
    }

    private AtlasAccessResult checkAccess(RangerAccessRequestImpl request, RangerAtlasAuditHandler auditHandler) {
        AtlasAccessResult result = null;
        
        RangerBasePlugin plugin = atlasPlugin;
        String userName = request.getUser();

        if (plugin != null) {
            
            groupUtil.setUserStore(atlasPlugin.getUserStore());
            
            request.setUserGroups(groupUtil.getContainedGroups(userName));

            if (LOG.isDebugEnabled()) {
                LOG.debug("Setting UserGroup for user :" + userName + " Groups: " + groupUtil.getContainedGroups(userName));
            }

<<<<<<< HEAD
            LOG.info("from RangerAtlasAuthorization checkAccess(" + request + "): " + result.getIsAllowed());

            ret = result != null && result.getIsAllowed();
=======
            RangerAccessResult rangerResult = plugin.isAccessAllowed(request, auditHandler);
            if (rangerResult != null) {
                result = new AtlasAccessResult(rangerResult.getIsAllowed(), rangerResult.getPolicyId(), rangerResult.getPolicyPriority());
            }
>>>>>>> a526cbe9
        
        } else {
            LOG.warn("RangerAtlasPlugin not initialized. Access blocked!!!");
        }

        return result;
    }

    private RangerAccessResult getAccessors(RangerAccessRequestImpl request) {
        RangerAccessResult result = null;

        RangerBasePlugin plugin = atlasPlugin;
        String userName = request.getUser();

        if (plugin != null) {

            groupUtil.setUserStore(atlasPlugin.getUserStore());
            request.setUserGroups(groupUtil.getContainedGroups(userName));

            if (LOG.isDebugEnabled()) {
                LOG.debug("Setting UserGroup for user :" + userName + " Groups: " + groupUtil.getContainedGroups(userName));
            }

            result = plugin.getAssetAccessors(request);

        } else {
            LOG.warn("RangerAtlasPlugin not initialized. Could not find Accessors!!!");
        }

        return result;
    }

    private void checkAccessAndScrub(AtlasEntityHeader entity, AtlasSearchResultScrubRequest request) throws AtlasAuthorizationException {
        if (entity != null && request != null) {
            final AtlasEntityAccessRequest entityAccessRequest = new AtlasEntityAccessRequest(request.getTypeRegistry(), AtlasPrivilege.ENTITY_READ, entity, request.getUser(), request.getUserGroups());

            entityAccessRequest.setClientIPAddress(request.getClientIPAddress());
            entityAccessRequest.setForwardedAddresses(request.getForwardedAddresses());
            entityAccessRequest.setRemoteIPAddress(request.getRemoteIPAddress());

            if (!isAccessAllowed(entityAccessRequest, null).isAllowed()) {
                scrubEntityHeader(entity, request.getTypeRegistry());
            }
        }
    }

    private void checkAccessAndScrub(AtlasEntityHeader entity, AtlasSearchResultScrubRequest request, boolean isScrubAuditEnabled) throws AtlasAuthorizationException {
        if (entity != null && request != null) {
            final AtlasEntityAccessRequest entityAccessRequest = new AtlasEntityAccessRequest(request.getTypeRegistry(), AtlasPrivilege.ENTITY_READ, entity, request.getUser(), request.getUserGroups());

            entityAccessRequest.setClientIPAddress(request.getClientIPAddress());
            entityAccessRequest.setForwardedAddresses(request.getForwardedAddresses());
            entityAccessRequest.setRemoteIPAddress(request.getRemoteIPAddress());

            boolean isEntityAccessAllowed  = isScrubAuditEnabled ?
                    isAccessAllowed(entityAccessRequest).isAllowed() :
                    isAccessAllowed(entityAccessRequest, null).isAllowed();
            if (!isEntityAccessAllowed) {
                scrubEntityHeader(entity, request.getTypeRegistry());
            }
        }
    }

    class RangerAtlasPlugin extends RangerBasePlugin {
        RangerAtlasPlugin() {
            super("atlas", "atlas");
        }

        RangerAtlasPlugin(AtlasTypeRegistry typeRegistry) {
            super("atlas", "atlas", typeRegistry);
        }
    }

    class RangerAtlasAuditHandler extends RangerDefaultAuditHandler {
        private final Map<String, AuthzAuditEvent> auditEvents;
        private final String                       resourcePath;
        private       boolean                      denyExists = false;

        public RangerAtlasAuditHandler(AtlasEntityAccessRequest request, RangerServiceDef serviceDef) {
            Collection<AtlasClassification> classifications    = request.getEntityClassifications();
            String             strClassifications = classifications == null ? "[]" : classifications.toString();

            if (request.getClassification() != null) {
                strClassifications += ("," + request.getClassification().getTypeName());
            }

            RangerAccessResourceImpl rangerResource = new RangerAccessResourceImpl();

            rangerResource.setServiceDef(serviceDef);
            rangerResource.setValue(RESOURCE_ENTITY_TYPE, request.getEntityType());
            rangerResource.setValue(RESOURCE_ENTITY_CLASSIFICATION, strClassifications);
            rangerResource.setValue(RESOURCE_ENTITY_ID, request.getEntityId());

            if (AtlasPrivilege.ENTITY_ADD_LABEL.equals(request.getAction()) || AtlasPrivilege.ENTITY_REMOVE_LABEL.equals(request.getAction())) {
                rangerResource.setValue(RESOURCE_ENTITY_LABEL, "label=" + request.getLabel());
            } else if (AtlasPrivilege.ENTITY_UPDATE_BUSINESS_METADATA.equals(request.getAction())) {
                rangerResource.setValue(RESOURCE_ENTITY_BUSINESS_METADATA, "business-metadata=" + request.getBusinessMetadata());
            }

            auditEvents  = new HashMap<>();
            resourcePath = rangerResource.getAsString();
        }

        @Override
        public void processResult(RangerAccessResult result) {
            if (denyExists) { // nothing more to do, if a deny already encountered
                return;
            }

            AuthzAuditEvent auditEvent = super.getAuthzEvents(result);

            if (auditEvent != null) {
                // audit event might have list of entity-types and classification-types; overwrite with the values in original request
                if (resourcePath != null) {
                    auditEvent.setResourcePath(resourcePath);
                }

                if (!result.getIsAllowed()) {
                    denyExists = true;

                    auditEvents.clear();
                }

                auditEvents.put(auditEvent.getPolicyId() + auditEvent.getAccessType(), auditEvent);
            }
        }


        public void flushAudit() {
            if (auditEvents != null) {
                for (AuthzAuditEvent auditEvent : auditEvents.values()) {
                    logAuthzAudit(auditEvent);
                }
            }
        }
    }
}<|MERGE_RESOLUTION|>--- conflicted
+++ resolved
@@ -64,11 +64,8 @@
 import java.util.Set;
 
 import static org.apache.atlas.authorization.atlas.authorizer.RangerAtlasAuthorizerUtil.*;
-<<<<<<< HEAD
 import static org.apache.atlas.authorization.utils.RangerAtlasConstants.*;
-=======
 import static org.apache.atlas.services.atlas.RangerServiceAtlas.*;
->>>>>>> a526cbe9
 
 
 public class RangerAtlasAuthorizer implements AtlasAuthorizer {
@@ -813,17 +810,11 @@
                 LOG.debug("Setting UserGroup for user :" + userName + " Groups: " + groupUtil.getContainedGroups(userName));
             }
 
-<<<<<<< HEAD
-            LOG.info("from RangerAtlasAuthorization checkAccess(" + request + "): " + result.getIsAllowed());
-
-            ret = result != null && result.getIsAllowed();
-=======
             RangerAccessResult rangerResult = plugin.isAccessAllowed(request, auditHandler);
             if (rangerResult != null) {
                 result = new AtlasAccessResult(rangerResult.getIsAllowed(), rangerResult.getPolicyId(), rangerResult.getPolicyPriority());
             }
->>>>>>> a526cbe9
-        
+
         } else {
             LOG.warn("RangerAtlasPlugin not initialized. Access blocked!!!");
         }
