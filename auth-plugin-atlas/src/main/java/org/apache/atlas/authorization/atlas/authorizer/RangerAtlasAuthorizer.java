--- conflicted
+++ resolved
@@ -183,11 +183,7 @@
     }
 
     @Override
-<<<<<<< HEAD
-    public AtlasAccessResult isAccessAllowed(AtlasEntityAccessRequest request) throws AtlasAuthorizationException {
-=======
     public AtlasAccessResult isAccessAllowed(AtlasEntityAccessRequest request, boolean isAuditEnabled) throws AtlasAuthorizationException {
->>>>>>> 1d6bb1d4
         if (LOG.isDebugEnabled()) {
             LOG.debug("==> isAccessAllowed(" + request + ")");
         }
@@ -654,11 +650,8 @@
         return plugin != null ? plugin.getServiceDef() : null;
     }
 
-<<<<<<< HEAD
-=======
     // deprecated: isAccessAllowed only checks for atlas and atlas_tag policies, use AuthorizationUtil.isAccessAllowed
     // to include the checks for abac policies as well.
->>>>>>> 1d6bb1d4
     private AtlasAccessResult isAccessAllowed(AtlasEntityAccessRequest request, RangerAtlasAuditHandler auditHandler) throws AtlasAuthorizationException {
         if (LOG.isDebugEnabled()) {
             LOG.debug("==> isAccessAllowed(" + request + ")");
@@ -856,7 +849,10 @@
     }
 
     private void checkAccessAndScrub(AtlasEntityHeader entity, AtlasSearchResultScrubRequest request) throws AtlasAuthorizationException {
-<<<<<<< HEAD
+        checkAccessAndScrub(entity, request, false);
+    }
+
+    private void checkAccessAndScrub(AtlasEntityHeader entity, AtlasSearchResultScrubRequest request, boolean isScrubAuditEnabled) throws AtlasAuthorizationException {
         if (entity != null && request != null) {
             final AtlasEntityAccessRequest entityAccessRequest = new AtlasEntityAccessRequest(request.getTypeRegistry(), AtlasPrivilege.ENTITY_READ, entity, request.getUser(), request.getUserGroups());
 
@@ -864,30 +860,7 @@
             entityAccessRequest.setForwardedAddresses(request.getForwardedAddresses());
             entityAccessRequest.setRemoteIPAddress(request.getRemoteIPAddress());
 
-            if (!isAccessAllowed(entityAccessRequest, null).isAllowed()) {
-                scrubEntityHeader(entity, request.getTypeRegistry());
-            }
-        }
-=======
-        checkAccessAndScrub(entity, request, false);
->>>>>>> 1d6bb1d4
-    }
-
-    private void checkAccessAndScrub(AtlasEntityHeader entity, AtlasSearchResultScrubRequest request, boolean isScrubAuditEnabled) throws AtlasAuthorizationException {
-        if (entity != null && request != null) {
-            final AtlasEntityAccessRequest entityAccessRequest = new AtlasEntityAccessRequest(request.getTypeRegistry(), AtlasPrivilege.ENTITY_READ, entity, request.getUser(), request.getUserGroups());
-
-            entityAccessRequest.setClientIPAddress(request.getClientIPAddress());
-            entityAccessRequest.setForwardedAddresses(request.getForwardedAddresses());
-            entityAccessRequest.setRemoteIPAddress(request.getRemoteIPAddress());
-
-<<<<<<< HEAD
-            boolean isEntityAccessAllowed  = isScrubAuditEnabled ?
-                    isAccessAllowed(entityAccessRequest).isAllowed() :
-                    isAccessAllowed(entityAccessRequest, null).isAllowed();
-=======
             boolean isEntityAccessAllowed  = AtlasAuthorizationUtils.isAccessAllowed(entityAccessRequest, isScrubAuditEnabled);
->>>>>>> 1d6bb1d4
             if (!isEntityAccessAllowed) {
                 scrubEntityHeader(entity, request.getTypeRegistry());
             }
