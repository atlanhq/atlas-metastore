{
<<<<<<< HEAD
    "__comment": "Policy is currently not in use by main-ecr.yaml, deprecated as of Jan 11, 2023", 
=======
    "__comment": "Policy is currently not in use by main-ecr.yaml, deprecated as of Jan 11, 2023",
>>>>>>> 3a810f3e
    "Version": "2012-10-17",
    "Statement": [
      {
        "Sid": "AllowPull",
        "Effect": "Allow",
        "Principal": "*",
        "Action": [
          "ecr:BatchCheckLayerAvailability",
          "ecr:BatchGetImage",
          "ecr:DescribeImages",
          "ecr:DescribeRepositories",
          "ecr:GetDownloadUrlForLayer"
        ],
        "Condition": {
          "ForAnyValue:StringLike": {
            "aws:PrincipalOrgPaths": [
                "o-c64vo42aib/*",
                "o-zjrs0debz8/*",
                "o-jgyaklzq1t/*"
            ]
          }
        }
      }
    ]
}<|MERGE_RESOLUTION|>--- conflicted
+++ resolved
@@ -1,9 +1,5 @@
 {
-<<<<<<< HEAD
     "__comment": "Policy is currently not in use by main-ecr.yaml, deprecated as of Jan 11, 2023", 
-=======
-    "__comment": "Policy is currently not in use by main-ecr.yaml, deprecated as of Jan 11, 2023",
->>>>>>> 3a810f3e
     "Version": "2012-10-17",
     "Statement": [
       {
