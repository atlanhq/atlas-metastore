/**
 * Licensed to the Apache Software Foundation (ASF) under one
 * or more contributor license agreements.  See the NOTICE file
 * distributed with this work for additional information
 * regarding copyright ownership.  The ASF licenses this file
 * to you under the Apache License, Version 2.0 (the
 * "License"); you may not use this file except in compliance
 * with the License.  You may obtain a copy of the License at
 *
 *     http://www.apache.org/licenses/LICENSE-2.0
 *
 * Unless required by applicable law or agreed to in writing, software
 * distributed under the License is distributed on an "AS IS" BASIS,
 * WITHOUT WARRANTIES OR CONDITIONS OF ANY KIND, either express or implied.
 * See the License for the specific language governing permissions and
 * limitations under the License.
 */

package org.apache.atlas.authorize;


<<<<<<< HEAD
import org.apache.atlas.exception.AtlasBaseException;
=======
import org.apache.atlas.model.authcache.AuthzCacheRefreshInfo;
>>>>>>> f13a8c83
import org.apache.atlas.model.instance.AtlasEntityHeader;
import org.apache.atlas.type.AtlasEntityType;
import org.apache.atlas.type.AtlasStructType;
import org.apache.atlas.type.AtlasTypeRegistry;

import java.util.List;
import java.util.Map;
import java.util.Set;

public interface AtlasAuthorizer {
    /**
     * initialization of authorizer implementation
     */
    void init();

    /**
     * cleanup of authorizer implementation
     */
    void cleanUp();

    /**
     * authorize admin operations
     * @param request
     * @return
     * @throws AtlasAuthorizationException
     */
    boolean isAccessAllowed(AtlasAdminAccessRequest request) throws AtlasAuthorizationException;

    /**
     * authorize operations on an entity
     * @param request
     * @return
     * @throws AtlasAuthorizationException
     */
    boolean isAccessAllowed(AtlasEntityAccessRequest request) throws AtlasAuthorizationException;

    /**
     * authorize operations on a type
     * @param request
     * @return
     * @throws AtlasAuthorizationException
     */
    boolean isAccessAllowed(AtlasTypeAccessRequest request) throws AtlasAuthorizationException;

    AtlasAccessorResponse getAccessors(AtlasEntityAccessRequest request);

    AtlasAccessorResponse getAccessors(AtlasRelationshipAccessRequest request);

    AtlasAccessorResponse getAccessors(AtlasTypeAccessRequest request);

    Set<String> getRolesForCurrentUser(String userName, Set<String> groups);

    default Map<String, List<String>> getPoliciesResourcesForUserRoleGroup() throws AtlasBaseException {
        return null;
    }

    /**
     * authorize relationship type
     * @param request
     * @return
     * @throws AtlasAuthorizationException
     */
    default
    boolean isAccessAllowed(AtlasRelationshipAccessRequest request) throws AtlasAuthorizationException {
        return true;
    }

    /**
     * scrub search-results to handle entities for which the user doesn't have access
     * @param request
     * @return
     * @throws AtlasAuthorizationException
     */
    default
    void scrubSearchResults(AtlasSearchResultScrubRequest request) throws AtlasAuthorizationException {
    }

    /**
     * scrub search-results to handle entities for which the user doesn't have access
     * @param request
     * @return
     * @throws AtlasAuthorizationException
     */
    default
    void scrubSearchResults(AtlasSearchResultScrubRequest request, boolean isScrubAuditEnabled) throws AtlasAuthorizationException {
    }

    default
    void scrubEntityHeader(AtlasEntityHeader entity) {
        entity.setGuid("-1");

        if(entity.getAttributes() != null) {
            entity.getAttributes().clear();
        }

        if(entity.getClassifications() != null) {
            entity.getClassifications().clear();
        }

        if(entity.getClassificationNames() != null) {
            entity.getClassificationNames().clear();
        }

        if(entity.getMeanings() != null) {
            entity.getMeanings().clear();
        }

        if(entity.getMeaningNames() != null) {
            entity.getMeaningNames().clear();
        }
    }

    default void scrubEntityHeader(AtlasEntityHeader entity, AtlasTypeRegistry typeRegistry) {

        AtlasEntityType entityType = typeRegistry.getEntityTypeByName(entity.getTypeName());
        boolean isScrubbed = false;

        if (entityType != null) {
            if (entity.getAttributes() != null) {
                for (AtlasStructType.AtlasAttribute attribute : entityType.getAllAttributes().values()) {
                    if (!attribute.getAttributeDef().getSkipScrubbing()) {
                        entity.getAttributes().remove(attribute.getAttributeDef().getName());
                        isScrubbed = true;
                    }
                }
            }
        }

        entity.setScrubbed(isScrubbed);

    }


    default
    void filterTypesDef(AtlasTypesDefFilterRequest request) throws AtlasAuthorizationException {
    }

    default
    public void init(AtlasTypeRegistry typeRegistry) {

    }

    default
<<<<<<< HEAD
    public void refreshCache(boolean refreshPolicies, boolean refreshRoles, boolean refreshGroups) {
=======
    public void refreshCache(AuthzCacheRefreshInfo refreshInfo) {
>>>>>>> f13a8c83

    }
}<|MERGE_RESOLUTION|>--- conflicted
+++ resolved
@@ -19,11 +19,8 @@
 package org.apache.atlas.authorize;
 
 
-<<<<<<< HEAD
 import org.apache.atlas.exception.AtlasBaseException;
-=======
 import org.apache.atlas.model.authcache.AuthzCacheRefreshInfo;
->>>>>>> f13a8c83
 import org.apache.atlas.model.instance.AtlasEntityHeader;
 import org.apache.atlas.type.AtlasEntityType;
 import org.apache.atlas.type.AtlasStructType;
@@ -167,11 +164,7 @@
     }
 
     default
-<<<<<<< HEAD
-    public void refreshCache(boolean refreshPolicies, boolean refreshRoles, boolean refreshGroups) {
-=======
     public void refreshCache(AuthzCacheRefreshInfo refreshInfo) {
->>>>>>> f13a8c83
 
     }
 }