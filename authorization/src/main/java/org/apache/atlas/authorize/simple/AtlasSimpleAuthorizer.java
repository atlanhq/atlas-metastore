--- conflicted
+++ resolved
@@ -262,11 +262,7 @@
     }
 
     @Override
-<<<<<<< HEAD
-    public AtlasAccessResult isAccessAllowed(AtlasEntityAccessRequest request) throws AtlasAuthorizationException {
-=======
     public AtlasAccessResult isAccessAllowed(AtlasEntityAccessRequest request, boolean isAuditEnabled) throws AtlasAuthorizationException {
->>>>>>> 1d6bb1d4
         if (LOG.isDebugEnabled()) {
             LOG.debug("==> SimpleAtlasAuthorizer.isAccessAllowed({})", request);
         }
@@ -508,11 +504,7 @@
             entityAccessRequest.setClientIPAddress(request.getClientIPAddress());
 
 
-<<<<<<< HEAD
-            if (!isAccessAllowed(entityAccessRequest).isAllowed()) {
-=======
             if (!isAccessAllowed(entityAccessRequest, true).isAllowed()) {
->>>>>>> 1d6bb1d4
                 scrubEntityHeader(entity, request.getTypeRegistry());
             }
         }
