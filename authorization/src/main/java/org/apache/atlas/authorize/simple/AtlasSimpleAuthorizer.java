/**
 * Licensed to the Apache Software Foundation (ASF) under one
 * or more contributor license agreements.  See the NOTICE file
 * distributed with this work for additional information
 * regarding copyright ownership.  The ASF licenses this file
 * to you under the Apache License, Version 2.0 (the
 * "License"); you may not use this file except in compliance
 * with the License.  You may obtain a copy of the License at
 *
 *     http://www.apache.org/licenses/LICENSE-2.0
 *
 * Unless required by applicable law or agreed to in writing, software
 * distributed under the License is distributed on an "AS IS" BASIS,
 * WITHOUT WARRANTIES OR CONDITIONS OF ANY KIND, either express or implied.
 * See the License for the specific language governing permissions and
 * limitations under the License.
 */

package org.apache.atlas.authorize.simple;

import java.io.IOException;
import java.io.InputStream;
import java.util.HashSet;
import java.util.Iterator;
import java.util.List;
import java.util.ListIterator;
import java.util.Set;

import org.apache.atlas.ApplicationProperties;
import org.apache.atlas.AtlasException;
import org.apache.atlas.authorize.*;
import org.apache.atlas.authorize.simple.AtlasSimpleAuthzPolicy.*;
import org.apache.atlas.model.discovery.AtlasSearchResult;
import org.apache.atlas.model.discovery.AtlasSearchResult.AtlasFullTextResult;
import org.apache.atlas.authorize.AtlasAccessorResponse;
import org.apache.atlas.model.instance.AtlasClassification;
import org.apache.atlas.model.instance.AtlasEntityHeader;
import org.apache.atlas.model.typedef.AtlasBaseTypeDef;
import org.apache.atlas.model.typedef.AtlasTypesDef;
import org.apache.atlas.utils.AtlasJson;
import org.apache.commons.collections.CollectionUtils;
import org.apache.commons.collections.MapUtils;
import org.apache.commons.lang.StringUtils;
import org.slf4j.Logger;
import org.slf4j.LoggerFactory;

import static org.apache.atlas.authorize.AtlasPrivilege.ENTITY_ADD_CLASSIFICATION;
import static org.apache.atlas.authorize.AtlasPrivilege.ENTITY_REMOVE_CLASSIFICATION;
import static org.apache.atlas.authorize.AtlasPrivilege.ENTITY_UPDATE_CLASSIFICATION;
import static org.apache.atlas.authorize.AtlasPrivilege.TYPE_CREATE;
import static org.apache.atlas.authorize.AtlasPrivilege.TYPE_DELETE;
import static org.apache.atlas.authorize.AtlasPrivilege.TYPE_READ;
import static org.apache.atlas.authorize.AtlasPrivilege.TYPE_UPDATE;


public final class AtlasSimpleAuthorizer implements AtlasAuthorizer {
    private static final Logger LOG = LoggerFactory.getLogger(AtlasSimpleAuthorizer.class);

    private final static String WILDCARD_ASTERISK = "*";

    private final static Set<AtlasPrivilege> CLASSIFICATION_PRIVILEGES = new HashSet<AtlasPrivilege>() {{
                                                                                add(ENTITY_ADD_CLASSIFICATION);
                                                                                add(ENTITY_REMOVE_CLASSIFICATION);
                                                                                add(ENTITY_UPDATE_CLASSIFICATION);
                                                                            }};

    private AtlasSimpleAuthzPolicy authzPolicy;


    public AtlasSimpleAuthorizer() {
    }

    @Override
    public void init() {
        LOG.info("==> SimpleAtlasAuthorizer.init()");

        InputStream inputStream = null;

        try {
            inputStream = ApplicationProperties.getFileAsInputStream(ApplicationProperties.get(), "atlas.authorizer.simple.authz.policy.file", "atlas-simple-authz-policy.json");

            authzPolicy = AtlasJson.fromJson(inputStream, AtlasSimpleAuthzPolicy.class);

            addImpliedTypeReadPrivilege(authzPolicy);
        } catch (IOException | AtlasException e) {
            LOG.error("SimpleAtlasAuthorizer.init(): initialization failed", e);

            throw new RuntimeException(e);
        } finally {
            if (inputStream != null) {
                try {
                    inputStream.close();
                } catch (IOException excp) {
                    // ignore
                }
            }
        }

        LOG.info("<== SimpleAtlasAuthorizer.init()");
    }

    @Override
    public void cleanUp() {
        LOG.info("==> SimpleAtlasAuthorizer.cleanUp()");

        authzPolicy = null;

        LOG.info("<== SimpleAtlasAuthorizer.cleanUp()");
    }

    @Override
    public AtlasAccessResult isAccessAllowed(AtlasAdminAccessRequest request) throws AtlasAuthorizationException {
        if (LOG.isDebugEnabled()) {
            LOG.debug("==> SimpleAtlasAuthorizer.isAccessAllowed({})", request);
        }

        boolean ret = false;

        Set<String> roles = getRoles(request.getUser(), request.getUserGroups());

        for (String role : roles) {
            List<AtlasAdminPermission> permissions = getAdminPermissionsForRole(role);

            if (permissions != null) {
                final String action = request.getAction() != null ? request.getAction().getType() : null;

                for (AtlasAdminPermission permission : permissions) {
                    if (isMatch(action, permission.getPrivileges())) {
                        ret = true;

                        break;
                    }
                }
            }
        }

        if (LOG.isDebugEnabled()) {
            LOG.debug("<== SimpleAtlasAuthorizer.isAccessAllowed({}): {}", request, ret);
        }

<<<<<<< HEAD
        return new AtlasAccessResult(ret, null);
=======
        return new AtlasAccessResult(ret);
>>>>>>> 00e18732
    }

    @Override
    public AtlasAccessResult isAccessAllowed(AtlasTypeAccessRequest request) throws AtlasAuthorizationException {
        if (LOG.isDebugEnabled()) {
            LOG.debug("==> SimpleAtlasAuthorizer.isAccessAllowed({})", request);
        }

        boolean ret = false;

        Set<String> roles = getRoles(request.getUser(), request.getUserGroups());

        for (String role : roles) {
            List<AtlasTypePermission> permissions = getTypePermissionsForRole(role);

            if (permissions != null) {
                final String action       = request.getAction() != null ? request.getAction().getType() : null;
                final String typeCategory = request.getTypeDef() != null ? request.getTypeDef().getCategory().name() : null;
                final String typeName     = request.getTypeDef() != null ? request.getTypeDef().getName() : null;

                for (AtlasTypePermission permission : permissions) {
                    if (isMatch(action, permission.getPrivileges()) &&
                        isMatch(typeCategory, permission.getTypeCategories()) &&
                        isMatch(typeName, permission.getTypeNames())) {
                        ret = true;

                        break;
                    }
                }
            }
        }

        if (LOG.isDebugEnabled()) {
            LOG.debug("<== SimpleAtlasAuthorizer.isAccessAllowed({}): {}", request, ret);
        }

<<<<<<< HEAD
        return new AtlasAccessResult(ret, null);
=======
        return new AtlasAccessResult(ret);
>>>>>>> 00e18732
    }

    @Override
    public AtlasAccessorResponse getAccessors(AtlasEntityAccessRequest request) {
        //TODO: implement method
        return null;
    }

    @Override
    public AtlasAccessorResponse getAccessors(AtlasRelationshipAccessRequest request) {
        //TODO: implement method
        return null;
    }

    @Override
    public AtlasAccessorResponse getAccessors(AtlasTypeAccessRequest request) {
        //TODO: implement method
        return null;
    }

    @Override
    public Set<String> getRolesForCurrentUser(String userName, Set<String> groups) {
        return null;
    }

    @Override
    public AtlasAccessResult isAccessAllowed(AtlasRelationshipAccessRequest request) throws AtlasAuthorizationException {
        final Set<String> roles                       = getRoles(request.getUser(), request.getUserGroups());
        final String      relationShipType            = request.getRelationshipType();
        final Set<String> end1EntityTypeAndSuperTypes = request.getEnd1EntityTypeAndAllSuperTypes();
        final Set<AtlasClassification> end1Classifications         = new HashSet<>(request.getEnd1EntityClassifications());
        final String      end1EntityId                = request.getEnd1EntityId();
        final Set<String> end2EntityTypeAndSuperTypes = request.getEnd2EntityTypeAndAllSuperTypes();
        final Set<AtlasClassification> end2Classifications         = new HashSet<>(request.getEnd2EntityClassifications());
        final String      end2EntityId                = request.getEnd2EntityId();
        final String      action                      = request.getAction() != null ? request.getAction().getType() : null;

        boolean hasEnd1EntityAccess = false;
        boolean hasEnd2EntityAccess = false;

        for (String role : roles) {
            final List<AtlasRelationshipPermission> permissions = getRelationshipPermissionsForRole(role);

            if (permissions == null) {
                continue;
            }

            for (AtlasRelationshipPermission permission : permissions) {
                if (isMatch(relationShipType, permission.getRelationshipTypes()) && isMatch(action, permission.getPrivileges())) {
                    //End1 permission check
                    if (!hasEnd1EntityAccess) {
                         if (isMatchAny(end1EntityTypeAndSuperTypes, permission.getEnd1EntityType()) && isMatch(end1EntityId, permission.getEnd1EntityId())) {
                             for (Iterator<AtlasClassification> iter = end1Classifications.iterator(); iter.hasNext();) {
                                 AtlasClassification entityClassification = iter.next();

                                 if (isMatchAny(request.getClassificationTypeAndAllSuperTypes(entityClassification.getTypeName()), permission.getEnd1EntityClassification())) {
                                     iter.remove();
                                 }
                             }

                             hasEnd1EntityAccess = CollectionUtils.isEmpty(end1Classifications);
                        }
                    }

                    //End2 permission chech
                    if (!hasEnd2EntityAccess) {
                        if (isMatchAny(end2EntityTypeAndSuperTypes, permission.getEnd2EntityType()) && isMatch(end2EntityId, permission.getEnd2EntityId())) {
                            for (Iterator<AtlasClassification> iter = end2Classifications.iterator(); iter.hasNext();) {
                                AtlasClassification entityClassification = iter.next();

                                if (isMatchAny(request.getClassificationTypeAndAllSuperTypes(entityClassification.getTypeName()), permission.getEnd2EntityClassification())) {
                                    iter.remove();
                                }
                            }

                            hasEnd2EntityAccess = CollectionUtils.isEmpty(end2Classifications);
                        }
                    }
                }
            }
        }

<<<<<<< HEAD
        return new AtlasAccessResult(hasEnd1EntityAccess && hasEnd2EntityAccess, null);
=======
        return new AtlasAccessResult(hasEnd1EntityAccess && hasEnd2EntityAccess);
>>>>>>> 00e18732
    }

    @Override
    public AtlasAccessResult isAccessAllowed(AtlasEntityAccessRequest request, boolean isAuditEnabled) throws AtlasAuthorizationException {
        if (LOG.isDebugEnabled()) {
            LOG.debug("==> SimpleAtlasAuthorizer.isAccessAllowed({})", request);
        }

        boolean           ret            = false;
        final String      action         = request.getAction() != null ? request.getAction().getType() : null;
        final Set<String> entityTypes    = request.getEntityTypeAndAllSuperTypes();
        final String      entityId       = request.getEntityId();
        final String      attribute      = request.getAttributeName();
        final Set<AtlasClassification> entClsToAuthz  = new HashSet<>(request.getEntityClassifications());
        final Set<String> roles          = getRoles(request.getUser(), request.getUserGroups());

        for (String role : roles) {
            List<AtlasEntityPermission> permissions = getEntityPermissionsForRole(role);

            if (permissions != null) {
                for (AtlasEntityPermission permission : permissions) {
                    if (isMatch(action, permission.getPrivileges()) && isMatchAny(entityTypes, permission.getEntityTypes()) &&
                        isMatch(entityId, permission.getEntityIds()) && isMatch(attribute, permission.getAttributes()) &&
                        isLabelMatch(request, permission) && isBusinessMetadataMatch(request, permission) && isClassificationMatch(request, permission)) {

                        // 1. entity could have multiple classifications
                        // 2. access for these classifications could be granted by multiple AtlasEntityPermission entries
                        // 3. classifications allowed by the current permission will be removed from entClsToAuthz
                        // 4. request will be allowed once entClsToAuthz is empty i.e. user has permission for all classifications
                        for (Iterator<AtlasClassification> iter = entClsToAuthz.iterator(); iter.hasNext(); ) {
                            AtlasClassification entityClassification = iter.next();

                            if (isMatchAny(request.getClassificationTypeAndAllSuperTypes(entityClassification.getTypeName()), permission.getEntityClassifications())) {
                                iter.remove();
                            }
                        }

                        ret = CollectionUtils.isEmpty(entClsToAuthz);

                        if (ret) {
                            break;
                        }
                    }
                }
            }
        }

        if (LOG.isDebugEnabled()) {
            if (!ret) {
                LOG.debug("isAccessAllowed={}; classificationsWithNoAccess={}", ret, entClsToAuthz);
            }

            LOG.debug("<== SimpleAtlasAuthorizer.isAccessAllowed({}): {}", request, ret);
        }

<<<<<<< HEAD
        return new AtlasAccessResult(ret, null);
=======
        return new AtlasAccessResult(ret);
>>>>>>> 00e18732
    }

    @Override
    public void scrubSearchResults(AtlasSearchResultScrubRequest request) throws AtlasAuthorizationException {
        if (LOG.isDebugEnabled()) {
            LOG.debug("==> SimpleAtlasAuthorizer.scrubSearchResults({})", request);
        }

        final AtlasSearchResult result = request.getSearchResult();

        if (CollectionUtils.isNotEmpty(result.getEntities())) {
            for (AtlasEntityHeader entity : result.getEntities()) {
                checkAccessAndScrub(entity, request);
            }
        }

        if (CollectionUtils.isNotEmpty(result.getFullTextResult())) {
            for (AtlasFullTextResult fullTextResult : result.getFullTextResult()) {
                if (fullTextResult != null) {
                    checkAccessAndScrub(fullTextResult.getEntity(), request);
                }
            }
        }

        if (MapUtils.isNotEmpty(result.getReferredEntities())) {
            for (AtlasEntityHeader entity : result.getReferredEntities().values()) {
                checkAccessAndScrub(entity, request);
            }
        }

        if (LOG.isDebugEnabled()) {
            LOG.debug("<== SimpleAtlasAuthorizer.scrubSearchResults({}): {}", request, result);
        }
    }

    @Override
    public void filterTypesDef(AtlasTypesDefFilterRequest request) throws AtlasAuthorizationException {
        AtlasTypesDef typesDef = request.getTypesDef();

        filterTypes(request, typesDef.getEnumDefs());
        filterTypes(request, typesDef.getStructDefs());
        filterTypes(request, typesDef.getEntityDefs());
        filterTypes(request, typesDef.getClassificationDefs());
        filterTypes(request, typesDef.getRelationshipDefs());
        filterTypes(request, typesDef.getBusinessMetadataDefs());
    }

    private Set<String> getRoles(String userName, Set<String> userGroups) {
        Set<String> ret = new HashSet<>();

        if (authzPolicy != null) {
            if (userName != null && authzPolicy.getUserRoles() != null) {
                List<String> userRoles = authzPolicy.getUserRoles().get(userName);

                if (userRoles != null) {
                    ret.addAll(userRoles);
                }
            }

            if (userGroups != null && authzPolicy.getGroupRoles() != null) {
                for (String groupName : userGroups) {
                    List<String> groupRoles = authzPolicy.getGroupRoles().get(groupName);

                    if (groupRoles != null) {
                        ret.addAll(groupRoles);
                    }
                }
            }
        }

        if (LOG.isDebugEnabled()) {
            LOG.debug("<== getRoles({}, {}): {}", userName, userGroups, ret);
        }

        return ret;
    }

    private List<AtlasAdminPermission> getAdminPermissionsForRole(String roleName) {
        List<AtlasAdminPermission> ret = null;

        if (authzPolicy != null && roleName != null) {
            AtlasAuthzRole role = authzPolicy.getRoles().get(roleName);

            ret = role != null ? role.getAdminPermissions() : null;
        }

        return ret;
    }

    private List<AtlasTypePermission> getTypePermissionsForRole(String roleName) {
        List<AtlasTypePermission> ret = null;

        if (authzPolicy != null && roleName != null) {
            AtlasAuthzRole role = authzPolicy.getRoles().get(roleName);

            ret = role != null ? role.getTypePermissions() : null;
        }

        return ret;
    }

    private List<AtlasEntityPermission> getEntityPermissionsForRole(String roleName) {
        List<AtlasEntityPermission> ret = null;

        if (authzPolicy != null && roleName != null) {
            AtlasAuthzRole role = authzPolicy.getRoles().get(roleName);

            ret = role != null ? role.getEntityPermissions() : null;
        }

        return ret;
    }


    private List<AtlasRelationshipPermission> getRelationshipPermissionsForRole(String roleName) {
        List<AtlasRelationshipPermission> ret = null;

        if (authzPolicy != null && roleName != null) {
            AtlasAuthzRole role = authzPolicy.getRoles().get(roleName);

            ret = role != null ? role.getRelationshipPermissions() : null;
        }

        return ret;
    }

    private boolean isMatch(String value, List<String> patterns) {
        boolean ret = false;

        if (value == null) {
            ret = true;
        } if (CollectionUtils.isNotEmpty(patterns)) {
            for (String pattern : patterns) {
                if (isMatch(value, pattern)) {
                    ret = true;

                    break;
                }
            }
        }

        if (!ret && LOG.isDebugEnabled()) {
            LOG.debug("<== isMatch({}, {}): {}", value, patterns, ret);
        }

        return ret;
    }

    private boolean isMatchAny(Set<String> values, List<String> patterns) {
        boolean ret = false;

        if (CollectionUtils.isEmpty(values)) {
            ret = true;
        }if (CollectionUtils.isNotEmpty(patterns)) {
            for (String value : values) {
                if (isMatch(value, patterns)) {
                    ret = true;

                    break;
                }
            }
        }

        if (!ret && LOG.isDebugEnabled()) {
            LOG.debug("<== isMatchAny({}, {}): {}", values, patterns, ret);
        }

        return ret;
    }

    private boolean isMatch(String value, String pattern) {
        boolean ret;

        if (value == null) {
            ret = true;
        } else {
            ret = StringUtils.equalsIgnoreCase(value, pattern) || value.matches(pattern);
        }

        return ret;
    }

    private void checkAccessAndScrub(AtlasEntityHeader entity, AtlasSearchResultScrubRequest request) throws AtlasAuthorizationException {
        if (entity != null && request != null) {
            final AtlasEntityAccessRequest entityAccessRequest = new AtlasEntityAccessRequest(request.getTypeRegistry(), AtlasPrivilege.ENTITY_READ, entity, request.getUser(), request.getUserGroups());

            entityAccessRequest.setClientIPAddress(request.getClientIPAddress());


            if (!isAccessAllowed(entityAccessRequest, true).isAllowed()) {
                scrubEntityHeader(entity, request.getTypeRegistry());
            }
        }
    }

    private boolean isLabelMatch(AtlasEntityAccessRequest request, AtlasEntityPermission permission) {
        return (AtlasPrivilege.ENTITY_ADD_LABEL.equals(request.getAction()) || AtlasPrivilege.ENTITY_REMOVE_LABEL.equals(request.getAction())) ? isMatch(request.getLabel(), permission.getLabels()) : true;
    }

    private boolean isBusinessMetadataMatch(AtlasEntityAccessRequest request, AtlasEntityPermission permission) {
        return AtlasPrivilege.ENTITY_UPDATE_BUSINESS_METADATA.equals(request.getAction()) ? isMatch(request.getBusinessMetadata(), permission.getBusinessMetadata()) : true;
    }

    private boolean isClassificationMatch(AtlasEntityAccessRequest request, AtlasEntityPermission permission) {
        return (CLASSIFICATION_PRIVILEGES.contains(request.getAction()) && request.getClassification() != null) ? isMatch(request.getClassification().getTypeName(), permission.getClassifications()) : true;
    }

    private void filterTypes(AtlasAccessRequest request, List<? extends AtlasBaseTypeDef> typeDefs)throws AtlasAuthorizationException {
        if (typeDefs != null) {
            for (ListIterator<? extends AtlasBaseTypeDef> iter = typeDefs.listIterator(); iter.hasNext();) {
                AtlasBaseTypeDef       typeDef     = iter.next();
                AtlasTypeAccessRequest typeRequest = new AtlasTypeAccessRequest(request.getAction(), typeDef, request.getUser(), request.getUserGroups());

                typeRequest.setClientIPAddress(request.getClientIPAddress());
                typeRequest.setForwardedAddresses(request.getForwardedAddresses());
                typeRequest.setRemoteIPAddress(request.getRemoteIPAddress());

                if (!isAccessAllowed(typeRequest).isAllowed()) {
                    iter.remove();
                }
            }
        }
    }

    // add TYPE_READ privilege, if at least one of the following is granted: TYPE_CREATE, TYPE_UPDATE, TYPE_DELETE
    private void addImpliedTypeReadPrivilege(AtlasSimpleAuthzPolicy policy) {
        if (policy != null && policy.getRoles() != null) {
            for (AtlasAuthzRole role : policy.getRoles().values()) {
                if (role.getTypePermissions() == null) {
                    continue;
                }

                for (AtlasTypePermission permission : role.getTypePermissions()) {
                    List<String> privileges = permission.getPrivileges();

                    if (CollectionUtils.isEmpty(privileges) || privileges.contains(TYPE_READ.name())) {
                        continue;
                    }

                    if (privileges.contains(TYPE_CREATE.name()) || privileges.contains(TYPE_UPDATE.name()) || privileges.contains(TYPE_DELETE.name())) {
                        privileges.add(TYPE_READ.name());
                    }
                }
            }
        }
    }
}

<|MERGE_RESOLUTION|>--- conflicted
+++ resolved
@@ -138,11 +138,7 @@
             LOG.debug("<== SimpleAtlasAuthorizer.isAccessAllowed({}): {}", request, ret);
         }
 
-<<<<<<< HEAD
-        return new AtlasAccessResult(ret, null);
-=======
         return new AtlasAccessResult(ret);
->>>>>>> 00e18732
     }
 
     @Override
@@ -179,11 +175,7 @@
             LOG.debug("<== SimpleAtlasAuthorizer.isAccessAllowed({}): {}", request, ret);
         }
 
-<<<<<<< HEAD
-        return new AtlasAccessResult(ret, null);
-=======
         return new AtlasAccessResult(ret);
->>>>>>> 00e18732
     }
 
     @Override
@@ -266,11 +258,7 @@
             }
         }
 
-<<<<<<< HEAD
-        return new AtlasAccessResult(hasEnd1EntityAccess && hasEnd2EntityAccess, null);
-=======
         return new AtlasAccessResult(hasEnd1EntityAccess && hasEnd2EntityAccess);
->>>>>>> 00e18732
     }
 
     @Override
@@ -326,11 +314,7 @@
             LOG.debug("<== SimpleAtlasAuthorizer.isAccessAllowed({}): {}", request, ret);
         }
 
-<<<<<<< HEAD
-        return new AtlasAccessResult(ret, null);
-=======
         return new AtlasAccessResult(ret);
->>>>>>> 00e18732
     }
 
     @Override
