/**
 * Licensed to the Apache Software Foundation (ASF) under one
 * or more contributor license agreements.  See the NOTICE file
 * distributed with this work for additional information
 * regarding copyright ownership.  The ASF licenses this file
 * to you under the Apache License, Version 2.0 (the
 * "License"); you may not use this file except in compliance
 * with the License.  You may obtain a copy of the License at
 * <p>
 * http://www.apache.org/licenses/LICENSE-2.0
 * <p>
 * Unless required by applicable law or agreed to in writing, software
 * distributed under the License is distributed on an "AS IS" BASIS,
 * WITHOUT WARRANTIES OR CONDITIONS OF ANY KIND, either express or implied.
 * See the License for the specific language governing permissions and
 * limitations under the License.
 */

package org.apache.atlas.policytransformer;

import org.apache.atlas.AtlasException;
import org.apache.atlas.RequestContext;
import org.apache.atlas.discovery.EntityDiscoveryService;
import org.apache.atlas.exception.AtlasBaseException;
import org.apache.atlas.model.audit.EntityAuditEventV2;
import org.apache.atlas.model.audit.EntityAuditEventV2.EntityAuditActionV2;
import org.apache.atlas.model.discovery.AtlasSearchResult;
import org.apache.atlas.model.discovery.IndexSearchParams;
import org.apache.atlas.model.instance.AtlasEntityHeader;
import org.apache.atlas.model.instance.AtlasStruct;
import org.apache.atlas.plugin.model.RangerPolicyDelta;
import org.apache.atlas.plugin.util.ServicePolicies;
import org.apache.atlas.plugin.model.RangerPolicy;
import org.apache.atlas.plugin.model.RangerPolicy.RangerDataMaskPolicyItem;
import org.apache.atlas.plugin.model.RangerPolicy.RangerPolicyItem;
import org.apache.atlas.plugin.model.RangerPolicy.RangerPolicyItemAccess;
import org.apache.atlas.plugin.model.RangerPolicy.RangerPolicyItemCondition;
import org.apache.atlas.plugin.model.RangerPolicy.RangerPolicyItemDataMaskInfo;
import org.apache.atlas.plugin.model.RangerPolicy.RangerPolicyResource;
import org.apache.atlas.plugin.model.RangerServiceDef;
import org.apache.atlas.plugin.model.RangerValiditySchedule;
import org.apache.atlas.plugin.util.ServicePolicies.TagPolicies;
import org.apache.atlas.repository.graphdb.AtlasGraph;
import org.apache.atlas.repository.graphdb.janus.AtlasJanusGraph;
import org.apache.atlas.repository.store.graph.v2.EntityGraphRetriever;
import org.apache.atlas.type.AtlasType;
import org.apache.atlas.type.AtlasTypeRegistry;
import org.apache.atlas.utils.AtlasPerfMetrics;
import org.apache.atlas.v1.model.instance.Id;
import org.apache.commons.collections.CollectionUtils;
import org.apache.commons.lang3.StringUtils;
import org.slf4j.Logger;
import org.slf4j.LoggerFactory;
import org.springframework.stereotype.Component;

import javax.inject.Inject;
import java.io.IOException;
import java.io.InputStream;
import java.util.ArrayList;
import java.util.Arrays;
import java.util.Collections;
import java.util.Date;
import java.util.HashMap;
import java.util.HashSet;
import java.util.List;
import java.util.Map;
import java.util.Set;
import java.util.stream.Collectors;

import static org.apache.atlas.repository.Constants.NAME;
import static org.apache.atlas.repository.Constants.QUALIFIED_NAME;
import static org.apache.atlas.repository.Constants.SERVICE_ENTITY_TYPE;
import static org.apache.atlas.repository.Constants.POLICY_ENTITY_TYPE;
import static org.apache.atlas.repository.util.AccessControlUtils.ATTR_POLICY_CATEGORY;
import static org.apache.atlas.repository.util.AccessControlUtils.ATTR_POLICY_CONNECTION_QN;
import static org.apache.atlas.repository.util.AccessControlUtils.ATTR_POLICY_FILTER_CRITERIA;
import static org.apache.atlas.repository.util.AccessControlUtils.ATTR_POLICY_IS_ENABLED;
import static org.apache.atlas.repository.util.AccessControlUtils.ATTR_POLICY_PRIORITY;
import static org.apache.atlas.repository.util.AccessControlUtils.ATTR_POLICY_SERVICE_NAME;
import static org.apache.atlas.repository.util.AccessControlUtils.ATTR_POLICY_SUB_CATEGORY;
import static org.apache.atlas.repository.util.AccessControlUtils.POLICY_CATEGORY_DATAMESH;
import static org.apache.atlas.repository.util.AccessControlUtils.POLICY_CATEGORY_PERSONA;
import static org.apache.atlas.repository.util.AccessControlUtils.POLICY_CATEGORY_PURPOSE;
import static org.apache.atlas.repository.util.AccessControlUtils.POLICY_SERVICE_NAME_ABAC;
import static org.apache.atlas.repository.util.AccessControlUtils.getIsPolicyEnabled;
import static org.apache.atlas.repository.util.AccessControlUtils.getPolicyCategory;
import static org.apache.atlas.repository.util.AccessControlUtils.getPolicyFilterCriteria;
import static org.apache.atlas.repository.util.AccessControlUtils.getPolicyResourceCategory;

@Component
public class CachePolicyTransformerImpl {
    private static final Logger LOG = LoggerFactory.getLogger(CachePolicyTransformerImpl.class);

    private static final String RESOURCES_SPLITTER = ":";

    static final String ATTR_QUALIFIED_NAME = "qualifiedName";
    static final String ATTR_NAME           = "name";

    public static final String ATTR_POLICY_ACTIONS            = "policyActions";
    public static final String ATTR_POLICY_TYPE               = "policyType";
    public static final String ATTR_POLICY_RESOURCES          = "policyResources";

    public static final String ATTR_SERVICE_SERVICE_TYPE = "authServiceType";
    public static final String ATTR_SERVICE_TAG_SERVICE  = "tagService";
    public static final String ATTR_SERVICE_ABAC_SERVICE = "abacService";
    public static final String ATTR_SERVICE_IS_ENABLED   = "authServiceIsEnabled";
    public static final String ATTR_SERVICE_LAST_SYNC    = "authServicePolicyLastSync";

    private static final String ATTR_POLICY_RESOURCES_CATEGORY = "policyResourceCategory";
    private static final String ATTR_POLICY_GROUPS             = "policyGroups";
    private static final String ATTR_POLICY_USERS              = "policyUsers";
    private static final String ATTR_POLICY_ROLES              = "policyRoles";
    public static final String ATTR_POLICY_VALIDITY           = "policyValiditySchedule";
    public static final String ATTR_POLICY_CONDITIONS         = "policyConditions";
    public static final String ATTR_POLICY_MASK_TYPE          = "policyMaskType";

    private static final String RESOURCE_SERVICE_DEF_PATH = "/service-defs/";
    private static final String RESOURCE_SERVICE_DEF_PATTERN = RESOURCE_SERVICE_DEF_PATH + "atlas-servicedef-%s.json";
    public static final int POLICY_BATCH_SIZE = 250;

    private EntityDiscoveryService discoveryService;
    private AtlasGraph                graph;
    private EntityGraphRetriever      entityRetriever;

    private PersonaCachePolicyTransformer personaTransformer;
    private PurposeCachePolicyTransformer purposeTransformer;

    private AtlasEntityHeader service;
    private Map<String, AtlasEntityHeader> services;

    private final Map<EntityAuditActionV2, Integer> auditEventToDeltaChangeType;

    @Inject
    public CachePolicyTransformerImpl(AtlasTypeRegistry typeRegistry) throws AtlasBaseException {
        this.graph                = new AtlasJanusGraph();
        this.entityRetriever      = new EntityGraphRetriever(graph, typeRegistry);

        personaTransformer = new PersonaCachePolicyTransformer(entityRetriever);
        purposeTransformer = new PurposeCachePolicyTransformer(entityRetriever);

        try {
            this.discoveryService = new EntityDiscoveryService(typeRegistry, graph, null, null, null, null);
        } catch (AtlasException e) {
            LOG.error("Failed to initialize discoveryService");
            throw new AtlasBaseException(e.getCause());
        }

        this.auditEventToDeltaChangeType = new HashMap<>();
        this.auditEventToDeltaChangeType.put(EntityAuditActionV2.ENTITY_CREATE, RangerPolicyDelta.CHANGE_TYPE_POLICY_CREATE);
        this.auditEventToDeltaChangeType.put(EntityAuditActionV2.ENTITY_UPDATE, RangerPolicyDelta.CHANGE_TYPE_POLICY_UPDATE);
        this.auditEventToDeltaChangeType.put(EntityAuditActionV2.ENTITY_DELETE, RangerPolicyDelta.CHANGE_TYPE_POLICY_DELETE);
        this.auditEventToDeltaChangeType.put(EntityAuditActionV2.ENTITY_PURGE, RangerPolicyDelta.CHANGE_TYPE_POLICY_DELETE);

        this.services = new HashMap<>();
    }

    public AtlasEntityHeader getService() {
        return service;
    }

    public ServicePolicies getPoliciesDelta(String serviceName, Map<String, EntityAuditActionV2> policyChanges, long lastAuditEventTime) {
        AtlasPerfMetrics.MetricRecorder recorder = RequestContext.get().startMetricRecord("CachePolicyTransformerImpl.getPoliciesDelta." + serviceName);

        ServicePolicies servicePolicies = new ServicePolicies();

        try {
            service = getServiceEntity(serviceName);
            servicePolicies.setServiceName(serviceName);
            servicePolicies.setPolicyVersion(-1L);

            Date policyUpdateTime = lastAuditEventTime > 0 ? new Date(lastAuditEventTime) : new Date();
            servicePolicies.setPolicyUpdateTime(policyUpdateTime);

            if (service != null) {
                servicePolicies.setServiceName(serviceName);
                servicePolicies.setServiceId(service.getGuid());

                String serviceDefName = String.format(RESOURCE_SERVICE_DEF_PATTERN, serviceName);
                servicePolicies.setServiceDef(getResourceAsObject(serviceDefName, RangerServiceDef.class));

                ArrayList<String> policyGuids = new ArrayList<>(policyChanges.keySet());
                List<AtlasEntityHeader> allAtlasPolicies = getAtlasPolicies(serviceName, POLICY_BATCH_SIZE, policyGuids);
                Date latestUpdateTime = allAtlasPolicies.stream().map(AtlasEntityHeader::getUpdateTime).max(Date::compareTo).orElse(null);
                servicePolicies.setPolicyUpdateTime(latestUpdateTime);

                List<AtlasEntityHeader> atlasServicePolicies = allAtlasPolicies.stream().filter(x -> serviceName.equals(x.getAttribute(ATTR_POLICY_SERVICE_NAME))).collect(Collectors.toList());
                List<RangerPolicyDelta> policiesDelta = getRangerPolicyDelta(service, policyChanges, atlasServicePolicies);

                // Process tag based policies
                String tagServiceName = (String) service.getAttribute(ATTR_SERVICE_TAG_SERVICE);
                if (StringUtils.isNotEmpty(tagServiceName)) {
                    AtlasEntityHeader tagService = getServiceEntity(tagServiceName);
                    if (tagService != null) {
                        TagPolicies tagPolicies = new TagPolicies();
                        tagPolicies.setServiceName(tagServiceName);
                        tagPolicies.setPolicyUpdateTime(new Date());
                        tagPolicies.setServiceId(tagService.getGuid());
                        tagPolicies.setPolicyVersion(-1L);

                        String tagServiceDefName =  String.format(RESOURCE_SERVICE_DEF_PATTERN, tagService.getAttribute(NAME));
                        tagPolicies.setServiceDef(getResourceAsObject(tagServiceDefName, RangerServiceDef.class));
                        servicePolicies.setTagPolicies(tagPolicies);

                        // filter and set tag policies
                        List<AtlasEntityHeader> tagServicePolicies = allAtlasPolicies.stream().filter(x -> tagServiceName.equals(x.getAttribute(ATTR_POLICY_SERVICE_NAME))).collect(Collectors.toList());
                        List<RangerPolicyDelta> tagPoliciesDelta = getRangerPolicyDelta(tagService, policyChanges, tagServicePolicies);
                        policiesDelta.addAll(tagPoliciesDelta);
                    }
                }

                // Process abac policies
                String abacServiceName = (String) service.getAttribute(ATTR_SERVICE_ABAC_SERVICE);
                if (StringUtils.isNotEmpty(abacServiceName)) {
                    AtlasEntityHeader abacService = services.get(abacServiceName);
                    if (abacService == null) {
                        abacService = getServiceEntity(abacServiceName);
                        services.put(abacServiceName, abacService);
                        LOG.info("PolicyDelta: {}: ABAC_AUTH: fetched abac service type={}", serviceName, abacService != null ? abacService.getTypeName() : null);
                    }

                    // filter and set abac policies
                    if (abacService != null) {
<<<<<<< HEAD
                        ServicePolicies.AbacPolicies abacPolicies = new ServicePolicies.AbacPolicies();
                        abacPolicies.setServiceName(abacServiceName);
                        abacPolicies.setPolicyUpdateTime(new Date());
                        abacPolicies.setServiceId(abacService.getGuid());
                        abacPolicies.setPolicyVersion(-1L);
=======
                        ServicePolicies.ABACPolicies abacPolicies = new ServicePolicies.ABACPolicies(abacServiceName, abacService.getGuid());
>>>>>>> 1d6bb1d4
                        servicePolicies.setAbacPolicies(abacPolicies); // this only sets the service name for abac policies, the actual policies will be added to main delta.policies itself

                        List<AtlasEntityHeader> abacServicePolicies = allAtlasPolicies.stream().filter(x -> abacServiceName.equals(x.getAttribute(ATTR_POLICY_SERVICE_NAME))).collect(Collectors.toList());
                        List<RangerPolicyDelta> abacPoliciesDelta = getRangerPolicyDelta(abacService, policyChanges, abacServicePolicies);
                        policiesDelta.addAll(abacPoliciesDelta);
                        LOG.info("PolicyDelta: {}: ABAC_AUTH: abac policies found={} delta created={}", serviceName, abacServicePolicies.size(), abacPoliciesDelta.size());
                    } else {
                        LOG.error("PolicyDelta: {}: ABAC_AUTH: abac policy service not found", serviceName);
                    }
                }

                servicePolicies.setPolicyDeltas(policiesDelta);
                LOG.info("PolicyDelta: {}: ABAC_AUTH: Found total delta={}", serviceName, policiesDelta.size());
            }

        } catch (Exception e) {
            LOG.error("PolicyDelta: {}: ABAC_AUTH: ERROR in getPoliciesDelta {}: {}", serviceName, e.getMessage(), e);
            return null;
        }

        RequestContext.get().endMetricRecord(recorder);
        return servicePolicies;
    }


    public ServicePolicies getPoliciesAll(String serviceName, String pluginId, Long lastUpdatedTime) {
        //TODO: return only if updated
        AtlasPerfMetrics.MetricRecorder recorder = RequestContext.get().startMetricRecord("CachePolicyTransformerImpl.getPolicies." + serviceName);

        ServicePolicies servicePolicies = new ServicePolicies();

        try {
            servicePolicies.setServiceName(serviceName);

            service = getServiceEntity(serviceName);
            servicePolicies.setPolicyVersion(-1L);
            servicePolicies.setPolicyUpdateTime(new Date());

            if (service != null) {
                List<RangerPolicy> allPolicies = getServicePolicies(service, POLICY_BATCH_SIZE);
                servicePolicies.setServiceName(serviceName);
                servicePolicies.setServiceId(service.getGuid());

                String serviceDefName = String.format(RESOURCE_SERVICE_DEF_PATTERN, serviceName);
                servicePolicies.setServiceDef(getResourceAsObject(serviceDefName, RangerServiceDef.class));


                //Process tag based policies
                String tagServiceName = (String) service.getAttribute(ATTR_SERVICE_TAG_SERVICE);
                if (StringUtils.isNotEmpty(tagServiceName)) {
                    AtlasEntityHeader tagService = getServiceEntity(tagServiceName);

                    if (tagService != null) {
                        allPolicies.addAll(getServicePolicies(tagService, 0));

                        TagPolicies tagPolicies = new TagPolicies();

                        tagPolicies.setServiceName(tagServiceName);
                        tagPolicies.setPolicyUpdateTime(new Date());
                        tagPolicies.setServiceId(tagService.getGuid());
                        tagPolicies.setPolicyVersion(-1L);

                        String tagServiceDefName =  String.format(RESOURCE_SERVICE_DEF_PATTERN, tagService.getAttribute(NAME));
                        tagPolicies.setServiceDef(getResourceAsObject(tagServiceDefName, RangerServiceDef.class));

                        servicePolicies.setTagPolicies(tagPolicies);
                    }
                }

                //Process abac based policies
                String abacServiceName = (String) service.getAttribute(ATTR_SERVICE_ABAC_SERVICE);

                if (StringUtils.isNotEmpty(abacServiceName)) {
                    AtlasEntityHeader abacService = getServiceEntity(abacServiceName);
                    if (abacService != null) {
                        allPolicies.addAll(getServicePolicies(abacService, 0));
<<<<<<< HEAD
                        ServicePolicies.AbacPolicies abacPolicies = new ServicePolicies.AbacPolicies();
                        abacPolicies.setServiceName(abacServiceName);
                        abacPolicies.setPolicyUpdateTime(new Date());
                        abacPolicies.setServiceId(abacService.getGuid());
                        abacPolicies.setPolicyVersion(-1L);
=======
                        ServicePolicies.ABACPolicies abacPolicies = new ServicePolicies.ABACPolicies(abacServiceName, abacService.getGuid());
>>>>>>> 1d6bb1d4

                        servicePolicies.setAbacPolicies(abacPolicies);
                    }
                }

                AtlasPerfMetrics.MetricRecorder recorderFilterPolicies = RequestContext.get().startMetricRecord("filterPolicies");

                //filter out policies based on serviceName
                List<RangerPolicy> policiesA = allPolicies.stream().filter(x -> serviceName.equals(x.getService())).collect(Collectors.toList());
                List<RangerPolicy> policiesB = allPolicies.stream().filter(x -> tagServiceName.equals(x.getService())).collect(Collectors.toList());

                List<RangerPolicy> policiesC = new ArrayList<>(0);
                if (StringUtils.isNotEmpty(abacServiceName)) {
                    policiesC = allPolicies.stream().filter(x -> abacServiceName.equals(x.getService())).collect(Collectors.toList());
                }

                servicePolicies.setPolicies(policiesA);
                servicePolicies.getTagPolicies().setPolicies(policiesB);

                if (servicePolicies.getAbacPolicies() == null) {
<<<<<<< HEAD
                    servicePolicies.setAbacPolicies(new ServicePolicies.AbacPolicies());
=======
                    servicePolicies.setAbacPolicies(new ServicePolicies.ABACPolicies());
>>>>>>> 1d6bb1d4
                }
                servicePolicies.getAbacPolicies().setPolicies(policiesC);

                RequestContext.get().endMetricRecord(recorderFilterPolicies);

                LOG.info("Found {} policies ({}) and {} ({}) and {} ({}) policies",
                        servicePolicies.getPolicies().size(), serviceName,
                        servicePolicies.getTagPolicies().getPolicies().size(), tagServiceName,
                        servicePolicies.getAbacPolicies().getPolicies().size(), abacServiceName);
            }

        } catch (Exception e) {
            LOG.error("ERROR in getPolicies: ", e);
            return null;
        }

        RequestContext.get().endMetricRecord(recorder);
        return servicePolicies;
    }

    private List<RangerPolicy> getServicePolicies(AtlasEntityHeader service, int batchSize) throws AtlasBaseException, IOException {

        List<RangerPolicy> servicePolicies = new ArrayList<>();

        String serviceName = (String) service.getAttribute("name");
        String serviceType = (String) service.getAttribute("authServiceType");
        List<AtlasEntityHeader> atlasPolicies = getAtlasPolicies(serviceName, batchSize, new ArrayList<>());

        if (CollectionUtils.isNotEmpty(atlasPolicies)) {
            //transform policies
            servicePolicies = transformAtlasPoliciesToRangerPolicies(atlasPolicies, serviceType, serviceName);
        }
        return servicePolicies;
    }

    private List<RangerPolicyDelta> getRangerPolicyDelta(AtlasEntityHeader service, Map<String, EntityAuditActionV2> policyChanges, List<AtlasEntityHeader> atlasPolicies) throws AtlasBaseException, IOException {
        String serviceName = (String) service.getAttribute("name");
        String serviceType = (String) service.getAttribute("authServiceType");
        AtlasPerfMetrics.MetricRecorder recorder = RequestContext.get().startMetricRecord("CachePolicyTransformerImpl.getRangerPolicyDelta." + serviceName);

        List<RangerPolicyDelta> policyDeltas = new ArrayList<>();
        if (policyChanges.isEmpty()) {
            return policyDeltas;
        }

        ArrayList<String> policyGuids = new ArrayList<>(policyChanges.keySet());

        List<RangerPolicy> rangerPolicies = new ArrayList<>();
        if (CollectionUtils.isNotEmpty(atlasPolicies)) {
            rangerPolicies = transformAtlasPoliciesToRangerPolicies(atlasPolicies, serviceType, serviceName);
        }

        for (RangerPolicy policy : rangerPolicies) {
            Integer changeType = auditEventToDeltaChangeType.get(policyChanges.get(policy.getAtlasGuid()));
            RangerPolicyDelta delta = new RangerPolicyDelta(policy.getId(), changeType, policy.getVersion(), policy);
            policyDeltas.add(delta);
        }

        // handle delete changes separately as they won't be present in atlas policies
        List<RangerPolicyDelta> deletedPolicyDeltas = new ArrayList<>();
        for (String policyGuid : policyGuids) {
            int deltaChangeType = auditEventToDeltaChangeType.get(policyChanges.get(policyGuid));
            if (deltaChangeType == RangerPolicyDelta.CHANGE_TYPE_POLICY_DELETE) {
                RangerPolicy deletedPolicy = new RangerPolicy();
                deletedPolicy.setGuid(policyGuid);
                deletedPolicy.setService(serviceName);
                deletedPolicy.setServiceType(serviceType);
                RangerPolicyDelta deletedPolicyDelta = new RangerPolicyDelta(
                        deletedPolicy.getId(),
                        deltaChangeType,
                        deletedPolicy.getVersion(),
                        deletedPolicy
                );
                deletedPolicyDeltas.add(deletedPolicyDelta);
            }
        }

        policyDeltas.addAll(deletedPolicyDeltas);

        LOG.info("PolicyDelta: {}: atlas policies found={}, delta created={}, including deleted policies={}",
                serviceName, atlasPolicies.size(), policyDeltas.size(), deletedPolicyDeltas.size());
        RequestContext.get().endMetricRecord(recorder);

        return policyDeltas;
    }

    public Map<String, EntityAuditActionV2> createPolicyChangeMap(String serviceName, List<EntityAuditEventV2> events) {
        Map<String, EntityAuditActionV2> policyChanges = new HashMap<>();
        for (EntityAuditEventV2 event : events) {
            if (POLICY_ENTITY_TYPE.equals(event.getTypeName()) && !policyChanges.containsKey(event.getEntityId())) {
                policyChanges.put(event.getEntityId(), event.getAction());
            }
        }

        LOG.info("PolicyDelta: {}: Found {} policy changes in {} policies", serviceName, events.size(), policyChanges.size());

        return policyChanges;
    }

    private List<RangerPolicy> transformAtlasPoliciesToRangerPolicies(List<AtlasEntityHeader> atlasPolicies,
                                                                      String serviceType,
                                                                      String serviceName) throws IOException, AtlasBaseException {
        AtlasPerfMetrics.MetricRecorder recorder = RequestContext.get().startMetricRecord("CachePolicyTransformerImpl."+serviceName+".transformAtlasPoliciesToRangerPolicies");

        List<RangerPolicy> rangerPolicies = new ArrayList<>();
        try {
            for (AtlasEntityHeader atlasPolicy : atlasPolicies) {

                String policyCategory = getPolicyCategory(atlasPolicy);
                if (POLICY_CATEGORY_PERSONA.equals(policyCategory)) {

                    List<AtlasEntityHeader> transformedAtlasPolicies = personaTransformer.transform(atlasPolicy);
                    for (AtlasEntityHeader transformedPolicy : transformedAtlasPolicies) {
                        rangerPolicies.add(toRangerPolicy(transformedPolicy, serviceType));
                    }

                } else if (POLICY_CATEGORY_PURPOSE.equals(policyCategory)) {
                    List<AtlasEntityHeader> transformedAtlasPolicies = purposeTransformer.transform(atlasPolicy);

                    for (AtlasEntityHeader transformedPolicy : transformedAtlasPolicies) {
                        rangerPolicies.add(toRangerPolicy(transformedPolicy, serviceType));
                    }

                }
                else if (POLICY_CATEGORY_DATAMESH.equals(policyCategory)) {
                    RangerPolicy rangerPolicy = getRangerPolicy(atlasPolicy, serviceType);

                    //GET policy Item
                    setPolicyItems(rangerPolicy, atlasPolicy);

                    //GET policy Resources
                    setPolicyResourcesForDatameshPolicies(rangerPolicy, atlasPolicy);

                    rangerPolicies.add(rangerPolicy);

                } else {
                    rangerPolicies.add(toRangerPolicy(atlasPolicy, serviceType));
                }
            }

        } finally {
            RequestContext.get().endMetricRecord(recorder);
        }

        return rangerPolicies;
    }

    private RangerPolicy toRangerPolicy(AtlasEntityHeader atlasPolicy, String serviceType) throws AtlasBaseException, IOException {
        RangerPolicy rangerPolicy = getRangerPolicy(atlasPolicy, serviceType);

        //GET policy Item
        setPolicyItems(rangerPolicy, atlasPolicy);

        //GET policy Resources
        setPolicyResources(rangerPolicy, atlasPolicy);

        return rangerPolicy;
    }

    private void setPolicyResources(RangerPolicy rangerPolicy, AtlasEntityHeader atlasPolicy) throws IOException {
        rangerPolicy.setResources(getFinalResources(atlasPolicy));
    }

    private void setPolicyResourcesForDatameshPolicies(RangerPolicy rangerPolicy, AtlasEntityHeader atlasPolicy) {
        Map<String, RangerPolicyResource> resources = getFinalResources(atlasPolicy);

        if (!resources.containsKey("entity-classification")) {
            RangerPolicyResource resource = new RangerPolicyResource(Arrays.asList("*"), false, false);
            resources.put("entity-classification", resource);
        }

        if (!resources.containsKey("entity-type")) {
            RangerPolicyResource resource = new RangerPolicyResource(Arrays.asList("*"), false, false);
            resources.put("entity-type", resource);
        }

        rangerPolicy.setResources(resources);
    }

    private Map<String, RangerPolicyResource> getFinalResources(AtlasEntityHeader atlasPolicy) {
        List<String> atlasResources = (List<String>) atlasPolicy.getAttribute("policyResources");

        Map<String, List<String>> resourceValuesMap = new HashMap<>();

        for (String atlasResource : atlasResources) {
            String resourceName = atlasResource.split(RESOURCES_SPLITTER)[0];

            if (!resourceValuesMap.containsKey(resourceName)) {
                String resourceNameFinal = resourceName + ":";
                List<String> applicables = atlasResources.stream().filter(x -> x.startsWith(resourceNameFinal)).collect(Collectors.toList());
                List<String> values = applicables.stream().map(x -> x.substring(resourceNameFinal.length())).collect(Collectors.toList());
                resourceValuesMap.put(resourceName, values);
            }
        }

        Map<String, RangerPolicyResource> resources = new HashMap<>();
        for (String key : resourceValuesMap.keySet()) {
            RangerPolicyResource resource = new RangerPolicyResource(resourceValuesMap.get(key), false, false);
            resources.put(key, resource);
        }

        return resources;
    }

    private <T> T getResourceAsObject(String resourceName, Class<T> clazz) throws IOException {
        InputStream stream = getClass().getResourceAsStream(resourceName);
        return AtlasType.fromJson(stream, clazz);
    }

    private void setPolicyItems(RangerPolicy rangerPolicy, AtlasEntityHeader atlasPolicy) throws AtlasBaseException {

        String policyType = (String) atlasPolicy.getAttribute("policyType");

        List<String> users = (List<String>) atlasPolicy.getAttribute("policyUsers");
        List<String> groups = (List<String>) atlasPolicy.getAttribute("policyGroups");
        List<String> roles = (List<String>) atlasPolicy.getAttribute("policyRoles");

        List<RangerPolicyItemAccess> accesses = new ArrayList<>();
        List<String> actions = (List<String>) atlasPolicy.getAttribute("policyActions");

        actions.forEach(action -> accesses.add(new RangerPolicyItemAccess(action)));


        if ("allow".equals(policyType)) {
            RangerPolicyItem item = new RangerPolicyItem();
            item.setUsers(users);
            item.setGroups(groups);
            item.setRoles(roles);
            item.setAccesses(accesses);

            rangerPolicy.setPolicyItems(Collections.singletonList(item));
            rangerPolicy.setPolicyType(RangerPolicy.POLICY_TYPE_ACCESS);

        } else if ("deny".equals(policyType)) {
            RangerPolicyItem item = new RangerPolicyItem();
            item.setUsers(users);
            item.setGroups(groups);
            item.setRoles(roles);
            item.setAccesses(accesses);

            rangerPolicy.setDenyPolicyItems(Collections.singletonList(item));
            rangerPolicy.setPolicyType(RangerPolicy.POLICY_TYPE_ACCESS);

        } else if ("allowExceptions".equals(policyType)) {
            RangerPolicyItem item = new RangerPolicyItem();
            item.setUsers(users);
            item.setGroups(groups);
            item.setRoles(roles);
            item.setAccesses(accesses);

            rangerPolicy.setAllowExceptions(Collections.singletonList(item));
            rangerPolicy.setPolicyType(RangerPolicy.POLICY_TYPE_ACCESS);

        } else if ("denyExceptions".equals(policyType)) {
            RangerPolicyItem item = new RangerPolicyItem();
            item.setUsers(users);
            item.setGroups(groups);
            item.setRoles(roles);
            item.setAccesses(accesses);

            rangerPolicy.setDenyExceptions(Collections.singletonList(item));
            rangerPolicy.setPolicyType(RangerPolicy.POLICY_TYPE_ACCESS);

        } else if ("dataMask".equals(policyType)) {

            rangerPolicy.setPolicyType(RangerPolicy.POLICY_TYPE_DATAMASK);

            RangerDataMaskPolicyItem item = new RangerDataMaskPolicyItem();
            item.setUsers(users);
            item.setGroups(groups);
            item.setRoles(roles);
            item.setAccesses(accesses);

            String maskType = (String) atlasPolicy.getAttribute(ATTR_POLICY_MASK_TYPE);

            if (StringUtils.isEmpty(maskType)) {
                LOG.error("MASK type not found");
                throw new AtlasBaseException("MASK type not found");
            }

            RangerPolicyItemDataMaskInfo dataMaskInfo  = new RangerPolicyItemDataMaskInfo(maskType, null, null);
            item.setDataMaskInfo(dataMaskInfo);

            rangerPolicy.setDataMaskPolicyItems(Collections.singletonList(item));

        } else if ("rowFilter".equals(policyType)) {
            rangerPolicy.setPolicyType(RangerPolicy.POLICY_TYPE_ROWFILTER);
            //TODO
        }
    }

    private List<RangerPolicyItemCondition> getPolicyConditions(AtlasEntityHeader atlasPolicy) {
        List<RangerPolicyItemCondition> ret = new ArrayList<>();

        if (!atlasPolicy.hasAttribute(ATTR_POLICY_CONDITIONS) || atlasPolicy.getAttribute(ATTR_POLICY_CONDITIONS) == null) {
            return null;
        }

        List<AtlasStruct> conditions = (List<AtlasStruct>) atlasPolicy.getAttribute(ATTR_POLICY_CONDITIONS);

        for (AtlasStruct condition : conditions) {
            RangerPolicyItemCondition rangerCondition = new RangerPolicyItemCondition();

            rangerCondition.setType((String) condition.getAttribute("policyConditionType"));
            rangerCondition.setValues((List<String>) condition.getAttribute("policyConditionValues"));

            ret.add(rangerCondition);
        }
        return ret;
    }

    private List<RangerValiditySchedule> getPolicyValiditySchedule(AtlasEntityHeader atlasPolicy) {
        List<RangerValiditySchedule> ret = new ArrayList<>();

        if (!atlasPolicy.hasAttribute("policyValiditySchedule")) {
            return null;
        }

        List<HashMap<String, String>> validitySchedules = (List<HashMap<String, String>>) atlasPolicy.getAttribute("policyValiditySchedule");


        for (HashMap<String, String> validitySchedule : validitySchedules) {
            RangerValiditySchedule rangerValiditySchedule = new RangerValiditySchedule();

            rangerValiditySchedule.setStartTime(validitySchedule.get("policyValidityScheduleStartTime"));
            rangerValiditySchedule.setEndTime(validitySchedule.get("policyValidityScheduleEndTime"));
            rangerValiditySchedule.setTimeZone(validitySchedule.get("policyValidityScheduleTimezone"));

            ret.add(rangerValiditySchedule);
        }
        return ret;
    }

    private List<AtlasEntityHeader> getAtlasPolicies(String serviceName, int batchSize, List<String> policyGuids) throws AtlasBaseException {
        AtlasPerfMetrics.MetricRecorder recorder = RequestContext.get().startMetricRecord("CachePolicyTransformerImpl."+service+".getAtlasPolicies");

        List<AtlasEntityHeader> ret = new ArrayList<>();
        try {
            IndexSearchParams indexSearchParams = new IndexSearchParams();
            Set<String> attributes = new HashSet<>();
            attributes.add(NAME);
            attributes.add(ATTR_POLICY_CATEGORY);
            attributes.add(ATTR_POLICY_SUB_CATEGORY);
            attributes.add(ATTR_POLICY_FILTER_CRITERIA);
            attributes.add(ATTR_POLICY_TYPE);
            attributes.add(ATTR_POLICY_SERVICE_NAME);
            attributes.add(ATTR_POLICY_USERS);
            attributes.add(ATTR_POLICY_GROUPS);
            attributes.add(ATTR_POLICY_ROLES);
            attributes.add(ATTR_POLICY_ACTIONS);
            attributes.add(ATTR_POLICY_RESOURCES);
            attributes.add(ATTR_POLICY_RESOURCES_CATEGORY);
            attributes.add(ATTR_POLICY_MASK_TYPE);
            attributes.add(ATTR_POLICY_PRIORITY);
            attributes.add(ATTR_POLICY_VALIDITY);
            attributes.add(ATTR_POLICY_CONDITIONS);
            attributes.add(ATTR_POLICY_IS_ENABLED);
            attributes.add(ATTR_POLICY_CONNECTION_QN);

            Map<String, Object> dsl = getMap("size", 0);

            List<Map<String, Object>> mustClauseList = new ArrayList<>();

            mustClauseList.add(getMap("term", getMap(ATTR_POLICY_IS_ENABLED, true)));
            mustClauseList.add(getMap("match", getMap("__state", Id.EntityState.ACTIVE)));

            if (!policyGuids.isEmpty()) {
                mustClauseList.add(getMap("terms", getMap("__guid", policyGuids)));
            } else {
                mustClauseList.add(getMap("term", getMap(ATTR_POLICY_SERVICE_NAME, serviceName)));
                mustClauseList.add(getMap("term", getMap(ATTR_POLICY_IS_ENABLED, true)));
            }

            dsl.put("query", getMap("bool", getMap("must", mustClauseList)));

            List<Map> sortList = new ArrayList<>(0);
            sortList.add(getMap("__timestamp", getMap("order", "asc")));
            sortList.add(getMap("__guid", getMap("order", "asc")));
            dsl.put("sort", sortList);

            indexSearchParams.setDsl(dsl);
            indexSearchParams.setAttributes(attributes);

            int from = 0;
            int size = 100;

            if (batchSize > 0) {
                size = batchSize;
            }
            boolean found = true;

            do {
                dsl.put("from", from);
                dsl.put("size", size);
                indexSearchParams.setDsl(dsl);

                List<AtlasEntityHeader> headers = discoveryService.directIndexSearch(indexSearchParams).getEntities();
                if (headers != null) {
                    ret.addAll(headers);
                } else {
                    found = false;
                }

                from += size;

            } while (found && ret.size() % size == 0);

        } finally {
            RequestContext.get().endMetricRecord(recorder);
        }

        return ret;
    }

    private AtlasEntityHeader getServiceEntity(String serviceName) throws AtlasBaseException {
        IndexSearchParams indexSearchParams = new IndexSearchParams();
        Set<String> attributes = new HashSet<>();
        attributes.add(NAME);
        attributes.add(ATTR_SERVICE_SERVICE_TYPE);
        attributes.add(ATTR_SERVICE_TAG_SERVICE);
        attributes.add(ATTR_SERVICE_ABAC_SERVICE);
        attributes.add(ATTR_SERVICE_IS_ENABLED);

        Map<String, Object> dsl = getMap("size", 1);

        List<Map<String, Object>> mustClauseList = new ArrayList<>();
        mustClauseList.add(getMap("term", getMap("__typeName.keyword", SERVICE_ENTITY_TYPE)));
        mustClauseList.add(getMap("term", getMap("name.keyword", serviceName)));
        mustClauseList.add(getMap("match", getMap("__state", Id.EntityState.ACTIVE)));

        dsl.put("query", getMap("bool", getMap("must", mustClauseList)));

        indexSearchParams.setDsl(dsl);
        indexSearchParams.setAttributes(attributes);

        AtlasSearchResult searchResult = discoveryService.directIndexSearch(indexSearchParams);

        if (searchResult.getEntities() != null) {
            return searchResult.getEntities().get(0);
        }

        return null;
    }

    private Map<String, Object> getMap(String key, Object value) {
        Map<String, Object> map = new HashMap<>();
        map.put(key, value);
        return map;
    }

    private RangerPolicy getRangerPolicy(AtlasEntityHeader atlasPolicy, String serviceType) {
        RangerPolicy policy = new RangerPolicy();

        policy.setName((String) atlasPolicy.getAttribute(QUALIFIED_NAME));
        policy.setService((String) atlasPolicy.getAttribute(ATTR_POLICY_SERVICE_NAME));
        policy.setServiceType(serviceType);
        policy.setGuid(atlasPolicy.getGuid());
        policy.setCreatedBy(atlasPolicy.getCreatedBy());
        policy.setCreateTime(atlasPolicy.getCreateTime());
        policy.setUpdatedBy(atlasPolicy.getUpdatedBy());
        policy.setUpdateTime(atlasPolicy.getUpdateTime());
        policy.setIsEnabled(getIsPolicyEnabled(atlasPolicy));
        policy.setPolicyResourceCategory(getPolicyResourceCategory(atlasPolicy));

        policy.setConditions(getPolicyConditions(atlasPolicy));
        policy.setValiditySchedules(getPolicyValiditySchedule(atlasPolicy));

        if (atlasPolicy.hasAttribute(ATTR_POLICY_PRIORITY)) {
            policy.setPolicyPriority((Integer) atlasPolicy.getAttribute(ATTR_POLICY_PRIORITY));
        }

        if (POLICY_SERVICE_NAME_ABAC.equals(atlasPolicy.getAttribute(ATTR_POLICY_SERVICE_NAME))) {
            String policyFilterCriteria = getPolicyFilterCriteria(atlasPolicy);
            policy.setPolicyFilterCriteria(policyFilterCriteria);
        }

        return policy;
    }
}<|MERGE_RESOLUTION|>--- conflicted
+++ resolved
@@ -220,15 +220,7 @@
 
                     // filter and set abac policies
                     if (abacService != null) {
-<<<<<<< HEAD
-                        ServicePolicies.AbacPolicies abacPolicies = new ServicePolicies.AbacPolicies();
-                        abacPolicies.setServiceName(abacServiceName);
-                        abacPolicies.setPolicyUpdateTime(new Date());
-                        abacPolicies.setServiceId(abacService.getGuid());
-                        abacPolicies.setPolicyVersion(-1L);
-=======
                         ServicePolicies.ABACPolicies abacPolicies = new ServicePolicies.ABACPolicies(abacServiceName, abacService.getGuid());
->>>>>>> 1d6bb1d4
                         servicePolicies.setAbacPolicies(abacPolicies); // this only sets the service name for abac policies, the actual policies will be added to main delta.policies itself
 
                         List<AtlasEntityHeader> abacServicePolicies = allAtlasPolicies.stream().filter(x -> abacServiceName.equals(x.getAttribute(ATTR_POLICY_SERVICE_NAME))).collect(Collectors.toList());
@@ -305,15 +297,7 @@
                     AtlasEntityHeader abacService = getServiceEntity(abacServiceName);
                     if (abacService != null) {
                         allPolicies.addAll(getServicePolicies(abacService, 0));
-<<<<<<< HEAD
-                        ServicePolicies.AbacPolicies abacPolicies = new ServicePolicies.AbacPolicies();
-                        abacPolicies.setServiceName(abacServiceName);
-                        abacPolicies.setPolicyUpdateTime(new Date());
-                        abacPolicies.setServiceId(abacService.getGuid());
-                        abacPolicies.setPolicyVersion(-1L);
-=======
                         ServicePolicies.ABACPolicies abacPolicies = new ServicePolicies.ABACPolicies(abacServiceName, abacService.getGuid());
->>>>>>> 1d6bb1d4
 
                         servicePolicies.setAbacPolicies(abacPolicies);
                     }
@@ -334,11 +318,7 @@
                 servicePolicies.getTagPolicies().setPolicies(policiesB);
 
                 if (servicePolicies.getAbacPolicies() == null) {
-<<<<<<< HEAD
-                    servicePolicies.setAbacPolicies(new ServicePolicies.AbacPolicies());
-=======
                     servicePolicies.setAbacPolicies(new ServicePolicies.ABACPolicies());
->>>>>>> 1d6bb1d4
                 }
                 servicePolicies.getAbacPolicies().setPolicies(policiesC);
 
