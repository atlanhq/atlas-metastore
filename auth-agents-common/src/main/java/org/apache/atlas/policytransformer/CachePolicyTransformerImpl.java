--- conflicted
+++ resolved
@@ -58,10 +58,7 @@
 import java.io.IOException;
 import java.io.InputStream;
 import java.util.*;
-<<<<<<< HEAD
 import java.util.concurrent.TimeUnit;
-=======
->>>>>>> 32e075fa
 import java.util.stream.Collectors;
 
 import static org.apache.atlas.repository.Constants.*;
@@ -133,9 +130,6 @@
         return service;
     }
 
-<<<<<<< HEAD
-    public ServicePolicies getPolicies(String serviceName, String pluginId, Long lastUpdatedTime, Date latestEditTime) {
-=======
     public ServicePolicies getPoliciesDelta(String serviceName, Map<String, EntityAuditActionV2> policyChanges, long lastAuditEventTime) {
         AtlasPerfMetrics.MetricRecorder recorder = RequestContext.get().startMetricRecord("CachePolicyTransformerImpl.getPoliciesDelta." + serviceName);
 
@@ -199,7 +193,6 @@
 
 
     public ServicePolicies getPoliciesAll(String serviceName, String pluginId, Long lastUpdatedTime) {
->>>>>>> 32e075fa
         //TODO: return only if updated
         AtlasPerfMetrics.MetricRecorder recorder = RequestContext.get().startMetricRecord("CachePolicyTransformerImpl.getPolicies." + serviceName);
 
@@ -213,11 +206,7 @@
             servicePolicies.setPolicyUpdateTime(new Date());
 
             if (service != null) {
-<<<<<<< HEAD
-                List<RangerPolicy> allPolicies = getServicePolicies(service, 250, latestEditTime);
-=======
                 List<RangerPolicy> allPolicies = getServicePolicies(service, POLICY_BATCH_SIZE);
->>>>>>> 32e075fa
                 servicePolicies.setServiceName(serviceName);
                 servicePolicies.setServiceId(service.getGuid());
 
@@ -276,10 +265,7 @@
 
         String serviceName = (String) service.getAttribute("name");
         String serviceType = (String) service.getAttribute("authServiceType");
-<<<<<<< HEAD
-=======
         List<AtlasEntityHeader> atlasPolicies = getAtlasPolicies(serviceName, batchSize, new ArrayList<>());
->>>>>>> 32e075fa
 
         int maxAttempts = 5;
         int sleepFor = 500;
@@ -603,11 +589,7 @@
         return ret;
     }
 
-<<<<<<< HEAD
-    private List<AtlasEntityHeader> getAtlasPolicies(String serviceName, int batchSize, Date latestEditTime) throws AtlasBaseException {
-=======
     private List<AtlasEntityHeader> getAtlasPolicies(String serviceName, int batchSize, List<String> policyGuids) throws AtlasBaseException {
->>>>>>> 32e075fa
         AtlasPerfMetrics.MetricRecorder recorder = RequestContext.get().startMetricRecord("CachePolicyTransformerImpl."+service+".getAtlasPolicies");
 
         List<AtlasEntityHeader> ret = new ArrayList<>();
