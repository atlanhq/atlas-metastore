/**
 * Licensed to the Apache Software Foundation (ASF) under one
 * or more contributor license agreements.  See the NOTICE file
 * distributed with this work for additional information
 * regarding copyright ownership.  The ASF licenses this file
 * to you under the Apache License, Version 2.0 (the
 * "License"); you may not use this file except in compliance
 * with the License.  You may obtain a copy of the License at
 * <p>
 * http://www.apache.org/licenses/LICENSE-2.0
 * <p>
 * Unless required by applicable law or agreed to in writing, software
 * distributed under the License is distributed on an "AS IS" BASIS,
 * WITHOUT WARRANTIES OR CONDITIONS OF ANY KIND, either express or implied.
 * See the License for the specific language governing permissions and
 * limitations under the License.
 */

package org.apache.atlas.policytransformer;

import org.apache.atlas.AtlasException;
import org.apache.atlas.RequestContext;
import org.apache.atlas.discovery.EntityDiscoveryService;
import org.apache.atlas.exception.AtlasBaseException;
import org.apache.atlas.model.audit.EntityAuditEventV2;
import org.apache.atlas.model.audit.EntityAuditEventV2.EntityAuditActionV2;
import org.apache.atlas.model.discovery.AtlasSearchResult;
import org.apache.atlas.model.discovery.IndexSearchParams;
import org.apache.atlas.model.instance.AtlasEntityHeader;
import org.apache.atlas.model.instance.AtlasStruct;
import org.apache.atlas.plugin.model.RangerPolicyDelta;
import org.apache.atlas.plugin.util.ServicePolicies;
import org.apache.atlas.plugin.model.RangerPolicy;
import org.apache.atlas.plugin.model.RangerPolicy.RangerDataMaskPolicyItem;
import org.apache.atlas.plugin.model.RangerPolicy.RangerPolicyItem;
import org.apache.atlas.plugin.model.RangerPolicy.RangerPolicyItemAccess;
import org.apache.atlas.plugin.model.RangerPolicy.RangerPolicyItemCondition;
import org.apache.atlas.plugin.model.RangerPolicy.RangerPolicyItemDataMaskInfo;
import org.apache.atlas.plugin.model.RangerPolicy.RangerPolicyResource;
import org.apache.atlas.plugin.model.RangerServiceDef;
import org.apache.atlas.plugin.model.RangerValiditySchedule;
import org.apache.atlas.plugin.util.ServicePolicies.TagPolicies;
import org.apache.atlas.repository.graphdb.AtlasGraph;
import org.apache.atlas.repository.graphdb.janus.AtlasJanusGraph;
import org.apache.atlas.repository.store.graph.v2.EntityGraphRetriever;
<<<<<<< HEAD
import org.apache.atlas.repository.graphdb.janus.cassandra.DynamicVertexService;
=======
import org.apache.atlas.repository.store.graph.v2.tags.TagDAO;
import org.apache.atlas.repository.store.graph.v2.tags.TagDAOCassandraImpl;
>>>>>>> 456088f8
import org.apache.atlas.type.AtlasType;
import org.apache.atlas.type.AtlasTypeRegistry;
import org.apache.atlas.utils.AtlasPerfMetrics;
import org.apache.atlas.v1.model.instance.Id;
import org.apache.commons.collections.CollectionUtils;
import org.apache.commons.lang3.StringUtils;
import org.slf4j.Logger;
import org.slf4j.LoggerFactory;
import org.springframework.stereotype.Component;

import javax.inject.Inject;
import java.io.IOException;
import java.io.InputStream;
import java.util.ArrayList;
import java.util.Arrays;
import java.util.Collections;
import java.util.Date;
import java.util.HashMap;
import java.util.HashSet;
import java.util.List;
import java.util.Map;
import java.util.Set;
import java.util.stream.Collectors;

import static org.apache.atlas.repository.Constants.NAME;
import static org.apache.atlas.repository.Constants.QUALIFIED_NAME;
import static org.apache.atlas.repository.Constants.SERVICE_ENTITY_TYPE;
import static org.apache.atlas.repository.Constants.POLICY_ENTITY_TYPE;
import static org.apache.atlas.repository.util.AccessControlUtils.ATTR_POLICY_CATEGORY;
import static org.apache.atlas.repository.util.AccessControlUtils.ATTR_POLICY_CONNECTION_QN;
import static org.apache.atlas.repository.util.AccessControlUtils.ATTR_POLICY_FILTER_CRITERIA;
import static org.apache.atlas.repository.util.AccessControlUtils.ATTR_POLICY_IS_ENABLED;
import static org.apache.atlas.repository.util.AccessControlUtils.ATTR_POLICY_PRIORITY;
import static org.apache.atlas.repository.util.AccessControlUtils.ATTR_POLICY_SERVICE_NAME;
import static org.apache.atlas.repository.util.AccessControlUtils.ATTR_POLICY_SUB_CATEGORY;
import static org.apache.atlas.repository.util.AccessControlUtils.POLICY_CATEGORY_DATAMESH;
import static org.apache.atlas.repository.util.AccessControlUtils.POLICY_CATEGORY_PERSONA;
import static org.apache.atlas.repository.util.AccessControlUtils.POLICY_CATEGORY_PURPOSE;
import static org.apache.atlas.repository.util.AccessControlUtils.POLICY_SERVICE_NAME_ABAC;
import static org.apache.atlas.repository.util.AccessControlUtils.getIsPolicyEnabled;
import static org.apache.atlas.repository.util.AccessControlUtils.getPolicyCategory;
import static org.apache.atlas.repository.util.AccessControlUtils.getPolicyFilterCriteria;
import static org.apache.atlas.repository.util.AccessControlUtils.getPolicyResourceCategory;

import org.apache.atlas.utils.AtlasJson;

@Component
public class CachePolicyTransformerImpl {
    private static final Logger LOG = LoggerFactory.getLogger(CachePolicyTransformerImpl.class);

    private static final String RESOURCES_SPLITTER = ":";

    static final String ATTR_QUALIFIED_NAME = "qualifiedName";
    static final String ATTR_NAME           = "name";

    public static final String ATTR_POLICY_ACTIONS            = "policyActions";
    public static final String ATTR_POLICY_TYPE               = "policyType";
    public static final String ATTR_POLICY_RESOURCES          = "policyResources";

    public static final String ATTR_SERVICE_SERVICE_TYPE = "authServiceType";
    public static final String ATTR_SERVICE_TAG_SERVICE  = "tagService";
    public static final String ATTR_SERVICE_ABAC_SERVICE = "abacService";
    public static final String ATTR_SERVICE_IS_ENABLED   = "authServiceIsEnabled";
    public static final String ATTR_SERVICE_LAST_SYNC    = "authServicePolicyLastSync";

    private static final String ATTR_POLICY_RESOURCES_CATEGORY = "policyResourceCategory";
    private static final String ATTR_POLICY_GROUPS             = "policyGroups";
    private static final String ATTR_POLICY_USERS              = "policyUsers";
    private static final String ATTR_POLICY_ROLES              = "policyRoles";
    public static final String ATTR_POLICY_VALIDITY           = "policyValiditySchedule";
    public static final String ATTR_POLICY_CONDITIONS         = "policyConditions";
    public static final String ATTR_POLICY_MASK_TYPE          = "policyMaskType";

    private static final String RESOURCE_SERVICE_DEF_PATH = "/service-defs/";
    private static final String RESOURCE_SERVICE_DEF_PATTERN = RESOURCE_SERVICE_DEF_PATH + "atlas-servicedef-%s.json";
    public static final int POLICY_BATCH_SIZE = 250;

    private EntityDiscoveryService discoveryService;
    private final AtlasGraph                graph;
    private final EntityGraphRetriever      entityRetriever;
    private final DynamicVertexService dynamicVertexService;

    private final PersonaCachePolicyTransformer personaTransformer;
    private final PurposeCachePolicyTransformer purposeTransformer;

    private AtlasEntityHeader service;
    private Map<String, AtlasEntityHeader> services;

    private final Map<EntityAuditActionV2, Integer> auditEventToDeltaChangeType;

    @Inject
    public CachePolicyTransformerImpl(AtlasTypeRegistry typeRegistry,
                                      DynamicVertexService dynamicVertexService) throws AtlasBaseException {
        this.graph                = new AtlasJanusGraph();
        this.entityRetriever      = new EntityGraphRetriever(graph, typeRegistry);
        this.dynamicVertexService = dynamicVertexService;

        this.personaTransformer = new PersonaCachePolicyTransformer(entityRetriever);
        this.purposeTransformer = new PurposeCachePolicyTransformer(entityRetriever);

        try {
<<<<<<< HEAD
            this.discoveryService = new EntityDiscoveryService(typeRegistry, graph, null, null, null, this.dynamicVertexService, null, entityRetriever);
=======
            this.discoveryService = new EntityDiscoveryService(typeRegistry, graph, null, null, null, null, entityRetriever);
>>>>>>> 456088f8
        } catch (AtlasException e) {
            LOG.error("Failed to initialize discoveryService in CachePolicyTransformerImpl", e);
            throw new AtlasBaseException(e.getCause());
        }

        this.auditEventToDeltaChangeType = new HashMap<>();
        this.auditEventToDeltaChangeType.put(EntityAuditActionV2.ENTITY_CREATE, RangerPolicyDelta.CHANGE_TYPE_POLICY_CREATE);
        this.auditEventToDeltaChangeType.put(EntityAuditActionV2.ENTITY_UPDATE, RangerPolicyDelta.CHANGE_TYPE_POLICY_UPDATE);
        this.auditEventToDeltaChangeType.put(EntityAuditActionV2.ENTITY_DELETE, RangerPolicyDelta.CHANGE_TYPE_POLICY_DELETE);
        this.auditEventToDeltaChangeType.put(EntityAuditActionV2.ENTITY_PURGE, RangerPolicyDelta.CHANGE_TYPE_POLICY_DELETE);

        this.services = new HashMap<>();
    }

    public AtlasEntityHeader getService() {
        return service;
    }

    public ServicePolicies getPoliciesDelta(String serviceName, Map<String, EntityAuditActionV2> policyChanges, long lastAuditEventTime) {
        AtlasPerfMetrics.MetricRecorder recorder = RequestContext.get().startMetricRecord("CachePolicyTransformerImpl.getPoliciesDelta." + serviceName);

        ServicePolicies servicePolicies = new ServicePolicies();

        try {
            service = getServiceEntity(serviceName);
            servicePolicies.setServiceName(serviceName);
            servicePolicies.setPolicyVersion(-1L);

            Date policyUpdateTime = lastAuditEventTime > 0 ? new Date(lastAuditEventTime) : new Date();
            servicePolicies.setPolicyUpdateTime(policyUpdateTime);

            if (service != null) {
                servicePolicies.setServiceName(serviceName);
                servicePolicies.setServiceId(service.getGuid());

                String serviceDefName = String.format(RESOURCE_SERVICE_DEF_PATTERN, serviceName);
                servicePolicies.setServiceDef(getResourceAsObject(serviceDefName, RangerServiceDef.class));

                ArrayList<String> policyGuids = new ArrayList<>(policyChanges.keySet());
                List<AtlasEntityHeader> allAtlasPolicies = getAtlasPolicies(serviceName, POLICY_BATCH_SIZE, policyGuids);
                Date latestUpdateTime = allAtlasPolicies.stream().map(AtlasEntityHeader::getUpdateTime).max(Date::compareTo).orElse(null);
                servicePolicies.setPolicyUpdateTime(latestUpdateTime);

                List<AtlasEntityHeader> atlasServicePolicies = allAtlasPolicies.stream().filter(x -> serviceName.equals(x.getAttribute(ATTR_POLICY_SERVICE_NAME))).collect(Collectors.toList());
                List<RangerPolicyDelta> policiesDelta = getRangerPolicyDelta(service, policyChanges, atlasServicePolicies);

                // Process tag based policies
                String tagServiceName = (String) service.getAttribute(ATTR_SERVICE_TAG_SERVICE);
                if (StringUtils.isNotEmpty(tagServiceName)) {
                    AtlasEntityHeader tagService = getServiceEntity(tagServiceName);
                    if (tagService != null) {
                        TagPolicies tagPolicies = new TagPolicies();
                        tagPolicies.setServiceName(tagServiceName);
                        tagPolicies.setPolicyUpdateTime(new Date());
                        tagPolicies.setServiceId(tagService.getGuid());
                        tagPolicies.setPolicyVersion(-1L);

                        String tagServiceDefName =  String.format(RESOURCE_SERVICE_DEF_PATTERN, tagService.getAttribute(NAME));
                        tagPolicies.setServiceDef(getResourceAsObject(tagServiceDefName, RangerServiceDef.class));
                        servicePolicies.setTagPolicies(tagPolicies);

                        // filter and set tag policies
                        List<AtlasEntityHeader> tagServicePolicies = allAtlasPolicies.stream().filter(x -> tagServiceName.equals(x.getAttribute(ATTR_POLICY_SERVICE_NAME))).collect(Collectors.toList());
                        List<RangerPolicyDelta> tagPoliciesDelta = getRangerPolicyDelta(tagService, policyChanges, tagServicePolicies);
                        policiesDelta.addAll(tagPoliciesDelta);
                    }
                }

                // Process abac policies
                String abacServiceName = (String) service.getAttribute(ATTR_SERVICE_ABAC_SERVICE);
                if (StringUtils.isNotEmpty(abacServiceName)) {
                    AtlasEntityHeader abacService = services.get(abacServiceName);
                    if (abacService == null) {
                        abacService = getServiceEntity(abacServiceName);
                        services.put(abacServiceName, abacService);
                        LOG.info("PolicyDelta: {}: ABAC_AUTH: fetched abac service type={}", serviceName, abacService != null ? abacService.getTypeName() : null);
                    }

                    // filter and set abac policies
                    if (abacService != null) {
                        ServicePolicies.ABACPolicies abacPolicies = new ServicePolicies.ABACPolicies(abacServiceName, abacService.getGuid());
                        servicePolicies.setAbacPolicies(abacPolicies); // this only sets the service name for abac policies, the actual policies will be added to main delta.policies itself

                        List<AtlasEntityHeader> abacServicePolicies = allAtlasPolicies.stream().filter(x -> abacServiceName.equals(x.getAttribute(ATTR_POLICY_SERVICE_NAME))).collect(Collectors.toList());
                        List<RangerPolicyDelta> abacPoliciesDelta = getRangerPolicyDelta(abacService, policyChanges, abacServicePolicies);
                        policiesDelta.addAll(abacPoliciesDelta);
                        LOG.info("PolicyDelta: {}: ABAC_AUTH: abac policies found={} delta created={}", serviceName, abacServicePolicies.size(), abacPoliciesDelta.size());
                    } else {
                        LOG.error("PolicyDelta: {}: ABAC_AUTH: abac policy service not found", serviceName);
                    }
                }

                servicePolicies.setPolicyDeltas(policiesDelta);
                LOG.info("PolicyDelta: {}: ABAC_AUTH: Found total delta={}", serviceName, policiesDelta.size());
            }

        } catch (Exception e) {
            LOG.error("PolicyDelta: {}: ABAC_AUTH: ERROR in getPoliciesDelta {}: {}", serviceName, e.getMessage(), e);
            return null;
        }

        RequestContext.get().endMetricRecord(recorder);
        return servicePolicies;
    }


    public ServicePolicies getPoliciesAll(String serviceName, String pluginId, Long lastUpdatedTime) {
        //TODO: return only if updated
        AtlasPerfMetrics.MetricRecorder recorder = RequestContext.get().startMetricRecord("CachePolicyTransformerImpl.getPolicies." + serviceName);

        ServicePolicies servicePolicies = new ServicePolicies();

        try {
            servicePolicies.setServiceName(serviceName);

            service = getServiceEntity(serviceName);
            servicePolicies.setPolicyVersion(-1L);
            servicePolicies.setPolicyUpdateTime(new Date());

            if (service != null) {
                List<RangerPolicy> allPolicies = getServicePolicies(service, POLICY_BATCH_SIZE);
                servicePolicies.setServiceName(serviceName);
                servicePolicies.setServiceId(service.getGuid());

                String serviceDefName = String.format(RESOURCE_SERVICE_DEF_PATTERN, serviceName);
                servicePolicies.setServiceDef(getResourceAsObject(serviceDefName, RangerServiceDef.class));


                //Process tag based policies
                String tagServiceName = (String) service.getAttribute(ATTR_SERVICE_TAG_SERVICE);
                if (StringUtils.isNotEmpty(tagServiceName)) {
                    AtlasEntityHeader tagService = getServiceEntity(tagServiceName);

                    if (tagService != null) {
                        allPolicies.addAll(getServicePolicies(tagService, 0));

                        TagPolicies tagPolicies = new TagPolicies();

                        tagPolicies.setServiceName(tagServiceName);
                        tagPolicies.setPolicyUpdateTime(new Date());
                        tagPolicies.setServiceId(tagService.getGuid());
                        tagPolicies.setPolicyVersion(-1L);

                        String tagServiceDefName =  String.format(RESOURCE_SERVICE_DEF_PATTERN, tagService.getAttribute(NAME));
                        tagPolicies.setServiceDef(getResourceAsObject(tagServiceDefName, RangerServiceDef.class));

                        servicePolicies.setTagPolicies(tagPolicies);
                    }
                }

                //Process abac based policies
                String abacServiceName = (String) service.getAttribute(ATTR_SERVICE_ABAC_SERVICE);

                if (StringUtils.isNotEmpty(abacServiceName)) {
                    AtlasEntityHeader abacService = getServiceEntity(abacServiceName);
                    if (abacService != null) {
                        allPolicies.addAll(getServicePolicies(abacService, 0));
                        ServicePolicies.ABACPolicies abacPolicies = new ServicePolicies.ABACPolicies(abacServiceName, abacService.getGuid());

                        servicePolicies.setAbacPolicies(abacPolicies);
                    }
                }

                AtlasPerfMetrics.MetricRecorder recorderFilterPolicies = RequestContext.get().startMetricRecord("filterPolicies");

                //filter out policies based on serviceName
                List<RangerPolicy> policiesA = allPolicies.stream().filter(x -> serviceName.equals(x.getService())).collect(Collectors.toList());
                List<RangerPolicy> policiesB = allPolicies.stream().filter(x -> tagServiceName.equals(x.getService())).collect(Collectors.toList());

                List<RangerPolicy> policiesC = new ArrayList<>(0);
                if (StringUtils.isNotEmpty(abacServiceName)) {
                    policiesC = allPolicies.stream().filter(x -> abacServiceName.equals(x.getService())).collect(Collectors.toList());
                }

                servicePolicies.setPolicies(policiesA);
                servicePolicies.getTagPolicies().setPolicies(policiesB);

                if (servicePolicies.getAbacPolicies() == null) {
                    servicePolicies.setAbacPolicies(new ServicePolicies.ABACPolicies());
                }
                servicePolicies.getAbacPolicies().setPolicies(policiesC);

                RequestContext.get().endMetricRecord(recorderFilterPolicies);

                LOG.info("Found {} policies ({}) and {} ({}) and {} ({}) policies",
                        servicePolicies.getPolicies().size(), serviceName,
                        servicePolicies.getTagPolicies().getPolicies().size(), tagServiceName,
                        servicePolicies.getAbacPolicies().getPolicies().size(), abacServiceName);
            }

        } catch (Exception e) {
            LOG.error("ERROR in getPolicies: ", e);
            return null;
        }

        RequestContext.get().endMetricRecord(recorder);
        return servicePolicies;
    }

    private List<RangerPolicy> getServicePolicies(AtlasEntityHeader service, int batchSize) throws AtlasBaseException, IOException {

        List<RangerPolicy> servicePolicies = new ArrayList<>();

        String serviceName = (String) service.getAttribute("name");
        String serviceType = (String) service.getAttribute("authServiceType");
        List<AtlasEntityHeader> atlasPolicies = getAtlasPolicies(serviceName, batchSize, new ArrayList<>());

        if (CollectionUtils.isNotEmpty(atlasPolicies)) {
            //transform policies
            servicePolicies = transformAtlasPoliciesToRangerPolicies(atlasPolicies, serviceType, serviceName);
        }
        return servicePolicies;
    }

    private List<RangerPolicyDelta> getRangerPolicyDelta(AtlasEntityHeader service, Map<String, EntityAuditActionV2> policyChanges, List<AtlasEntityHeader> atlasPolicies) throws AtlasBaseException, IOException {
        String serviceName = (String) service.getAttribute("name");
        String serviceType = (String) service.getAttribute("authServiceType");
        AtlasPerfMetrics.MetricRecorder recorder = RequestContext.get().startMetricRecord("CachePolicyTransformerImpl.getRangerPolicyDelta." + serviceName);

        List<RangerPolicyDelta> policyDeltas = new ArrayList<>();
        if (policyChanges.isEmpty()) {
            return policyDeltas;
        }

        ArrayList<String> policyGuids = new ArrayList<>(policyChanges.keySet());

        List<RangerPolicy> rangerPolicies = new ArrayList<>();
        if (CollectionUtils.isNotEmpty(atlasPolicies)) {
            rangerPolicies = transformAtlasPoliciesToRangerPolicies(atlasPolicies, serviceType, serviceName);
        }

        for (RangerPolicy policy : rangerPolicies) {
            Integer changeType = auditEventToDeltaChangeType.get(policyChanges.get(policy.getAtlasGuid()));
            RangerPolicyDelta delta = new RangerPolicyDelta(policy.getId(), changeType, policy.getVersion(), policy);
            policyDeltas.add(delta);
        }

        // handle delete changes separately as they won't be present in atlas policies
        List<RangerPolicyDelta> deletedPolicyDeltas = new ArrayList<>();
        for (String policyGuid : policyGuids) {
            int deltaChangeType = auditEventToDeltaChangeType.get(policyChanges.get(policyGuid));
            if (deltaChangeType == RangerPolicyDelta.CHANGE_TYPE_POLICY_DELETE) {
                RangerPolicy deletedPolicy = new RangerPolicy();
                deletedPolicy.setGuid(policyGuid);
                deletedPolicy.setService(serviceName);
                deletedPolicy.setServiceType(serviceType);
                RangerPolicyDelta deletedPolicyDelta = new RangerPolicyDelta(
                        deletedPolicy.getId(),
                        deltaChangeType,
                        deletedPolicy.getVersion(),
                        deletedPolicy
                );
                deletedPolicyDeltas.add(deletedPolicyDelta);
            }
        }

        policyDeltas.addAll(deletedPolicyDeltas);

        LOG.info("PolicyDelta: {}: atlas policies found={}, delta created={}, including deleted policies={}",
                serviceName, atlasPolicies.size(), policyDeltas.size(), deletedPolicyDeltas.size());
        RequestContext.get().endMetricRecord(recorder);

        return policyDeltas;
    }

    public Map<String, EntityAuditActionV2> createPolicyChangeMap(String serviceName, List<EntityAuditEventV2> events) {
        Map<String, EntityAuditActionV2> policyChanges = new HashMap<>();
        for (EntityAuditEventV2 event : events) {
            if (POLICY_ENTITY_TYPE.equals(event.getTypeName()) && !policyChanges.containsKey(event.getEntityId())) {
                policyChanges.put(event.getEntityId(), event.getAction());
            }
        }

        LOG.info("PolicyDelta: {}: Found {} policy changes in {} policies", serviceName, events.size(), policyChanges.size());

        return policyChanges;
    }

    private List<RangerPolicy> transformAtlasPoliciesToRangerPolicies(List<AtlasEntityHeader> atlasPolicies,
                                                                      String serviceType,
                                                                      String serviceName) throws IOException, AtlasBaseException {
        AtlasPerfMetrics.MetricRecorder recorder = RequestContext.get().startMetricRecord("CachePolicyTransformerImpl."+serviceName+".transformAtlasPoliciesToRangerPolicies");

        List<RangerPolicy> rangerPolicies = new ArrayList<>();
        try {
            for (AtlasEntityHeader atlasPolicy : atlasPolicies) {

                String policyCategory = getPolicyCategory(atlasPolicy);
                if (POLICY_CATEGORY_PERSONA.equals(policyCategory)) {

                    List<AtlasEntityHeader> transformedAtlasPolicies = personaTransformer.transform(atlasPolicy);
                    for (AtlasEntityHeader transformedPolicy : transformedAtlasPolicies) {
                        rangerPolicies.add(toRangerPolicy(transformedPolicy, serviceType));
                    }

                } else if (POLICY_CATEGORY_PURPOSE.equals(policyCategory)) {
                    List<AtlasEntityHeader> transformedAtlasPolicies = purposeTransformer.transform(atlasPolicy);

                    for (AtlasEntityHeader transformedPolicy : transformedAtlasPolicies) {
                        rangerPolicies.add(toRangerPolicy(transformedPolicy, serviceType));
                    }

                }
                else if (POLICY_CATEGORY_DATAMESH.equals(policyCategory)) {
                    RangerPolicy rangerPolicy = getRangerPolicy(atlasPolicy, serviceType);

                    //GET policy Item
                    setPolicyItems(rangerPolicy, atlasPolicy);

                    //GET policy Resources
                    setPolicyResourcesForDatameshPolicies(rangerPolicy, atlasPolicy);

                    rangerPolicies.add(rangerPolicy);

                } else {
                    rangerPolicies.add(toRangerPolicy(atlasPolicy, serviceType));
                }
            }

        } finally {
            RequestContext.get().endMetricRecord(recorder);
        }

        return rangerPolicies;
    }

    private RangerPolicy toRangerPolicy(AtlasEntityHeader atlasPolicy, String serviceType) throws AtlasBaseException, IOException {
        RangerPolicy rangerPolicy = getRangerPolicy(atlasPolicy, serviceType);

        //GET policy Item
        setPolicyItems(rangerPolicy, atlasPolicy);

        //GET policy Resources
        setPolicyResources(rangerPolicy, atlasPolicy);

        return rangerPolicy;
    }

    private void setPolicyResources(RangerPolicy rangerPolicy, AtlasEntityHeader atlasPolicy) throws IOException {
        rangerPolicy.setResources(getFinalResources(atlasPolicy));
    }

    private void setPolicyResourcesForDatameshPolicies(RangerPolicy rangerPolicy, AtlasEntityHeader atlasPolicy) {
        Map<String, RangerPolicyResource> resources = getFinalResources(atlasPolicy);

        if (!resources.containsKey("entity-classification")) {
            RangerPolicyResource resource = new RangerPolicyResource(Arrays.asList("*"), false, false);
            resources.put("entity-classification", resource);
        }

        if (!resources.containsKey("entity-type")) {
            RangerPolicyResource resource = new RangerPolicyResource(Arrays.asList("*"), false, false);
            resources.put("entity-type", resource);
        }

        rangerPolicy.setResources(resources);
    }

    private Map<String, RangerPolicyResource> getFinalResources(AtlasEntityHeader atlasPolicy) {
        List<String> atlasResources = (List<String>) atlasPolicy.getAttribute("policyResources");

        Map<String, List<String>> resourceValuesMap = new HashMap<>();

        for (String atlasResource : atlasResources) {
            String resourceName = atlasResource.split(RESOURCES_SPLITTER)[0];

            if (!resourceValuesMap.containsKey(resourceName)) {
                String resourceNameFinal = resourceName + ":";
                List<String> applicables = atlasResources.stream().filter(x -> x.startsWith(resourceNameFinal)).collect(Collectors.toList());
                List<String> values = applicables.stream().map(x -> x.substring(resourceNameFinal.length())).collect(Collectors.toList());
                resourceValuesMap.put(resourceName, values);
            }
        }

        Map<String, RangerPolicyResource> resources = new HashMap<>();
        for (String key : resourceValuesMap.keySet()) {
            RangerPolicyResource resource = new RangerPolicyResource(resourceValuesMap.get(key), false, false);
            resources.put(key, resource);
        }

        return resources;
    }

    private <T> T getResourceAsObject(String resourceName, Class<T> clazz) throws IOException {
        InputStream stream = getClass().getResourceAsStream(resourceName);
        return AtlasType.fromJson(stream, clazz);
    }

    private void setPolicyItems(RangerPolicy rangerPolicy, AtlasEntityHeader atlasPolicy) throws AtlasBaseException {

        String policyType = (String) atlasPolicy.getAttribute("policyType");

        List<String> users = (List<String>) atlasPolicy.getAttribute("policyUsers");
        List<String> groups = (List<String>) atlasPolicy.getAttribute("policyGroups");
        List<String> roles = (List<String>) atlasPolicy.getAttribute("policyRoles");

        List<RangerPolicyItemAccess> accesses = new ArrayList<>();
        List<String> actions = (List<String>) atlasPolicy.getAttribute("policyActions");

        actions.forEach(action -> accesses.add(new RangerPolicyItemAccess(action)));


        if ("allow".equals(policyType)) {
            RangerPolicyItem item = new RangerPolicyItem();
            item.setUsers(users);
            item.setGroups(groups);
            item.setRoles(roles);
            item.setAccesses(accesses);

            rangerPolicy.setPolicyItems(Collections.singletonList(item));
            rangerPolicy.setPolicyType(RangerPolicy.POLICY_TYPE_ACCESS);

        } else if ("deny".equals(policyType)) {
            RangerPolicyItem item = new RangerPolicyItem();
            item.setUsers(users);
            item.setGroups(groups);
            item.setRoles(roles);
            item.setAccesses(accesses);

            rangerPolicy.setDenyPolicyItems(Collections.singletonList(item));
            rangerPolicy.setPolicyType(RangerPolicy.POLICY_TYPE_ACCESS);

        } else if ("allowExceptions".equals(policyType)) {
            RangerPolicyItem item = new RangerPolicyItem();
            item.setUsers(users);
            item.setGroups(groups);
            item.setRoles(roles);
            item.setAccesses(accesses);

            rangerPolicy.setAllowExceptions(Collections.singletonList(item));
            rangerPolicy.setPolicyType(RangerPolicy.POLICY_TYPE_ACCESS);

        } else if ("denyExceptions".equals(policyType)) {
            RangerPolicyItem item = new RangerPolicyItem();
            item.setUsers(users);
            item.setGroups(groups);
            item.setRoles(roles);
            item.setAccesses(accesses);

            rangerPolicy.setDenyExceptions(Collections.singletonList(item));
            rangerPolicy.setPolicyType(RangerPolicy.POLICY_TYPE_ACCESS);

        } else if ("dataMask".equals(policyType)) {

            rangerPolicy.setPolicyType(RangerPolicy.POLICY_TYPE_DATAMASK);

            RangerDataMaskPolicyItem item = new RangerDataMaskPolicyItem();
            item.setUsers(users);
            item.setGroups(groups);
            item.setRoles(roles);
            item.setAccesses(accesses);

            String maskType = (String) atlasPolicy.getAttribute(ATTR_POLICY_MASK_TYPE);

            if (StringUtils.isEmpty(maskType)) {
                LOG.error("MASK type not found");
                throw new AtlasBaseException("MASK type not found");
            }

            RangerPolicyItemDataMaskInfo dataMaskInfo  = new RangerPolicyItemDataMaskInfo(maskType, null, null);
            item.setDataMaskInfo(dataMaskInfo);

            rangerPolicy.setDataMaskPolicyItems(Collections.singletonList(item));

        } else if ("rowFilter".equals(policyType)) {
            rangerPolicy.setPolicyType(RangerPolicy.POLICY_TYPE_ROWFILTER);
            //TODO
        }
    }

    private List<RangerPolicyItemCondition> getPolicyConditions(AtlasEntityHeader atlasPolicy) {
        List<RangerPolicyItemCondition> ret = new ArrayList<>();

        if (!atlasPolicy.hasAttribute(ATTR_POLICY_CONDITIONS) || atlasPolicy.getAttribute(ATTR_POLICY_CONDITIONS) == null) {
            return null;
        }

        Object rawConditionsObject = atlasPolicy.getAttribute(ATTR_POLICY_CONDITIONS);

        if (!(rawConditionsObject instanceof List)) {
            LOG.error("Attribute {} in AtlasEntityHeader {} (QN: {}) was not a List, but was: {}. Returning null.",
                    ATTR_POLICY_CONDITIONS, atlasPolicy.getGuid(), atlasPolicy.getAttribute(QUALIFIED_NAME),
                    rawConditionsObject != null ? rawConditionsObject.getClass().getName() : "null");
            return null;
        }

        List<?> conditionList = (List<?>) rawConditionsObject;

        for (Object conditionObj : conditionList) {
            if (conditionObj instanceof Map) {
                try {
                    AtlasStruct conditionStruct = AtlasJson.fromLinkedHashMap(conditionObj, AtlasStruct.class);

                    if (conditionStruct != null) {
                        RangerPolicyItemCondition rangerCondition = new RangerPolicyItemCondition();
                        
                        // Directly attempt to get and cast attributes
                        // The try-catch block will handle potential ClassCastExceptions or NullPointers if attributes are missing/wrong type
                        rangerCondition.setType((String) conditionStruct.getAttribute("policyConditionType"));
                        rangerCondition.setValues((List<String>) conditionStruct.getAttribute("policyConditionValues"));
                        
                        // Basic check to ensure type was actually set if it's mandatory
                        if (rangerCondition.getType() == null) {
                            LOG.warn("policyConditionType was null after attempting to read from AtlasStruct for policy QN: {}. Condition map: {}. Skipping.", 
                                     atlasPolicy.getAttribute(QUALIFIED_NAME), conditionObj);
                            continue;
                        }
                        ret.add(rangerCondition);
                    } else {
                        LOG.warn("AtlasJson.fromLinkedHashMap returned null for a condition object for policy QN: {}. Object: {}",
                                atlasPolicy.getAttribute(QUALIFIED_NAME), conditionObj);
                    }
                } catch (ClassCastException cce) {
                     LOG.error("ClassCastException while processing attributes from converted AtlasStruct for policy QN: {}. Condition map: {}. Error: ",
                              atlasPolicy.getAttribute(QUALIFIED_NAME), conditionObj, cce);
                } catch (Exception e) {
                    LOG.error("Error converting/processing policy condition using AtlasJson.fromLinkedHashMap for policy QN: {}. Condition map: {}. Error: ",
                              atlasPolicy.getAttribute(QUALIFIED_NAME), conditionObj, e);
                }
            } else {
                LOG.warn("Expected a Map element in policy conditions list for policy QN: {}, but got: {}. Skipping this element.",
                        atlasPolicy.getAttribute(QUALIFIED_NAME), conditionObj != null ? conditionObj.getClass().getName() : "null");
            }
        }
        return ret.isEmpty() ? null : ret;
    }

    private List<RangerValiditySchedule> getPolicyValiditySchedule(AtlasEntityHeader atlasPolicy) {
        List<RangerValiditySchedule> ret = new ArrayList<>();

        if (!atlasPolicy.hasAttribute("policyValiditySchedule")) {
            return null;
        }

        List<HashMap<String, String>> validitySchedules = (List<HashMap<String, String>>) atlasPolicy.getAttribute("policyValiditySchedule");


        for (HashMap<String, String> validitySchedule : validitySchedules) {
            RangerValiditySchedule rangerValiditySchedule = new RangerValiditySchedule();

            rangerValiditySchedule.setStartTime(validitySchedule.get("policyValidityScheduleStartTime"));
            rangerValiditySchedule.setEndTime(validitySchedule.get("policyValidityScheduleEndTime"));
            rangerValiditySchedule.setTimeZone(validitySchedule.get("policyValidityScheduleTimezone"));

            ret.add(rangerValiditySchedule);
        }
        return ret;
    }

    private List<AtlasEntityHeader> getAtlasPolicies(String serviceName, int batchSize, List<String> policyGuids) throws AtlasBaseException {
        AtlasPerfMetrics.MetricRecorder recorder = RequestContext.get().startMetricRecord("CachePolicyTransformerImpl."+service+".getAtlasPolicies");

        List<AtlasEntityHeader> ret = new ArrayList<>();
        try {
            IndexSearchParams indexSearchParams = new IndexSearchParams();
            indexSearchParams.setExcludeClassifications(true);

            Set<String> attributes = new HashSet<>();
            attributes.add(NAME);
            attributes.add(ATTR_POLICY_CATEGORY);
            attributes.add(ATTR_POLICY_SUB_CATEGORY);
            attributes.add(ATTR_POLICY_FILTER_CRITERIA);
            attributes.add(ATTR_POLICY_TYPE);
            attributes.add(ATTR_POLICY_SERVICE_NAME);
            attributes.add(ATTR_POLICY_USERS);
            attributes.add(ATTR_POLICY_GROUPS);
            attributes.add(ATTR_POLICY_ROLES);
            attributes.add(ATTR_POLICY_ACTIONS);
            attributes.add(ATTR_POLICY_RESOURCES);
            attributes.add(ATTR_POLICY_RESOURCES_CATEGORY);
            attributes.add(ATTR_POLICY_MASK_TYPE);
            attributes.add(ATTR_POLICY_PRIORITY);
            attributes.add(ATTR_POLICY_VALIDITY);
            attributes.add(ATTR_POLICY_CONDITIONS);
            attributes.add(ATTR_POLICY_IS_ENABLED);
            attributes.add(ATTR_POLICY_CONNECTION_QN);

            Map<String, Object> dsl = getMap("size", 0);

            List<Map<String, Object>> mustClauseList = new ArrayList<>();

            mustClauseList.add(getMap("match", getMap("__state", Id.EntityState.ACTIVE)));

            if (!policyGuids.isEmpty()) {
                mustClauseList.add(getMap("terms", getMap("__guid", policyGuids)));
            } else {
                mustClauseList.add(getMap("term", getMap(ATTR_POLICY_SERVICE_NAME, serviceName)));
                mustClauseList.add(getMap("term", getMap(ATTR_POLICY_IS_ENABLED, true)));
            }

            dsl.put("query", getMap("bool", getMap("must", mustClauseList)));

            List<Map> sortList = new ArrayList<>(0);
            sortList.add(getMap("__timestamp", getMap("order", "asc")));
            sortList.add(getMap("__guid", getMap("order", "asc")));
            dsl.put("sort", sortList);

            indexSearchParams.setDsl(dsl);
            indexSearchParams.setAttributes(attributes);

            int from = 0;
            int size = 100;

            if (batchSize > 0) {
                size = batchSize;
            }
            boolean found = true;

            do {
                dsl.put("from", from);
                dsl.put("size", size);
                indexSearchParams.setDsl(dsl);

                List<AtlasEntityHeader> headers = discoveryService.directIndexSearch(indexSearchParams).getEntities();
                if (headers != null) {
                    ret.addAll(headers);
                } else {
                    found = false;
                }

                from += size;

            } while (found && ret.size() % size == 0);

        } finally {
            RequestContext.get().endMetricRecord(recorder);
        }

        return ret;
    }

    private AtlasEntityHeader getServiceEntity(String serviceName) throws AtlasBaseException {
        IndexSearchParams indexSearchParams = new IndexSearchParams();
        indexSearchParams.setExcludeClassifications(true);

        Set<String> attributes = new HashSet<>();
        attributes.add(NAME);
        attributes.add(ATTR_SERVICE_SERVICE_TYPE);
        attributes.add(ATTR_SERVICE_TAG_SERVICE);
        attributes.add(ATTR_SERVICE_ABAC_SERVICE);
        attributes.add(ATTR_SERVICE_IS_ENABLED);

        Map<String, Object> dsl = getMap("size", 1);

        List<Map<String, Object>> mustClauseList = new ArrayList<>();
        mustClauseList.add(getMap("term", getMap("__typeName.keyword", SERVICE_ENTITY_TYPE)));
        mustClauseList.add(getMap("term", getMap("name.keyword", serviceName)));
        mustClauseList.add(getMap("match", getMap("__state", Id.EntityState.ACTIVE)));

        dsl.put("query", getMap("bool", getMap("must", mustClauseList)));

        indexSearchParams.setDsl(dsl);
        indexSearchParams.setAttributes(attributes);

        AtlasSearchResult searchResult = discoveryService.directIndexSearch(indexSearchParams);

        if (searchResult.getEntities() != null) {
            return searchResult.getEntities().get(0);
        }

        return null;
    }

    private Map<String, Object> getMap(String key, Object value) {
        Map<String, Object> map = new HashMap<>();
        map.put(key, value);
        return map;
    }

    private RangerPolicy getRangerPolicy(AtlasEntityHeader atlasPolicy, String serviceType) {
        RangerPolicy policy = new RangerPolicy();

        policy.setName((String) atlasPolicy.getAttribute(QUALIFIED_NAME));
        policy.setService((String) atlasPolicy.getAttribute(ATTR_POLICY_SERVICE_NAME));
        policy.setServiceType(serviceType);
        policy.setGuid(atlasPolicy.getGuid());
        policy.setCreatedBy(atlasPolicy.getCreatedBy());
        policy.setCreateTime(atlasPolicy.getCreateTime());
        policy.setUpdatedBy(atlasPolicy.getUpdatedBy());
        policy.setUpdateTime(atlasPolicy.getUpdateTime());
        policy.setIsEnabled(getIsPolicyEnabled(atlasPolicy));
        policy.setPolicyResourceCategory(getPolicyResourceCategory(atlasPolicy));

        policy.setConditions(getPolicyConditions(atlasPolicy));
        policy.setValiditySchedules(getPolicyValiditySchedule(atlasPolicy));

        if (atlasPolicy.hasAttribute(ATTR_POLICY_PRIORITY)) {
            if (atlasPolicy.getAttribute(ATTR_POLICY_PRIORITY) instanceof String) {
                policy.setPolicyPriority(Integer.parseInt((String) atlasPolicy.getAttribute(ATTR_POLICY_PRIORITY)));
            } else if (atlasPolicy.getAttribute(ATTR_POLICY_PRIORITY) instanceof Integer) {
                policy.setPolicyPriority((Integer) atlasPolicy.getAttribute(ATTR_POLICY_PRIORITY));
            }
        }

        if (POLICY_SERVICE_NAME_ABAC.equals(atlasPolicy.getAttribute(ATTR_POLICY_SERVICE_NAME))) {
            String policyFilterCriteria = getPolicyFilterCriteria(atlasPolicy);
            policy.setPolicyFilterCriteria(policyFilterCriteria);
        }

        return policy;
    }
}<|MERGE_RESOLUTION|>--- conflicted
+++ resolved
@@ -43,12 +43,9 @@
 import org.apache.atlas.repository.graphdb.AtlasGraph;
 import org.apache.atlas.repository.graphdb.janus.AtlasJanusGraph;
 import org.apache.atlas.repository.store.graph.v2.EntityGraphRetriever;
-<<<<<<< HEAD
 import org.apache.atlas.repository.graphdb.janus.cassandra.DynamicVertexService;
-=======
 import org.apache.atlas.repository.store.graph.v2.tags.TagDAO;
 import org.apache.atlas.repository.store.graph.v2.tags.TagDAOCassandraImpl;
->>>>>>> 456088f8
 import org.apache.atlas.type.AtlasType;
 import org.apache.atlas.type.AtlasTypeRegistry;
 import org.apache.atlas.utils.AtlasPerfMetrics;
@@ -150,11 +147,7 @@
         this.purposeTransformer = new PurposeCachePolicyTransformer(entityRetriever);
 
         try {
-<<<<<<< HEAD
             this.discoveryService = new EntityDiscoveryService(typeRegistry, graph, null, null, null, this.dynamicVertexService, null, entityRetriever);
-=======
-            this.discoveryService = new EntityDiscoveryService(typeRegistry, graph, null, null, null, null, entityRetriever);
->>>>>>> 456088f8
         } catch (AtlasException e) {
             LOG.error("Failed to initialize discoveryService in CachePolicyTransformerImpl", e);
             throw new AtlasBaseException(e.getCause());
