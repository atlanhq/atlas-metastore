--- conflicted
+++ resolved
@@ -143,7 +143,6 @@
         return service;
     }
 
-<<<<<<< HEAD
     public ServicePolicies getPoliciesDelta(String serviceName, String pluginId, Long lastUpdatedTime) {
         AtlasPerfMetrics.MetricRecorder recorder = RequestContext.get().startMetricRecord("CachePolicyTransformerImpl.getPoliciesDelta." + serviceName);
 
@@ -173,7 +172,7 @@
                     AtlasEntityHeader tagService = getServiceEntity(tagServiceName);
 
                     if (tagService != null) {
-                        List<RangerPolicy> tagRangerPolicies = getServicePolicies(tagService, 0);
+                        List<RangerPolicy> tagRangerPolicies = getServicePolicies(tagService, 0, null);
 
                         TagPolicies tagPolicies = new TagPolicies();
 
@@ -207,10 +206,7 @@
     }
 
 
-    public ServicePolicies getPoliciesAll(String serviceName, String pluginId, Long lastUpdatedTime) {
-=======
-    public ServicePolicies getPolicies(String serviceName, String pluginId, Long lastUpdatedTime, Date latestEditTime) {
->>>>>>> ca4fda5d
+    public ServicePolicies getPoliciesAll(String serviceName, String pluginId, Long lastUpdatedTime, Date latestEditTime) {
         //TODO: return only if updated
         AtlasPerfMetrics.MetricRecorder recorder = RequestContext.get().startMetricRecord("CachePolicyTransformerImpl.getPolicies." + serviceName);
 
@@ -283,16 +279,12 @@
 
         String serviceName = (String) service.getAttribute("name");
         String serviceType = (String) service.getAttribute("authServiceType");
-<<<<<<< HEAD
-        List<AtlasEntityHeader> atlasPolicies = getAtlasPolicies(serviceName, batchSize, new ArrayList<>());
-=======
->>>>>>> ca4fda5d
 
         int maxAttempts = 5;
         int sleepFor = 500;
         for (int attempt = 0; attempt <= maxAttempts; attempt++) {
             try {
-                atlasPolicies = getAtlasPolicies(serviceName, batchSize, latestEditTime);
+                atlasPolicies = getAtlasPolicies(serviceName, batchSize, latestEditTime, new ArrayList<>());
                 break;
             } catch (AtlasBaseException e) {
                 LOG.error("ES_SYNC_FIX: {}: ERROR in getServicePolicies: {}", serviceName, e.getMessage());
@@ -333,7 +325,7 @@
         }
 
         ArrayList<String> policyGuids = new ArrayList<>(policiesWithChangeType.keySet());
-        List<AtlasEntityHeader> atlasPolicies = getAtlasPolicies(serviceName, batchSize, policyGuids);
+        List<AtlasEntityHeader> atlasPolicies = getAtlasPolicies(serviceName, batchSize, null, policyGuids);
 
         List<RangerPolicy> rangerPolicies = new ArrayList<>();
         if (CollectionUtils.isNotEmpty(atlasPolicies)) {
@@ -622,11 +614,7 @@
         return ret;
     }
 
-<<<<<<< HEAD
-    private List<AtlasEntityHeader> getAtlasPolicies(String serviceName, int batchSize, List<String> policyGuids) throws AtlasBaseException {
-=======
-    private List<AtlasEntityHeader> getAtlasPolicies(String serviceName, int batchSize, Date latestEditTime) throws AtlasBaseException {
->>>>>>> ca4fda5d
+    private List<AtlasEntityHeader> getAtlasPolicies(String serviceName, int batchSize, Date latestEditTime, List<String> policyGuids) throws AtlasBaseException {
         AtlasPerfMetrics.MetricRecorder recorder = RequestContext.get().startMetricRecord("CachePolicyTransformerImpl."+service+".getAtlasPolicies");
 
         List<AtlasEntityHeader> ret = new ArrayList<>();
