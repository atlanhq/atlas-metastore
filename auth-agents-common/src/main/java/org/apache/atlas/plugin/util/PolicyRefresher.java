--- conflicted
+++ resolved
@@ -337,12 +337,11 @@
 
 			if (serviceName.equals("atlas") && plugIn.getTypeRegistry() != null) {
 				RangerRESTUtils restUtils = new RangerRESTUtils();
-<<<<<<< HEAD
 				CachePolicyTransformerImpl transformer = new CachePolicyTransformerImpl(plugIn.getTypeRegistry(), auditRepository);
-				 if (lastUpdatedTiemInMillis == -1) {
+				if (lastUpdatedTiemInMillis == -1) {
 					svcPolicies = transformer.getPoliciesAll(serviceName,
 							restUtils.getPluginId(serviceName, plugIn.getAppId()),
-							lastUpdatedTiemInMillis);
+							lastUpdatedTiemInMillis, null);
 				} else if (this.enableDeltaBasedRefresh) {
 					svcPolicies = transformer.getPoliciesDelta(serviceName,
 							restUtils.getPluginId(serviceName, plugIn.getAppId()),
@@ -350,13 +349,6 @@
 				} else {
 					svcPolicies = atlasAuthAdminClient.getServicePoliciesIfUpdated(lastUpdatedTiemInMillis);
 				}
-=======
-				CachePolicyTransformerImpl transformer = new CachePolicyTransformerImpl(plugIn.getTypeRegistry());
-
-				svcPolicies = transformer.getPolicies(serviceName,
-						restUtils.getPluginId(serviceName, plugIn.getAppId()),
-						lastUpdatedTiemInMillis, null);
->>>>>>> ca4fda5d
 			} else {
 				svcPolicies = atlasAuthAdminClient.getServicePoliciesIfUpdated(lastUpdatedTiemInMillis);
 			}
