/*
 * Licensed to the Apache Software Foundation (ASF) under one
 * or more contributor license agreements.  See the NOTICE file
 * distributed with this work for additional information
 * regarding copyright ownership.  The ASF licenses this file
 * to you under the Apache License, Version 2.0 (the
 * "License"); you may not use this file except in compliance
 * with the License.  You may obtain a copy of the License at
 *
 * http://www.apache.org/licenses/LICENSE-2.0
 *
 * Unless required by applicable law or agreed to in writing,
 * software distributed under the License is distributed on an
 * "AS IS" BASIS, WITHOUT WARRANTIES OR CONDITIONS OF ANY
 * KIND, either express or implied.  See the License for the
 * specific language governing permissions and limitations
 * under the License.
 */

package org.apache.atlas.plugin.util;

import com.google.gson.Gson;
import com.google.gson.GsonBuilder;
import org.apache.atlas.AtlasConfiguration;
import org.apache.atlas.authz.admin.client.AtlasAuthAdminClient;
import org.apache.atlas.policytransformer.CachePolicyTransformerImpl;
import org.apache.commons.lang.StringUtils;
import org.apache.commons.logging.Log;
import org.apache.commons.logging.LogFactory;
import org.apache.atlas.admin.client.RangerAdminClient;
import org.apache.atlas.authorization.hadoop.config.RangerPluginConfig;
import org.apache.atlas.plugin.policyengine.RangerPluginContext;
import org.apache.atlas.plugin.service.RangerBasePlugin;

import java.io.File;
import java.io.FileReader;
import java.io.FileWriter;
import java.io.Reader;
import java.io.Writer;
import java.util.Date;
import java.util.Timer;
import java.util.concurrent.BlockingQueue;
import java.util.concurrent.LinkedBlockingQueue;


public class PolicyRefresher extends Thread {
	private static final Log LOG = LogFactory.getLog(PolicyRefresher.class);

	private static final Log PERF_POLICYENGINE_INIT_LOG = RangerPerfTracer.getPerfLogger("policyengine.init");

	private final RangerBasePlugin               plugIn;
	private final String                         serviceType;
	private final String                         serviceName;
	private final RangerAdminClient              rangerAdmin;
	private final AtlasAuthAdminClient			 atlasAuthAdminClient;
	private final RangerRolesProvider            rolesProvider;
	private final RangerUserStoreProvider		 userStoreProvider;
	private final long                           pollingIntervalMs;
	private final String                         cacheFileName;
	private final String                         cacheDir;
	private final Gson                           gson;
	private final BlockingQueue<DownloadTrigger> policyDownloadQueue = new LinkedBlockingQueue<>();
	private       Timer                          policyDownloadTimer;
	private       long                           lastKnownVersion    = -1L;
	private       long                           lastUpdatedTiemInMillis    = -1L;
	private       long                           lastActivationTimeInMillis;
	private       boolean                        policiesSetInPlugin;
	private       boolean                        serviceDefSetInPlugin;
	private       boolean                        enableDeltaBasedRefresh;


	public PolicyRefresher(RangerBasePlugin plugIn) {
		if(LOG.isDebugEnabled()) {
			LOG.debug("==> PolicyRefresher(serviceName=" + plugIn.getServiceName() + ").PolicyRefresher()");
		}
		LOG.info("==> PolicyRefresher(serviceName=" + plugIn.getServiceName() + ").PolicyRefresher()");

		RangerPluginConfig pluginConfig   = plugIn.getConfig();
		String             propertyPrefix = pluginConfig.getPropertyPrefix();

		this.plugIn      = plugIn;
		this.serviceType = plugIn.getServiceType();
		this.serviceName = plugIn.getServiceName();
		this.cacheDir    = pluginConfig.get(propertyPrefix + ".policy.cache.dir");

		String appId         = StringUtils.isEmpty(plugIn.getAppId()) ? serviceType : plugIn.getAppId();
		String cacheFilename = String.format("%s_%s.json", appId, serviceName);

		cacheFilename = cacheFilename.replace(File.separatorChar,  '_');
		cacheFilename = cacheFilename.replace(File.pathSeparatorChar,  '_');

		this.cacheFileName = cacheFilename;

		rangerAdmin = getRangerAdminClient();

		Gson gson = null;
		try {
			gson = new GsonBuilder().setDateFormat("yyyyMMdd-HH:mm:ss.SSS-Z").create();
		} catch(Throwable excp) {
			LOG.fatal("PolicyRefresher(): failed to create GsonBuilder object", excp);
		}

		RangerPluginContext pluginContext  = plugIn.getPluginContext();
		this.atlasAuthAdminClient 		   = pluginContext.getAtlasAuthAdminClient();
		this.gson                          = gson;
		this.rolesProvider                 = new RangerRolesProvider(getServiceType(), appId, getServiceName(), atlasAuthAdminClient, cacheDir, pluginConfig);
		this.userStoreProvider             = new RangerUserStoreProvider(getServiceType(), appId, getServiceName(), atlasAuthAdminClient,  cacheDir, pluginConfig);
		this.pollingIntervalMs             = pluginConfig.getLong(propertyPrefix + ".policy.pollIntervalMs", 30 * 1000);

		this.enableDeltaBasedRefresh = AtlasConfiguration.DELTA_BASED_REFRESH_ENABLED.getBoolean();
		LOG.info("PolicyRefresher(serviceName=" + serviceName + ") - delta based policy refresh enabled="+this.enableDeltaBasedRefresh);

		setName("PolicyRefresher(serviceName=" + serviceName + ")-" + getId());

		if(LOG.isDebugEnabled()) {
			LOG.debug("<== PolicyRefresher(serviceName=" + serviceName + ").PolicyRefresher()");
		}
	}

	/**
	 * @return the plugIn
	 */
	public RangerBasePlugin getPlugin() {
		return plugIn;
	}

	/**
	 * @return the serviceType
	 */
	public String getServiceType() {
		return serviceType;
	}

	/**
	 * @return the serviceName
	 */
	public String getServiceName() {
		return serviceName;
	}

	/**
	 * @return the rangerAdmin
	 */
	public RangerAdminClient getRangerAdminClient() {
		return rangerAdmin;
	}

	public long getLastActivationTimeInMillis() {
		return lastActivationTimeInMillis;
	}

	public void setLastActivationTimeInMillis(long lastActivationTimeInMillis) {
		this.lastActivationTimeInMillis = lastActivationTimeInMillis;
	}

	public void startRefresher() {
		loadRoles();
		loadPolicy();
		loadUserStore();
		super.start();

		policyDownloadTimer = new Timer("policyDownloadTimer", true);

		try {
			policyDownloadTimer.schedule(new DownloaderTask(policyDownloadQueue), pollingIntervalMs, pollingIntervalMs);

			LOG.info("Scheduled policyDownloadRefresher to download policies every " + pollingIntervalMs + " milliseconds");

		} catch (IllegalStateException exception) {
			LOG.error("Error scheduling policyDownloadTimer:", exception);
			LOG.error("*** Policies will NOT be downloaded every " + pollingIntervalMs + " milliseconds ***");

			policyDownloadTimer = null;
		}

	}

	public void stopRefresher() {

		Timer policyDownloadTimer = this.policyDownloadTimer;

		this.policyDownloadTimer = null;

		if (policyDownloadTimer != null) {
			policyDownloadTimer.cancel();
		}

		if (super.isAlive()) {
			super.interrupt();

			boolean setInterrupted = false;
			boolean isJoined = false;

			while (!isJoined) {
				try {
					super.join();
					isJoined = true;
				} catch (InterruptedException excp) {
					LOG.warn("PolicyRefresher(serviceName=" + serviceName + "): error while waiting for thread to exit", excp);
					LOG.warn("Retrying Thread.join(). Current thread will be marked as 'interrupted' after Thread.join() returns");
					setInterrupted = true;
				}
			}
			if (setInterrupted) {
				Thread.currentThread().interrupt();
			}
		}
	}

	public void run() {

		if(LOG.isDebugEnabled()) {
			LOG.debug("==> PolicyRefresher(serviceName=" + serviceName + ").run()");
		}

		while(true) {
			DownloadTrigger trigger = null;
			try {
				trigger = policyDownloadQueue.take();

				loadRoles();
				loadPolicy();
				loadUserStore();
			} catch(InterruptedException excp) {
				LOG.info("PolicyRefresher(serviceName=" + serviceName + ").run(): interrupted! Exiting thread", excp);
				break;
			} finally {
				if (trigger != null) {
					trigger.signalCompletion();
				}
			}
		}

		if(LOG.isDebugEnabled()) {
			LOG.debug("<== PolicyRefresher(serviceName=" + serviceName + ").run()");
		}
	}

	public void syncPoliciesWithAdmin(DownloadTrigger token) throws InterruptedException {
		policyDownloadQueue.put(token);
		token.waitForCompletion();
	}

	private void loadPolicy() {

		if(LOG.isDebugEnabled()) {
			LOG.debug("==> PolicyRefresher(serviceName=" + serviceName + ").loadPolicy()");
		}

		RangerPerfTracer perf = null;

		if(RangerPerfTracer.isPerfTraceEnabled(PERF_POLICYENGINE_INIT_LOG)) {
			perf = RangerPerfTracer.getPerfTracer(PERF_POLICYENGINE_INIT_LOG, "PolicyRefresher.loadPolicy(serviceName=" + serviceName + ")");
			long freeMemory = Runtime.getRuntime().freeMemory();
			long totalMemory = Runtime.getRuntime().totalMemory();
			PERF_POLICYENGINE_INIT_LOG.debug("In-Use memory: " + (totalMemory-freeMemory) + ", Free memory:" + freeMemory);
		}

		try {
			//load policy from PolicyAdmin
			ServicePolicies svcPolicies = loadPolicyfromPolicyAdmin();

			if (svcPolicies == null) {
				//if Policy fetch from Policy Admin Fails, load from cache
				if (!policiesSetInPlugin) {
					svcPolicies = loadFromCache();
				}
			}

			if (PERF_POLICYENGINE_INIT_LOG.isDebugEnabled()) {
				long freeMemory = Runtime.getRuntime().freeMemory();
				long totalMemory = Runtime.getRuntime().totalMemory();
				PERF_POLICYENGINE_INIT_LOG.debug("In-Use memory: " + (totalMemory - freeMemory) + ", Free memory:" + freeMemory);
			}

			if (svcPolicies != null) {
				plugIn.setPolicies(svcPolicies);
				policiesSetInPlugin = true;
				serviceDefSetInPlugin = false;
				setLastActivationTimeInMillis(System.currentTimeMillis());
				lastKnownVersion = svcPolicies.getPolicyVersion() != null ? svcPolicies.getPolicyVersion() : -1L;
				lastUpdatedTiemInMillis = svcPolicies.getPolicyUpdateTime() != null ? svcPolicies.getPolicyUpdateTime().getTime() : -1L;
			} else {
				if (!policiesSetInPlugin && !serviceDefSetInPlugin) {
					plugIn.setPolicies(null);
					serviceDefSetInPlugin = true;
				}
			}
		} catch (RangerServiceNotFoundException snfe) {
			if (!serviceDefSetInPlugin) {
				disableCache();
				plugIn.setPolicies(null);
				serviceDefSetInPlugin = true;
				setLastActivationTimeInMillis(System.currentTimeMillis());
				lastKnownVersion = -1;
				lastUpdatedTiemInMillis = -1;
			}
		} catch (Exception excp) {
			LOG.error("Encountered unexpected exception, ignoring..", excp);
		}

		RangerPerfTracer.log(perf);

		if(LOG.isDebugEnabled()) {
			LOG.debug("<== PolicyRefresher(serviceName=" + serviceName + ").loadPolicy()");
		}
	}

	private ServicePolicies loadPolicyfromPolicyAdmin() throws RangerServiceNotFoundException {

		if(LOG.isDebugEnabled()) {
			LOG.debug("==> PolicyRefresher(serviceName=" + serviceName + ").loadPolicyfromPolicyAdmin()");
		}

		ServicePolicies svcPolicies = null;

		RangerPerfTracer perf = null;

		if(RangerPerfTracer.isPerfTraceEnabled(PERF_POLICYENGINE_INIT_LOG)) {
			perf = RangerPerfTracer.getPerfTracer(PERF_POLICYENGINE_INIT_LOG, "PolicyRefresher.loadPolicyFromPolicyAdmin(serviceName=" + serviceName + ")");
		}

		try {


			if (serviceName.equals("atlas") && plugIn.getTypeRegistry() != null && lastUpdatedTiemInMillis == -1) {
				LOG.info("PolicyRefresher(serviceName=" + serviceName + "): loading all policies for first time");
				RangerRESTUtils restUtils = new RangerRESTUtils();
				CachePolicyTransformerImpl transformer = new CachePolicyTransformerImpl(plugIn.getTypeRegistry());

<<<<<<< HEAD
				svcPolicies = transformer.getPolicies(serviceName,
						restUtils.getPluginId(serviceName, plugIn.getAppId()),
						lastUpdatedTiemInMillis, null);
=======
				svcPolicies = transformer.getPoliciesAll(serviceName,
							restUtils.getPluginId(serviceName, plugIn.getAppId()),
							lastUpdatedTiemInMillis);
>>>>>>> 32e075fa
			} else {
				LOG.info("PolicyRefresher(serviceName=" + serviceName + "): loading delta policies from last known version=" + lastKnownVersion + ", lastUpdatedTime=" + lastUpdatedTiemInMillis);
				svcPolicies = atlasAuthAdminClient.getServicePoliciesIfUpdated(lastUpdatedTiemInMillis, this.enableDeltaBasedRefresh);
			}

			boolean isUpdated = svcPolicies != null;

			if(isUpdated) {
				long newVersion = svcPolicies.getPolicyVersion() == null ? -1 : svcPolicies.getPolicyVersion().longValue();

				if(!StringUtils.equals(serviceName, svcPolicies.getServiceName())) {
					LOG.warn("PolicyRefresher(serviceName=" + serviceName + "): ignoring unexpected serviceName '" + svcPolicies.getServiceName() + "' in service-store");

					svcPolicies.setServiceName(serviceName);
				}

				LOG.info("PolicyRefresher(serviceName=" + serviceName + "): found updated version. lastKnownVersion=" + lastKnownVersion + "; newVersion=" + newVersion);

			} else {
				if(LOG.isDebugEnabled()) {
					LOG.debug("PolicyRefresher(serviceName=" + serviceName + ").run(): no update found. lastKnownVersion=" + lastKnownVersion);
				}
			}
		} catch (Exception excp) {
			LOG.error("PolicyRefresher(serviceName=" + serviceName + "): failed to refresh policies. Will continue to use last known version of policies (" + lastKnownVersion + ")", excp);
			svcPolicies = null;
		}

		RangerPerfTracer.log(perf);

		if(LOG.isDebugEnabled()) {
			LOG.debug("<== PolicyRefresher(serviceName=" + serviceName + ").loadPolicyfromPolicyAdmin()");
		}

		return svcPolicies;
	}

	private ServicePolicies loadFromCache() {

		ServicePolicies policies = null;

		if(LOG.isDebugEnabled()) {
			LOG.debug("==> PolicyRefresher(serviceName=" + serviceName + ").loadFromCache()");
		}

		File cacheFile = cacheDir == null ? null : new File(cacheDir + File.separator + cacheFileName);

		if(cacheFile != null && cacheFile.isFile() && cacheFile.canRead()) {
			Reader reader = null;

			RangerPerfTracer perf = null;

			if(RangerPerfTracer.isPerfTraceEnabled(PERF_POLICYENGINE_INIT_LOG)) {
				perf = RangerPerfTracer.getPerfTracer(PERF_POLICYENGINE_INIT_LOG, "PolicyRefresher.loadFromCache(serviceName=" + serviceName + ")");
			}

			try {
				reader = new FileReader(cacheFile);

				policies = gson.fromJson(reader, ServicePolicies.class);

				if(policies != null) {
					if(!StringUtils.equals(serviceName, policies.getServiceName())) {
						LOG.warn("ignoring unexpected serviceName '" + policies.getServiceName() + "' in cache file '" + cacheFile.getAbsolutePath() + "'");

						policies.setServiceName(serviceName);
					}

					lastKnownVersion = policies.getPolicyVersion() == null ? -1 : policies.getPolicyVersion().longValue();
					lastUpdatedTiemInMillis = policies.getLatestUpdateTime() == null ? -1 : policies.getLatestUpdateTime().getTime();
				}
			} catch (Exception excp) {
				LOG.error("failed to load policies from cache file " + cacheFile.getAbsolutePath(), excp);
			} finally {
				RangerPerfTracer.log(perf);

				if(reader != null) {
					try {
						reader.close();
					} catch(Exception excp) {
						LOG.error("error while closing opened cache file " + cacheFile.getAbsolutePath(), excp);
					}
				}
			}
		} else {
			LOG.warn("cache file does not exist or not readable '" + (cacheFile == null ? null : cacheFile.getAbsolutePath()) + "'");
		}

		if(LOG.isDebugEnabled()) {
			LOG.debug("<== PolicyRefresher(serviceName=" + serviceName + ").loadFromCache()");
		}

		return policies;
	}
	public void saveToCache(ServicePolicies policies) {
		if(LOG.isDebugEnabled()) {
			LOG.debug("==> PolicyRefresher(serviceName=" + serviceName + ").saveToCache()");
		}

		if(policies != null) {
			File cacheFile = null;
			if (cacheDir != null) {
				// Create the cacheDir if it doesn't already exist
				File cacheDirTmp = new File(cacheDir);
				if (cacheDirTmp.exists()) {
					cacheFile =  new File(cacheDir + File.separator + cacheFileName);
				} else {
					try {
						cacheDirTmp.mkdirs();
						cacheFile =  new File(cacheDir + File.separator + cacheFileName);
					} catch (SecurityException ex) {
						LOG.error("Cannot create cache directory", ex);
					}
				}
			}

			if(cacheFile != null) {

				RangerPerfTracer perf = null;

				if(RangerPerfTracer.isPerfTraceEnabled(PERF_POLICYENGINE_INIT_LOG)) {
					perf = RangerPerfTracer.getPerfTracer(PERF_POLICYENGINE_INIT_LOG, "PolicyRefresher.saveToCache(serviceName=" + serviceName + ")");
				}

				Writer writer = null;

				try {
					writer = new FileWriter(cacheFile);

					gson.toJson(policies, writer);
				} catch (Exception excp) {
					LOG.error("failed to save policies to cache file '" + cacheFile.getAbsolutePath() + "'", excp);
				} finally {
					if(writer != null) {
						try {
							writer.close();
						} catch(Exception excp) {
							LOG.error("error while closing opened cache file '" + cacheFile.getAbsolutePath() + "'", excp);
						}
					}
				}

				RangerPerfTracer.log(perf);

			}
		} else {
			LOG.info("policies is null. Nothing to save in cache");
		}

		if(LOG.isDebugEnabled()) {
			LOG.debug("<== PolicyRefresher(serviceName=" + serviceName + ").saveToCache()");
		}
	}

	private void disableCache() {
		if (LOG.isDebugEnabled()) {
			LOG.debug("==> PolicyRefresher.disableCache(serviceName=" + serviceName + ")");
		}

		File cacheFile = cacheDir == null ? null : new File(cacheDir + File.separator + cacheFileName);

		if(cacheFile != null && cacheFile.isFile() && cacheFile.canRead()) {
			LOG.warn("Cleaning up local cache");
			String renamedCacheFile = cacheFile.getAbsolutePath() + "_" + System.currentTimeMillis();
			if (!cacheFile.renameTo(new File(renamedCacheFile))) {
				LOG.error("Failed to move " + cacheFile.getAbsolutePath() + " to " + renamedCacheFile);
			} else {
				LOG.warn("Moved " + cacheFile.getAbsolutePath() + " to " + renamedCacheFile);
			}
		} else {
			if (LOG.isDebugEnabled()) {
				LOG.debug("No local policy cache found. No need to disable it!");
			}
		}

		if (LOG.isDebugEnabled()) {
			LOG.debug("<== PolicyRefresher.disableCache(serviceName=" + serviceName + ")");
		}
	}

	private void loadRoles() {
		if(LOG.isDebugEnabled()) {
			LOG.debug("==> PolicyRefresher(serviceName=" + serviceName + ").loadRoles()");
		}

		//Load the Ranger UserGroup Roles
		rolesProvider.loadUserGroupRoles(plugIn);

		if(LOG.isDebugEnabled()) {
			LOG.debug("<== PolicyRefresher(serviceName=" + serviceName + ").loadRoles()");
		}
	}

	private void loadUserStore() {
		if(LOG.isDebugEnabled()) {
			LOG.debug("==> PolicyRefresher(serviceName=" + serviceName + ").loadGroups()");
		}

		//Load the Ranger UserGroup Roles
		userStoreProvider.loadUserStore(plugIn);

		if(LOG.isDebugEnabled()) {
			LOG.debug("<== PolicyRefresher(serviceName=" + serviceName + ").loadRoles()");
		}
	}
}<|MERGE_RESOLUTION|>--- conflicted
+++ resolved
@@ -328,15 +328,9 @@
 				RangerRESTUtils restUtils = new RangerRESTUtils();
 				CachePolicyTransformerImpl transformer = new CachePolicyTransformerImpl(plugIn.getTypeRegistry());
 
-<<<<<<< HEAD
-				svcPolicies = transformer.getPolicies(serviceName,
-						restUtils.getPluginId(serviceName, plugIn.getAppId()),
-						lastUpdatedTiemInMillis, null);
-=======
 				svcPolicies = transformer.getPoliciesAll(serviceName,
 							restUtils.getPluginId(serviceName, plugIn.getAppId()),
 							lastUpdatedTiemInMillis);
->>>>>>> 32e075fa
 			} else {
 				LOG.info("PolicyRefresher(serviceName=" + serviceName + "): loading delta policies from last known version=" + lastKnownVersion + ", lastUpdatedTime=" + lastUpdatedTiemInMillis);
 				svcPolicies = atlasAuthAdminClient.getServicePoliciesIfUpdated(lastUpdatedTiemInMillis, this.enableDeltaBasedRefresh);
