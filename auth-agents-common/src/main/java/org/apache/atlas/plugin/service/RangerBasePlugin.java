/*
 * Licensed to the Apache Software Foundation (ASF) under one
 * or more contributor license agreements.  See the NOTICE file
 * distributed with this work for additional information
 * regarding copyright ownership.  The ASF licenses this file
 * to you under the Apache License, Version 2.0 (the
 * "License"); you may not use this file except in compliance
 * with the License.  You may obtain a copy of the License at
 *
 * http://www.apache.org/licenses/LICENSE-2.0
 *
 * Unless required by applicable law or agreed to in writing,
 * software distributed under the License is distributed on an
 * "AS IS" BASIS, WITHOUT WARRANTIES OR CONDITIONS OF ANY
 * KIND, either express or implied.  See the License for the
 * specific language governing permissions and limitations
 * under the License.
 */

package org.apache.atlas.plugin.service;

import org.apache.atlas.authorizer.store.PoliciesStore;
import org.apache.atlas.authorizer.store.UsersStore;
import org.apache.atlas.type.AtlasTypeRegistry;
import org.apache.commons.collections.CollectionUtils;
import org.apache.commons.collections.MapUtils;
import org.apache.commons.lang.StringUtils;
import org.apache.commons.logging.Log;
import org.apache.commons.logging.LogFactory;
import org.apache.atlas.admin.client.RangerAdminClient;
import org.apache.atlas.admin.client.RangerAdminRESTClient;
import org.apache.atlas.audit.provider.AuditHandler;
import org.apache.atlas.audit.provider.AuditProviderFactory;
import org.apache.atlas.audit.provider.StandAloneAuditProviderFactory;
import org.apache.atlas.authorization.hadoop.config.RangerAuditConfig;
import org.apache.atlas.authorization.hadoop.config.RangerPluginConfig;
import org.apache.atlas.authorization.utils.StringUtil;
import org.apache.atlas.plugin.conditionevaluator.RangerScriptExecutionContext;
import org.apache.atlas.plugin.contextenricher.RangerContextEnricher;
import org.apache.atlas.plugin.contextenricher.RangerTagEnricher;
import org.apache.atlas.plugin.model.RangerPolicy;
import org.apache.atlas.plugin.model.RangerRole;
import org.apache.atlas.plugin.model.RangerServiceDef;
import org.apache.atlas.plugin.policyengine.RangerAccessRequest;
import org.apache.atlas.plugin.policyengine.RangerAccessRequestImpl;
import org.apache.atlas.plugin.policyengine.RangerAccessResourceImpl;
import org.apache.atlas.plugin.policyengine.RangerAccessResult;
import org.apache.atlas.plugin.policyengine.RangerAccessResultProcessor;
import org.apache.atlas.plugin.policyengine.RangerPluginContext;
import org.apache.atlas.plugin.policyengine.RangerPolicyEngine;
import org.apache.atlas.plugin.policyengine.RangerPolicyEngineImpl;
import org.apache.atlas.plugin.policyengine.RangerResourceACLs;
import org.apache.atlas.plugin.policyengine.RangerResourceAccessInfo;
import org.apache.atlas.plugin.policyevaluator.RangerPolicyEvaluator;
import org.apache.atlas.plugin.store.EmbeddedServiceDefsUtil;
import org.apache.atlas.plugin.util.*;

import java.util.ArrayList;
import java.util.Arrays;
import java.util.Collection;
import java.util.Collections;
import java.util.HashSet;
import java.util.Hashtable;
import java.util.Iterator;
import java.util.List;
import java.util.Map;
import java.util.Set;


public class RangerBasePlugin {
	private static final Log LOG = LogFactory.getLog(RangerBasePlugin.class);

	private final RangerPluginConfig          pluginConfig;
	private final RangerPluginContext         pluginContext;
	private final Map<String, LogHistory>     logHistoryList = new Hashtable<>();
	private final int                         logInterval    = 30000; // 30 seconds
	private final DownloadTrigger             accessTrigger  = new DownloadTrigger();
	private       PolicyRefresher             refresher;
	private       RangerPolicyEngine          policyEngine;
	private       RangerAuthContext           currentAuthContext;
	private       RangerAccessResultProcessor resultProcessor;
	private       RangerRoles                 roles;
	private       RangerUserStore             userStore;
	private final List<RangerChainedPlugin>   chainedPlugins;
	private 	  AtlasTypeRegistry 		  typeRegistry = null;


	public RangerBasePlugin(String serviceType, String appId) {
		this(new RangerPluginConfig(serviceType, null, appId, null, null, null));
	}

	public RangerBasePlugin(String serviceType, String serviceName, String appId) {
		this(new RangerPluginConfig(serviceType, serviceName, appId, null, null, null));
	}

	public RangerBasePlugin(String serviceType, String serviceName, AtlasTypeRegistry typeRegistry) {
		this(new RangerPluginConfig(serviceType, serviceName, null, null, null, null));
		this.typeRegistry = typeRegistry;
	}

	public RangerBasePlugin(RangerPluginConfig pluginConfig) {
		this.pluginConfig  = pluginConfig;
		this.pluginContext = new RangerPluginContext(pluginConfig);

		Set<String> superUsers         = toSet(pluginConfig.get(pluginConfig.getPropertyPrefix() + ".super.users"));
		Set<String> superGroups        = toSet(pluginConfig.get(pluginConfig.getPropertyPrefix() + ".super.groups"));
		Set<String> auditExcludeUsers  = toSet(pluginConfig.get(pluginConfig.getPropertyPrefix() + ".audit.exclude.users"));
		Set<String> auditExcludeGroups = toSet(pluginConfig.get(pluginConfig.getPropertyPrefix() + ".audit.exclude.groups"));
		Set<String> auditExcludeRoles  = toSet(pluginConfig.get(pluginConfig.getPropertyPrefix() + ".audit.exclude.roles"));
		Set<String> serviceAdmins      = toSet(pluginConfig.get(pluginConfig.getPropertyPrefix() + ".service.admins"));

		setSuperUsersAndGroups(superUsers, superGroups);
		setAuditExcludedUsersGroupsRoles(auditExcludeUsers, auditExcludeGroups, auditExcludeRoles);
		setIsFallbackSupported(pluginConfig.getBoolean(pluginConfig.getPropertyPrefix() + ".is.fallback.supported", false));
		setServiceAdmins(serviceAdmins);

		RangerScriptExecutionContext.init(pluginConfig);

		this.chainedPlugins = initChainedPlugins();
	}

	public RangerBasePlugin(RangerPluginConfig pluginConfig, ServicePolicies policies, ServiceTags tags, RangerRoles roles) {
		this(pluginConfig);

		init();

		setPolicies(policies);
		setRoles(roles);

		if (tags != null) {
			RangerTagEnricher tagEnricher = getTagEnricher();

			if (tagEnricher != null) {
				tagEnricher.setServiceTags(tags);
			} else {
				LOG.warn("RangerBasePlugin(tagsVersion=" + tags.getTagVersion() + "): no tag enricher found. Plugin will not enforce tag-based policies");
			}
		}
	}

	public static AuditHandler getAuditProvider(String serviceName) {
		AuditProviderFactory providerFactory = RangerBasePlugin.getAuditProviderFactory(serviceName);
		AuditHandler         ret             = providerFactory.getAuditProvider();

		return ret;
	}

	public String getServiceType() {
		return pluginConfig.getServiceType();
	}

	public String getAppId() {
		return pluginConfig.getAppId();
	}

	public RangerPluginConfig getConfig() {
		return pluginConfig;
	}

	public String getClusterName() {
		return pluginConfig.getClusterName();
	}

	public RangerPluginContext getPluginContext() {
		return pluginContext;
	}

	public RangerAuthContext getCurrentRangerAuthContext() { return currentAuthContext; }

	public List<RangerChainedPlugin> getChainedPlugins() { return chainedPlugins; }

	// For backward compatibility
	public RangerAuthContext createRangerAuthContext() { return currentAuthContext; }

	public RangerRoles getRoles() {
		return this.roles;
	}

	public void setRoles(RangerRoles roles) {
		this.roles = roles;
<<<<<<< HEAD
		UsersStore.getInstance().setAllRoles(roles);
=======
		UsersStore.setAllRoles(roles);
>>>>>>> a41823da

		RangerPolicyEngine policyEngine = this.policyEngine;

		if (policyEngine != null) {
			policyEngine.setRoles(roles);
		}

		pluginContext.notifyAuthContextChanged();
	}

	public RangerUserStore getUserStore() {
		return this.userStore;
	}

	public void setUserStore(RangerUserStore userStore) {
		this.userStore = userStore;
<<<<<<< HEAD
		UsersStore.getInstance().setUserStore(userStore);
=======
		UsersStore.setUserStore(userStore);
>>>>>>> a41823da

		// RangerPolicyEngine policyEngine = this.policyEngine;

		// if (policyEngine != null) {
		// 	policyEngine.setUserStore(userStore);
		// }

		// pluginContext.notifyAuthContextChanged();
	}

	public void setAuditExcludedUsersGroupsRoles(Set<String> users, Set<String> groups, Set<String> roles) {
		pluginConfig.setAuditExcludedUsersGroupsRoles(users, groups, roles);
	}

	public void setSuperUsersAndGroups(Set<String> users, Set<String> groups) {
		pluginConfig.setSuperUsersGroups(users, groups);
	}

	public void setIsFallbackSupported(boolean isFallbackSupported) {
		pluginConfig.setIsFallbackSupported(isFallbackSupported);
	}

	public void setServiceAdmins(Set<String> users) {
		pluginConfig.setServiceAdmins(users);
	}

	public RangerServiceDef getServiceDef() {
		RangerPolicyEngine policyEngine = this.policyEngine;

		return policyEngine != null ? policyEngine.getServiceDef() : null;
	}

	public int getServiceDefId() {
		RangerServiceDef serviceDef = getServiceDef();

		return serviceDef != null && serviceDef.getId() != null ? serviceDef.getId().intValue() : -1;
	}

	public String getServiceName() {
		return pluginConfig.getServiceName();
	}

	public AuditProviderFactory getAuditProviderFactory() { return RangerBasePlugin.getAuditProviderFactory(getServiceName()); }

	public AtlasTypeRegistry getTypeRegistry() {
		return typeRegistry;
	}

	public void setTypeRegistry(AtlasTypeRegistry typeRegistry) {
		this.typeRegistry = typeRegistry;
	}

	public void init() {
		cleanup();

		AuditProviderFactory providerFactory = AuditProviderFactory.getInstance();

		if (!providerFactory.isInitDone()) {
			if (pluginConfig.getProperties() != null) {
				providerFactory.init(pluginConfig.getProperties(), getAppId());
			} else {
				LOG.error("Audit subsystem is not initialized correctly. Please check audit configuration. ");
				LOG.error("No authorization audits will be generated. ");
			}
		}

		if (!pluginConfig.getPolicyEngineOptions().disablePolicyRefresher) {
			refresher = new PolicyRefresher(this);
			LOG.info("Created PolicyRefresher Thread(" + refresher.getName() + ")");
			refresher.setDaemon(true);
			refresher.startRefresher();
		}

		for (RangerChainedPlugin chainedPlugin : chainedPlugins) {
			chainedPlugin.init();
		}
	}

	public long getPoliciesVersion() {
		RangerPolicyEngine policyEngine = this.policyEngine;
		Long               ret          = policyEngine != null ? policyEngine.getPolicyVersion() : null;

		return ret != null ? ret : -1L;
	}

	public long getTagsVersion() {
		RangerTagEnricher tagEnricher = getTagEnricher();
		Long              ret         = tagEnricher != null ? tagEnricher.getServiceTagsVersion() : null;

		return ret != null ? ret : -1L;
	}

	public long getRolesVersion() {
		RangerPolicyEngine policyEngine = this.policyEngine;
		Long               ret          = policyEngine != null ? policyEngine.getRoleVersion() : null;

		return ret != null ? ret : -1L;
	}

	public void setPolicies(ServicePolicies policies) {
		if (LOG.isDebugEnabled()) {
			LOG.debug("==> setPolicies(" + policies + ")");
		}

		if (policies != null) {
			List<RangerPolicy> resourcePolicies = policies.getPolicies();
			List<RangerPolicy> tagPolicies = policies.getTagPolicies().getPolicies();
<<<<<<< HEAD
			List<RangerPolicy> abacPolicies = policies.getAbacPolicies().getPolicies();

			PoliciesStore.getInstance().setResourcePolicies(resourcePolicies);
			PoliciesStore.getInstance().setTagPolicies(tagPolicies);
			PoliciesStore.getInstance().setAbacPolicies(abacPolicies);
=======

			PoliciesStore.setResourcePolicies(resourcePolicies);
			PoliciesStore.setTagPolicies(tagPolicies);
>>>>>>> a41823da
		}

		// guard against catastrophic failure during policy engine Initialization or
		try {
			RangerPolicyEngine oldPolicyEngine = this.policyEngine;
			ServicePolicies    servicePolicies = null;
			boolean            isNewEngineNeeded = true;
			boolean            usePolicyDeltas = false;

			if (policies == null) {
				policies = getDefaultSvcPolicies();

				if (policies == null) {
					LOG.error("Could not get default Service Policies. Keeping old policy-engine!");
					isNewEngineNeeded = false;
				}
			} else {
				Boolean hasPolicyDeltas = RangerPolicyDeltaUtil.hasPolicyDeltas(policies);

				if (hasPolicyDeltas == null) {
					LOG.info("Downloaded policies do not require policy change !! [" + policies + "]");

					if (this.policyEngine == null) {

						LOG.info("There are no material changes, and current policy-engine is null! Creating a policy-engine with default service policies");
						ServicePolicies defaultSvcPolicies = getDefaultSvcPolicies();

						if (defaultSvcPolicies == null) {
							LOG.error("Could not get default Service Policies. Keeping old policy-engine! This is a FATAL error as the old policy-engine is null!");
							isNewEngineNeeded = false;
						} else {
							defaultSvcPolicies.setPolicyVersion(policies.getPolicyVersion());
							policies = defaultSvcPolicies;
							isNewEngineNeeded = true;
						}
					} else {
						LOG.info("Keeping old policy-engine!");
						isNewEngineNeeded = false;
					}
				} else {
					if (hasPolicyDeltas.equals(Boolean.TRUE)) {
						// Rebuild policies from deltas
						RangerPolicyEngineImpl policyEngine = (RangerPolicyEngineImpl) oldPolicyEngine;

						servicePolicies = ServicePolicies.applyDelta(policies, policyEngine);

						if (servicePolicies != null) {
							usePolicyDeltas = true;
						} else {
							LOG.error("Could not apply deltas=" + Arrays.toString(policies.getPolicyDeltas().toArray()));
							LOG.warn("Keeping old policy-engine!");
							isNewEngineNeeded = false;
						}
					} else {
						if (policies.getPolicies() == null) {
							policies.setPolicies(new ArrayList<>());
						}
					}
				}
			}

			if (isNewEngineNeeded) {
				RangerPolicyEngine newPolicyEngine      = null;
				boolean            isPolicyEngineShared = false;

				if (!usePolicyDeltas) {
					if (LOG.isDebugEnabled()) {
						LOG.debug("Creating engine from policies");
					}

					newPolicyEngine = new RangerPolicyEngineImpl(policies, pluginContext, roles);
				} else {
					if (LOG.isDebugEnabled()) {
						LOG.debug("policy-deltas are not null");
					}

					if (CollectionUtils.isNotEmpty(policies.getPolicyDeltas()) || MapUtils.isNotEmpty(policies.getSecurityZones())) {
						if (LOG.isDebugEnabled()) {
							LOG.debug("Non empty policy-deltas found. Cloning engine using policy-deltas");
						}

						if (oldPolicyEngine != null) {
							RangerPolicyEngineImpl oldPolicyEngineImpl = (RangerPolicyEngineImpl) oldPolicyEngine;

							newPolicyEngine = RangerPolicyEngineImpl.getPolicyEngine(oldPolicyEngineImpl, policies);
						}

						if (newPolicyEngine != null) {
							if (LOG.isDebugEnabled()) {
								LOG.debug("Applied policyDeltas=" + Arrays.toString(policies.getPolicyDeltas().toArray()) + ")");
							}

							isPolicyEngineShared = true;
						} else {
							if (LOG.isDebugEnabled()) {
								LOG.debug("Failed to apply policyDeltas=" + Arrays.toString(policies.getPolicyDeltas().toArray()) + "), Creating engine from policies");
								LOG.debug("Creating new engine from servicePolicies:[" + servicePolicies + "]");
							}

							newPolicyEngine = new RangerPolicyEngineImpl(servicePolicies, pluginContext, roles);
						}
					} else {
						if (LOG.isDebugEnabled()) {
							LOG.debug("Empty policy-deltas. No need to change policy engine");
						}
					}
				}

				if (newPolicyEngine != null) {
					if (!isPolicyEngineShared) {
						newPolicyEngine.setUseForwardedIPAddress(pluginConfig.isUseForwardedIPAddress());
						newPolicyEngine.setTrustedProxyAddresses(pluginConfig.getTrustedProxyAddresses());
					}

					this.policyEngine       = newPolicyEngine;
					this.currentAuthContext = pluginContext.getAuthContext();

					pluginContext.notifyAuthContextChanged();

					if (oldPolicyEngine != null && oldPolicyEngine != newPolicyEngine) {
						((RangerPolicyEngineImpl) oldPolicyEngine).releaseResources(!isPolicyEngineShared);
					}

					if (this.refresher != null) {
						this.refresher.saveToCache(usePolicyDeltas ? servicePolicies : policies);
					}
				}

			} else {
				LOG.warn("Leaving current policy engine as-is");
				LOG.warn("Policies are not saved to cache. policyVersion in the policy-cache may be different than in Ranger-admin, even though the policies are the same!");
				LOG.warn("Ranger-PolicyVersion:[" + (policies != null ? policies.getPolicyVersion() : -1L) + "], Cached-PolicyVersion:[" + (this.policyEngine != null ? this.policyEngine.getPolicyVersion() : -1L) + "]");
			}

		} catch (Exception e) {
			LOG.error("setPolicies: policy engine initialization failed!  Leaving current policy engine as-is. Exception : ", e);
		}
		if (LOG.isDebugEnabled()) {
			LOG.debug("<== setPolicies(" + policies + ")");
		}
	}

	public void cleanup() {
		PolicyRefresher refresher = this.refresher;
		this.refresher    = null;

		RangerPolicyEngine policyEngine = this.policyEngine;
		this.policyEngine    = null;

		if (refresher != null) {
			refresher.stopRefresher();
		}

		if (policyEngine != null) {
			((RangerPolicyEngineImpl) policyEngine).releaseResources(true);
		}
	}

	public void setResultProcessor(RangerAccessResultProcessor resultProcessor) {
		this.resultProcessor = resultProcessor;
	}

	public RangerAccessResultProcessor getResultProcessor() {
		return this.resultProcessor;
	}

	public RangerAccessResult isAccessAllowed(RangerAccessRequest request) {
		return isAccessAllowed(request, resultProcessor, "");
	}

	public Collection<RangerAccessResult> isAccessAllowed(Collection<RangerAccessRequest> requests) {
		return isAccessAllowed(requests, resultProcessor);
	}

	public RangerAccessResult isAccessAllowed(RangerAccessRequest request, RangerAccessResultProcessor resultProcessor, String uuid) {

		RangerAccessResult ret          = null;
		RangerPolicyEngine policyEngine = this.policyEngine;

		if (policyEngine != null) {
			long startTime = System.currentTimeMillis();
			ret = policyEngine.evaluatePolicies(request, RangerPolicy.POLICY_TYPE_ACCESS, null, uuid);
			LOG.info("policyEngine.evaluatePolicies ended in "+(System.currentTimeMillis() - startTime)+ " uuid: " + uuid);
		}

		if (ret != null) {
			for (RangerChainedPlugin chainedPlugin : chainedPlugins) {
				long startTime = System.currentTimeMillis();
				RangerAccessResult chainedResult = chainedPlugin.isAccessAllowed(request);
				LOG.info("chainedPlugin.isAccessAllowed ended in " + (System.currentTimeMillis() - startTime) + "uuid: " + uuid);
				if (chainedResult != null) {
					updateResultFromChainedResult(ret, chainedResult);
				}
				LOG.info("chainedPlugin.isAccessAllowed : " + chainedPlugin.getClass().getName() + " ended in " + (System.currentTimeMillis() - startTime) + " uuid: "+ uuid);
			}

		}

		if (policyEngine != null) {
			long startTime = System.currentTimeMillis();
			policyEngine.evaluateAuditPolicies(ret);
			LOG.info("policyEngine.evaluateAuditPolicies ended in " + (System.currentTimeMillis()-startTime) + "uuid: " + uuid);
		}

		if (resultProcessor != null) {
			long startTime = System.currentTimeMillis();
			resultProcessor.processResult(ret);
			LOG.info("resultProcessor.processResult ended in " + (System.currentTimeMillis()-startTime) + "uuid: " + uuid);
		}

		return ret;
	}

	public Collection<RangerAccessResult> isAccessAllowed(Collection<RangerAccessRequest> requests, RangerAccessResultProcessor resultProcessor) {
		Collection<RangerAccessResult> ret          = null;
		RangerPolicyEngine             policyEngine = this.policyEngine;

		if (policyEngine != null) {
			ret = policyEngine.evaluatePolicies(requests, RangerPolicy.POLICY_TYPE_ACCESS, null);
		}

		if (CollectionUtils.isNotEmpty(ret)) {
			for (RangerChainedPlugin chainedPlugin : chainedPlugins) {
				Collection<RangerAccessResult> chainedResults = chainedPlugin.isAccessAllowed(requests);

				if (CollectionUtils.isNotEmpty(chainedResults)) {
					Iterator<RangerAccessResult> iterRet            = ret.iterator();
					Iterator<RangerAccessResult> iterChainedResults = chainedResults.iterator();

					while (iterRet.hasNext() && iterChainedResults.hasNext()) {
						RangerAccessResult result        = iterRet.next();
						RangerAccessResult chainedResult = iterChainedResults.next();

						if (result != null && chainedResult != null) {
							updateResultFromChainedResult(result, chainedResult);
						}
					}
				}
			}
		}

		if (policyEngine != null && CollectionUtils.isNotEmpty(ret)) {
			for (RangerAccessResult result : ret) {
				policyEngine.evaluateAuditPolicies(result);
			}
		}

		if (resultProcessor != null) {
			resultProcessor.processResults(ret);
		}

		return ret;
	}

	public RangerAccessResult getAssetAccessors(RangerAccessRequest request) {
		RangerAccessResult ret          = null;
		RangerPolicyEngine policyEngine = this.policyEngine;

		if (policyEngine != null) {
			ret = policyEngine.evaluatePolicies(request, RangerPolicy.POLICY_TYPE_ACCESS, null, "");
		}

		return ret;
	}

	public RangerAccessResult evalDataMaskPolicies(RangerAccessRequest request, RangerAccessResultProcessor resultProcessor) {
		RangerPolicyEngine policyEngine = this.policyEngine;
		RangerAccessResult ret          = null;

		if(policyEngine != null) {
			ret = policyEngine.evaluatePolicies(request, RangerPolicy.POLICY_TYPE_DATAMASK, resultProcessor, "");

			policyEngine.evaluateAuditPolicies(ret);
		}

		return ret;
	}

	public RangerAccessResult evalRowFilterPolicies(RangerAccessRequest request, RangerAccessResultProcessor resultProcessor) {
		RangerPolicyEngine policyEngine = this.policyEngine;
		RangerAccessResult ret          = null;

		if(policyEngine != null) {
			ret = policyEngine.evaluatePolicies(request, RangerPolicy.POLICY_TYPE_ROWFILTER, resultProcessor, "");

			policyEngine.evaluateAuditPolicies(ret);
		}

		return ret;
	}

	public void evalAuditPolicies(RangerAccessResult result) {
		RangerPolicyEngine policyEngine = this.policyEngine;

		if (policyEngine != null) {
			policyEngine.evaluateAuditPolicies(result);
		}
	}

	public RangerResourceAccessInfo getResourceAccessInfo(RangerAccessRequest request) {
		RangerPolicyEngine policyEngine = this.policyEngine;

		if(policyEngine != null) {
			return policyEngine.getResourceAccessInfo(request);
		}

		return null;
	}

	public RangerResourceACLs getResourceACLs(RangerAccessRequest request) {
		return getResourceACLs(request, null);
	}

	public RangerResourceACLs getResourceACLs(RangerAccessRequest request, String policyType) {
		RangerResourceACLs ret          = null;
		RangerPolicyEngine policyEngine = this.policyEngine;

		if(policyEngine != null) {
			ret = policyEngine.getResourceACLs(request, policyType);
		}

		for (RangerChainedPlugin chainedPlugin : chainedPlugins) {
			RangerResourceACLs chainedResourceACLs = chainedPlugin.getResourceACLs(request, policyType);

			if (chainedResourceACLs != null) {
				if (LOG.isDebugEnabled()) {
					LOG.debug("Chained-plugin returned non-null ACLs!!");
				}
				if (chainedPlugin.isAuthorizeOnlyWithChainedPlugin()) {
					if (LOG.isDebugEnabled()) {
						LOG.debug("Chained-plugin is configured to ignore Base-plugin's ACLs");
					}
					ret = chainedResourceACLs;
					break;
				} else {
					if (ret != null) {
						ret = getMergedResourceACLs(ret, chainedResourceACLs);
					}
				}
			} else {
				if (LOG.isDebugEnabled()) {
					LOG.debug("Chained-plugin returned null ACLs!!");
				}
			}
		}

		return ret;
	}

	public Set<String> getRolesFromUserAndGroups(String user, Set<String> groups) {
		RangerPolicyEngine policyEngine = this.policyEngine;

		if(policyEngine != null) {
			return policyEngine.getRolesFromUserAndGroups(user, groups);
		}

		return null;
	}

	public RangerRoles getRangerRoles() {
		RangerPolicyEngine policyEngine = this.policyEngine;

		if(policyEngine != null) {
			return policyEngine.getRangerRoles();
		}

		return null;
	}

	public Set<RangerRole> getRangerRoleForPrincipal(String principal, String type) {
		Set<RangerRole>  		 ret                 = new HashSet<>();
		Set<RangerRole>			 rangerRoles		 = null;
		Map<String, Set<String>> roleMapping         = null;
		RangerRoles		 		 roles 		         = getRangerRoles();
		if (roles != null) {
			rangerRoles = roles.getRangerRoles();
		}

		if (rangerRoles != null) {
			RangerPluginContext rangerPluginContext = policyEngine.getPluginContext();
			if (rangerPluginContext != null) {
				RangerAuthContext rangerAuthContext = rangerPluginContext.getAuthContext();
				if (rangerAuthContext != null) {
					RangerRolesUtil rangerRolesUtil = rangerAuthContext.getRangerRolesUtil();
					if (rangerRolesUtil != null) {
						switch (type) {
							case "USER":
								roleMapping = rangerRolesUtil.getUserRoleMapping();
								break;
							case "GROUP":
								roleMapping = rangerRolesUtil.getGroupRoleMapping();
								break;
							case "ROLE":
								roleMapping = rangerRolesUtil.getRoleRoleMapping();
								break;
						}
					}
				}
			}
			if (roleMapping != null) {
				Set<String>  principalRoles = roleMapping.get(principal);
				if (CollectionUtils.isNotEmpty(principalRoles)) {
					for (String role : principalRoles) {
						for (RangerRole rangerRole : rangerRoles) {
							if (rangerRole.getName().equals(role)) {
								ret.add(rangerRole);
							}
						}
					}
				}
			}
		}
		return ret;
	}

	public boolean isServiceAdmin(String userName) {
		boolean ret = false;

		RangerPolicyEngine policyEngine = this.policyEngine;

		if(policyEngine != null) {
			RangerPolicyEngineImpl rangerPolicyEngine = (RangerPolicyEngineImpl) policyEngine;
			ret = rangerPolicyEngine.isServiceAdmin(userName);
		}

		return ret;
	}

	public RangerRole createRole(RangerRole request, RangerAccessResultProcessor resultProcessor) throws Exception {
		if(LOG.isDebugEnabled()) {
			LOG.debug("==> RangerBasePlugin.createRole(" + request + ")");
		}

		RangerRole ret = getAdminClient().createRole(request);

		if(LOG.isDebugEnabled()) {
			LOG.debug("<== RangerBasePlugin.createRole(" + request + ")");
		}
		return ret;
	}

	public void dropRole(String execUser, String roleName, RangerAccessResultProcessor resultProcessor) throws Exception {
		if(LOG.isDebugEnabled()) {
			LOG.debug("==> RangerBasePlugin.dropRole(" + roleName + ")");
		}

		getAdminClient().dropRole(execUser, roleName);

		if(LOG.isDebugEnabled()) {
			LOG.debug("<== RangerBasePlugin.dropRole(" + roleName + ")");
		}
	}

	public List<String> getUserRoles(String execUser, RangerAccessResultProcessor resultProcessor) throws Exception {
		if(LOG.isDebugEnabled()) {
			LOG.debug("==> RangerBasePlugin.getUserRoleNames(" + execUser + ")");
		}

		final List<String> ret = getAdminClient().getUserRoles(execUser);

		if(LOG.isDebugEnabled()) {
			LOG.debug("<== RangerBasePlugin.getUserRoleNames(" + execUser + ")");
		}
		return ret;
	}

	public List<String> getAllRoles(String execUser, RangerAccessResultProcessor resultProcessor) throws Exception {
		if(LOG.isDebugEnabled()) {
			LOG.debug("==> RangerBasePlugin.getAllRoles()");
		}

		final List<String> ret = getAdminClient().getAllRoles(execUser);

		if(LOG.isDebugEnabled()) {
			LOG.debug("<== RangerBasePlugin.getAllRoles()");
		}
		return ret;
	}

	public RangerRole getRole(String execUser, String roleName, RangerAccessResultProcessor resultProcessor) throws Exception {
		if(LOG.isDebugEnabled()) {
			LOG.debug("==> RangerBasePlugin.getPrincipalsForRole(" + roleName + ")");
		}

		final RangerRole ret = getAdminClient().getRole(execUser, roleName);

		if(LOG.isDebugEnabled()) {
			LOG.debug("<== RangerBasePlugin.getPrincipalsForRole(" + roleName + ")");
		}
		return ret;
	}

	public void grantRole(GrantRevokeRoleRequest request, RangerAccessResultProcessor resultProcessor) throws Exception {
		if(LOG.isDebugEnabled()) {
			LOG.debug("==> RangerBasePlugin.grantRole(" + request + ")");
		}

		getAdminClient().grantRole(request);

		if(LOG.isDebugEnabled()) {
			LOG.debug("<== RangerBasePlugin.grantRole(" + request + ")");
		}
	}

	public void revokeRole(GrantRevokeRoleRequest request, RangerAccessResultProcessor resultProcessor) throws Exception {
		if(LOG.isDebugEnabled()) {
			LOG.debug("==> RangerBasePlugin.revokeRole(" + request + ")");
		}

		getAdminClient().revokeRole(request);

		if(LOG.isDebugEnabled()) {
			LOG.debug("<== RangerBasePlugin.revokeRole(" + request + ")");
		}
	}

	public void grantAccess(GrantRevokeRequest request, RangerAccessResultProcessor resultProcessor) throws Exception {
		if(LOG.isDebugEnabled()) {
			LOG.debug("==> RangerBasePlugin.grantAccess(" + request + ")");
		}

		boolean isSuccess = false;

		try {
			RangerPolicyEngine policyEngine = this.policyEngine;

			if (policyEngine != null) {
				request.setZoneName(policyEngine.getUniquelyMatchedZoneName(request));
			}

			getAdminClient().grantAccess(request);

			isSuccess = true;
		} finally {
			auditGrantRevoke(request, "grant", isSuccess, resultProcessor);
		}

		if(LOG.isDebugEnabled()) {
			LOG.debug("<== RangerBasePlugin.grantAccess(" + request + ")");
		}
	}

	public void revokeAccess(GrantRevokeRequest request, RangerAccessResultProcessor resultProcessor) throws Exception {
		if(LOG.isDebugEnabled()) {
			LOG.debug("==> RangerBasePlugin.revokeAccess(" + request + ")");
		}

		boolean isSuccess = false;

		try {
			RangerPolicyEngine policyEngine = this.policyEngine;

			if (policyEngine != null) {
				request.setZoneName(policyEngine.getUniquelyMatchedZoneName(request));
			}

			getAdminClient().revokeAccess(request);

			isSuccess = true;
		} finally {
			auditGrantRevoke(request, "revoke", isSuccess, resultProcessor);
		}

		if(LOG.isDebugEnabled()) {
			LOG.debug("<== RangerBasePlugin.revokeAccess(" + request + ")");
		}
	}

	public void registerAuthContextEventListener(RangerAuthContextListener authContextListener) {
		this.pluginContext.setAuthContextListener(authContextListener);
	}

	public static RangerAdminClient createAdminClient(RangerPluginConfig pluginConfig) {
		if(LOG.isDebugEnabled()) {
			LOG.debug("==> RangerBasePlugin.createAdminClient(" + pluginConfig.getServiceName() + ", " + pluginConfig.getAppId() + ", " + pluginConfig.getPropertyPrefix() + ")");
		}

		RangerAdminClient ret              = null;
		String            propertyName     = pluginConfig.getPropertyPrefix() + ".policy.source.impl";
		String            policySourceImpl = pluginConfig.get(propertyName);

		if(StringUtils.isEmpty(policySourceImpl)) {
			if (LOG.isDebugEnabled()) {
				LOG.debug(String.format("Value for property[%s] was null or empty. Unexpected! Will use policy source of type[%s]", propertyName, RangerAdminRESTClient.class.getName()));
			}
		} else {
			if (LOG.isDebugEnabled()) {
				LOG.debug(String.format("Value for property[%s] was [%s].", propertyName, policySourceImpl));
			}

			try {
				@SuppressWarnings("unchecked")
				Class<RangerAdminClient> adminClass = (Class<RangerAdminClient>)Class.forName(policySourceImpl);
				
				ret = adminClass.newInstance();
			} catch (Exception excp) {
				LOG.error("failed to instantiate policy source of type '" + policySourceImpl + "'. Will use policy source of type '" + RangerAdminRESTClient.class.getName() + "'", excp);
			}
		}

		if(ret == null) {
			ret = new RangerAdminRESTClient();
		}

		ret.init(pluginConfig.getServiceName(), pluginConfig.getAppId(), pluginConfig.getPropertyPrefix(), pluginConfig);

		if(LOG.isDebugEnabled()) {
			LOG.debug("<== RangerBasePlugin.createAdminClient(" + pluginConfig.getServiceName() + ", " + pluginConfig.getAppId() + ", " + pluginConfig.getPropertyPrefix() + "): policySourceImpl=" + policySourceImpl + ", client=" + ret);
		}
		return ret;
	}

	public void refreshPoliciesAndTags() {
		if (LOG.isDebugEnabled()) {
			LOG.debug("==> refreshPoliciesAndTags()");
		}

		try {
			RangerPolicyEngine policyEngine = this.policyEngine;

			// Synch-up policies
			long oldPolicyVersion = policyEngine.getPolicyVersion();

			if (refresher != null) {
				refresher.syncPoliciesWithAdmin(accessTrigger);
			}

			policyEngine = this.policyEngine; // might be updated in syncPoliciesWithAdmin()

			long newPolicyVersion = policyEngine.getPolicyVersion();

			if (oldPolicyVersion == newPolicyVersion) {
				// Synch-up tags
				RangerTagEnricher tagEnricher = getTagEnricher();

				if (tagEnricher != null) {
					tagEnricher.syncTagsWithAdmin(accessTrigger);
				}
			}
		} catch (InterruptedException exception) {
			LOG.error("Failed to update policy-engine, continuing to use old policy-engine and/or tags", exception);
		}

		if (LOG.isDebugEnabled()) {
			LOG.debug("<== refreshPoliciesAndTags()");
		}
	}


	private void auditGrantRevoke(GrantRevokeRequest request, String action, boolean isSuccess, RangerAccessResultProcessor resultProcessor) {
		if(request != null && resultProcessor != null) {
			RangerAccessRequestImpl accessRequest = new RangerAccessRequestImpl();
	
			accessRequest.setResource(new RangerAccessResourceImpl(StringUtil.toStringObjectMap(request.getResource())));
			accessRequest.setUser(request.getGrantor());
			accessRequest.setAccessType(RangerPolicyEngine.ANY_ACCESS);
			accessRequest.setAction(action);
			accessRequest.setClientIPAddress(request.getClientIPAddress());
			accessRequest.setClientType(request.getClientType());
			accessRequest.setRequestData(request.getRequestData());
			accessRequest.setSessionId(request.getSessionId());

			// call isAccessAllowed() to determine if audit is enabled or not
			RangerAccessResult accessResult = isAccessAllowed(accessRequest, null, "");

			if(accessResult != null && accessResult.getIsAudited()) {
				accessRequest.setAccessType(action);
				accessResult.setIsAllowed(isSuccess);

				if(! isSuccess) {
					accessResult.setPolicyId("-1");
				}

				resultProcessor.processResult(accessResult);
			}
		}
	}

	private RangerServiceDef getDefaultServiceDef() {
		RangerServiceDef ret = null;

		if (StringUtils.isNotBlank(getServiceType())) {
			try {
				ret = EmbeddedServiceDefsUtil.instance().getEmbeddedServiceDef(getServiceType());
			} catch (Exception exp) {
				LOG.error("Could not get embedded service-def for " + getServiceType());
			}
		}
		return ret;
	}

	private ServicePolicies getDefaultSvcPolicies() {
		ServicePolicies  ret        = null;
		RangerServiceDef serviceDef = getServiceDef();

		if (serviceDef == null) {
			serviceDef = getDefaultServiceDef();
		}

		if (serviceDef != null) {
			ret = new ServicePolicies();

			ret.setServiceDef(serviceDef);
			ret.setServiceName(getServiceName());
			ret.setPolicies(new ArrayList<RangerPolicy>());
		}

		return ret;
	}

	public boolean logErrorMessage(String message) {
		LogHistory log = logHistoryList.get(message);
		if (log == null) {
			log = new LogHistory();
			logHistoryList.put(message, log);
		}
		if ((System.currentTimeMillis() - log.lastLogTime) > logInterval) {
			log.lastLogTime = System.currentTimeMillis();
			int counter = log.counter;
			log.counter = 0;
			if( counter > 0) {
				message += ". Messages suppressed before: " + counter;
			}
			LOG.error(message);
			return true;
		} else {
			log.counter++;
		}
		return false;
	}

	private Set<String> toSet(String value) {
		return StringUtils.isNotBlank(value) ? StringUtil.toSet(value) : Collections.emptySet();
	}

	static private final class LogHistory {
		long lastLogTime;
		int counter;
	}

	public RangerTagEnricher getTagEnricher() {
		RangerTagEnricher ret         = null;
		RangerAuthContext authContext = getCurrentRangerAuthContext();

		if (authContext != null) {
			Map<RangerContextEnricher, Object> contextEnricherMap = authContext.getRequestContextEnrichers();

			if (MapUtils.isNotEmpty(contextEnricherMap)) {
				Set<RangerContextEnricher> contextEnrichers = contextEnricherMap.keySet();

				for (RangerContextEnricher enricher : contextEnrichers) {
					if (enricher instanceof RangerTagEnricher) {
						ret = (RangerTagEnricher) enricher;

						break;
					}
				}
			}
		}
		return ret;
	}

	public static RangerResourceACLs getMergedResourceACLs(RangerResourceACLs baseACLs, RangerResourceACLs chainedACLs) {
		if (LOG.isDebugEnabled()) {
			LOG.debug("==> RangerBasePlugin.getMergedResourceACLs()");
			LOG.debug("baseACLs:[" + baseACLs + "]");
			LOG.debug("chainedACLS:[" + chainedACLs + "]");
		}

		overrideACLs(chainedACLs, baseACLs, RangerRolesUtil.ROLES_FOR.USER);
		overrideACLs(chainedACLs, baseACLs, RangerRolesUtil.ROLES_FOR.GROUP);
		overrideACLs(chainedACLs, baseACLs, RangerRolesUtil.ROLES_FOR.ROLE);

		if (LOG.isDebugEnabled()) {
			LOG.debug("<== RangerBasePlugin.getMergedResourceACLs() : ret:[" + baseACLs + "]");
		}
		return baseACLs;
	}

	private RangerAdminClient getAdminClient() throws Exception {
		PolicyRefresher   refresher = this.refresher;
		RangerAdminClient admin     = refresher == null ? null : refresher.getRangerAdminClient();

		if(admin == null) {
			throw new Exception("ranger-admin client is null");
		}
		return admin;
	}

	private List<RangerChainedPlugin> initChainedPlugins() {
		List<RangerChainedPlugin> ret                      = new ArrayList<>();
		String                    chainedServicePropPrefix = pluginConfig.getPropertyPrefix() + ".chained.services";

		for (String chainedService : StringUtil.toList(pluginConfig.get(chainedServicePropPrefix))) {
			if (StringUtils.isBlank(chainedService)) {
				continue;
			}

			String className = pluginConfig.get(chainedServicePropPrefix + "." + chainedService + ".impl");

			if (StringUtils.isBlank(className)) {
				LOG.error("Ignoring chained service " + chainedService + ": no impl class specified");

				continue;
			}

			try {
				@SuppressWarnings("unchecked")
				Class<RangerChainedPlugin> pluginClass   = (Class<RangerChainedPlugin>) Class.forName(className);
				RangerChainedPlugin        chainedPlugin = pluginClass.getConstructor(RangerBasePlugin.class, String.class).newInstance(this, chainedService);

				ret.add(chainedPlugin);
			} catch (Throwable t) {
				LOG.error("initChainedPlugins(): error instantiating plugin impl " + className, t);
			}
		}

		return ret;
	}

	private void updateResultFromChainedResult(RangerAccessResult result, RangerAccessResult chainedResult) {
		boolean overrideResult = false;

		if (chainedResult.getIsAccessDetermined()) { // only if chained-result is definitive
			// override if result is not definitive or chained-result is by a higher priority policy
			overrideResult = !result.getIsAccessDetermined() || chainedResult.getPolicyPriority() > result.getPolicyPriority();

			if (!overrideResult) {
				// override if chained-result is from the same policy priority, and if denies access
				if (chainedResult.getPolicyPriority() == result.getPolicyPriority() && !chainedResult.getIsAllowed()) {
					// let's not override if result is already denied
					if (result.getIsAllowed()) {
						overrideResult = true;
					}
				}
			}
		}

		if (overrideResult) {
			result.setIsAllowed(chainedResult.getIsAllowed());
			result.setIsAccessDetermined(chainedResult.getIsAccessDetermined());
			result.setPolicyId(chainedResult.getPolicyId());
			result.setPolicyVersion(chainedResult.getPolicyVersion());
			result.setPolicyPriority(chainedResult.getPolicyPriority());
			result.setZoneName(chainedResult.getZoneName());
		}

		if (!result.getIsAuditedDetermined() && chainedResult.getIsAuditedDetermined()) {
			result.setIsAudited(chainedResult.getIsAudited());
			result.setAuditPolicyId(chainedResult.getAuditPolicyId());
		}
	}

	private static void overrideACLs(final RangerResourceACLs chainedResourceACLs, RangerResourceACLs baseResourceACLs, final RangerRolesUtil.ROLES_FOR userType) {
		if (LOG.isDebugEnabled()) {
			LOG.debug("==> RangerBasePlugin.overrideACLs(isUser=" + userType.name() + ")");
		}
		Map<String, Map<String, RangerResourceACLs.AccessResult>> chainedACLs = null;
		Map<String, Map<String, RangerResourceACLs.AccessResult>> baseACLs    = null;

		switch (userType) {
			case USER:
				chainedACLs = chainedResourceACLs.getUserACLs();
				baseACLs    = baseResourceACLs.getUserACLs();
				break;
			case GROUP:
				chainedACLs = chainedResourceACLs.getGroupACLs();
				baseACLs    = baseResourceACLs.getGroupACLs();
				break;
			case ROLE:
				chainedACLs = chainedResourceACLs.getRoleACLs();
				baseACLs    = baseResourceACLs.getRoleACLs();
				break;
			default:
				break;
		}

		for (Map.Entry<String, Map<String, RangerResourceACLs.AccessResult>> chainedPermissionsMap : chainedACLs.entrySet()) {
			String                                       name               = chainedPermissionsMap.getKey();
			Map<String, RangerResourceACLs.AccessResult> chainedPermissions = chainedPermissionsMap.getValue();
			Map<String, RangerResourceACLs.AccessResult> basePermissions    = baseACLs.get(name);

			for (Map.Entry<String, RangerResourceACLs.AccessResult> chainedPermission : chainedPermissions.entrySet()) {
				String chainedAccessType                            = chainedPermission.getKey();
				RangerResourceACLs.AccessResult chainedAccessResult = chainedPermission.getValue();
				RangerResourceACLs.AccessResult baseAccessResult    = basePermissions == null ? null : basePermissions.get(chainedAccessType);

				final boolean useChainedAccessResult;

				if (baseAccessResult == null) {
					useChainedAccessResult = true;
				} else {
					if (chainedAccessResult.getPolicy().getPolicyPriority() > baseAccessResult.getPolicy().getPolicyPriority()) {
						useChainedAccessResult = true;
					} else if (chainedAccessResult.getPolicy().getPolicyPriority().equals(baseAccessResult.getPolicy().getPolicyPriority())) {
						if (chainedAccessResult.getResult() == baseAccessResult.getResult()) {
							useChainedAccessResult = true;
						} else {
							useChainedAccessResult = chainedAccessResult.getResult() == RangerPolicyEvaluator.ACCESS_DENIED;
						}
					} else { // chainedAccessResult.getPolicy().getPolicyPriority() < baseAccessResult.getPolicy().getPolicyPriority()
						useChainedAccessResult = false;
					}
				}

				final RangerResourceACLs.AccessResult finalAccessResult = useChainedAccessResult ? chainedAccessResult : baseAccessResult;

				switch (userType) {
					case USER:
						baseResourceACLs.setUserAccessInfo(name, chainedAccessType, finalAccessResult.getResult(), finalAccessResult.getPolicy());
						break;
					case GROUP:
						baseResourceACLs.setGroupAccessInfo(name, chainedAccessType, finalAccessResult.getResult(), finalAccessResult.getPolicy());
						break;
					case ROLE:
						baseResourceACLs.setRoleAccessInfo(name, chainedAccessType, finalAccessResult.getResult(), finalAccessResult.getPolicy());
						break;
					default:
						break;
				}
			}
		}

		if (LOG.isDebugEnabled()) {
			LOG.debug("<== RangerBasePlugin.mergeACLsOneWay(isUser=" + userType.name() + ")");
		}
	}

	private static AuditProviderFactory getAuditProviderFactory(String serviceName) {
		AuditProviderFactory ret = AuditProviderFactory.getInstance();

		if (!ret.isInitDone()) {
			LOG.warn("RangerBasePlugin.getAuditProviderFactory(serviceName=" + serviceName + "): audit not initialized yet. Will use stand-alone audit factory");

			ret = StandAloneAuditProviderFactory.getInstance();

			if (!ret.isInitDone()) {
				RangerAuditConfig conf = new RangerAuditConfig();

				if (conf.isInitSuccess()) {
					ret.init(conf.getProperties(), "StandAlone");
				}
			}
		}

		return ret;
	}
}<|MERGE_RESOLUTION|>--- conflicted
+++ resolved
@@ -178,11 +178,7 @@
 
 	public void setRoles(RangerRoles roles) {
 		this.roles = roles;
-<<<<<<< HEAD
-		UsersStore.getInstance().setAllRoles(roles);
-=======
 		UsersStore.setAllRoles(roles);
->>>>>>> a41823da
 
 		RangerPolicyEngine policyEngine = this.policyEngine;
 
@@ -199,11 +195,7 @@
 
 	public void setUserStore(RangerUserStore userStore) {
 		this.userStore = userStore;
-<<<<<<< HEAD
-		UsersStore.getInstance().setUserStore(userStore);
-=======
 		UsersStore.setUserStore(userStore);
->>>>>>> a41823da
 
 		// RangerPolicyEngine policyEngine = this.policyEngine;
 
@@ -311,17 +303,11 @@
 		if (policies != null) {
 			List<RangerPolicy> resourcePolicies = policies.getPolicies();
 			List<RangerPolicy> tagPolicies = policies.getTagPolicies().getPolicies();
-<<<<<<< HEAD
 			List<RangerPolicy> abacPolicies = policies.getAbacPolicies().getPolicies();
 
-			PoliciesStore.getInstance().setResourcePolicies(resourcePolicies);
-			PoliciesStore.getInstance().setTagPolicies(tagPolicies);
-			PoliciesStore.getInstance().setAbacPolicies(abacPolicies);
-=======
-
+			PoliciesStore.setAbacPolicies(abacPolicies);
 			PoliciesStore.setResourcePolicies(resourcePolicies);
 			PoliciesStore.setTagPolicies(tagPolicies);
->>>>>>> a41823da
 		}
 
 		// guard against catastrophic failure during policy engine Initialization or
