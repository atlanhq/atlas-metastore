/*
 * Licensed to the Apache Software Foundation (ASF) under one
 * or more contributor license agreements.  See the NOTICE file
 * distributed with this work for additional information
 * regarding copyright ownership.  The ASF licenses this file
 * to you under the Apache License, Version 2.0 (the
 * "License"); you may not use this file except in compliance
 * with the License.  You may obtain a copy of the License at
 *
 * http://www.apache.org/licenses/LICENSE-2.0
 *
 * Unless required by applicable law or agreed to in writing,
 * software distributed under the License is distributed on an
 * "AS IS" BASIS, WITHOUT WARRANTIES OR CONDITIONS OF ANY
 * KIND, either express or implied.  See the License for the
 * specific language governing permissions and limitations
 * under the License.
 */

package org.apache.atlas.plugin.util;

import com.google.common.util.concurrent.ThreadFactoryBuilder;
import org.apache.atlas.RequestContext;
import org.apache.atlas.exception.AtlasBaseException;
import org.apache.atlas.plugin.model.RangerRole;
import org.apache.atlas.utils.AtlasPerfMetrics;
import org.apache.atlas.utils.AtlasPerfTracer;
import org.apache.commons.collections.CollectionUtils;
import org.apache.commons.collections.MapUtils;
import org.keycloak.representations.idm.*;
import org.slf4j.Logger;
import org.slf4j.LoggerFactory;

import java.util.*;
import java.util.concurrent.Callable;
import java.util.concurrent.ExecutorService;
import java.util.concurrent.Executors;
import java.util.concurrent.TimeUnit;
import java.util.stream.Collectors;

import static org.apache.atlas.keycloak.client.AtlasKeycloakClient.getKeycloakClient;
import static org.apache.atlas.repository.Constants.*;


public class KeycloakUserStore {
    private static final Logger PERF_LOG = AtlasPerfTracer.getPerfLogger("KeycloakUserStore");
    private static final Logger LOG = LoggerFactory.getLogger(KeycloakUserStore.class);

    private static int NUM_THREADS = 5;

    private static String LOGIN_EVENT_DETAIL_KEY = "custom_required_action";
    private static String LOGIN_EVENT_DETAIL_VALUE = "UPDATE_PROFILE";

    private static List<String> EVENT_TYPES = Arrays.asList("LOGIN");
    private static List<String> OPERATION_TYPES = Arrays.asList("CREATE", "UPDATE", "DELETE");
    private static List<String> RESOURCE_TYPES = Arrays.asList("USER", "GROUP", "REALM_ROLE", "CLIENT", "REALM_ROLE_MAPPING", "GROUP_MEMBERSHIP", "CLIENT_ROLE_MAPPING");

    private final String serviceName;

    public KeycloakUserStore(String serviceName) {
        if (LOG.isDebugEnabled()) {
            LOG.debug("==> RangerRolesProvider(serviceName=" + serviceName + ").RangerRolesProvider()");
        }

        this.serviceName = serviceName;

        if (LOG.isDebugEnabled()) {
            LOG.debug("<== RangerRolesProvider(serviceName=" + serviceName + ").RangerRolesProvider()");
        }
    }

    public static ExecutorService getExecutorService(String namePattern) {
        ExecutorService service = Executors.newFixedThreadPool(NUM_THREADS,
                new ThreadFactoryBuilder().setNameFormat(namePattern + Thread.currentThread().getName())
                        .build());
        return service;
    }

    public boolean isKeycloakSubjectsStoreUpdated(long cacheLastUpdatedTime) throws AtlasBaseException {
        AtlasPerfMetrics.MetricRecorder metricRecorder = RequestContext.get().startMetricRecord("getKeycloakSubjectsStoreUpdatedTime");
        if (cacheLastUpdatedTime == -1) {
            return true;
        }

        long latestKeycloakEventTime = -1L;

        try {
            int size = 100;

            for (int from = 0; ; from += size) {

                List<AdminEventRepresentation> adminEvents = getKeycloakClient().getAdminEvents(OPERATION_TYPES,
                        null, null, null, null, null, null, null,
                        from, size);
<<<<<<< HEAD

                if (CollectionUtils.isEmpty(adminEvents) || cacheLastUpdatedTime > adminEvents.get(0).getTime()) {
                    break;
                }

=======
>>>>>>> 9f04a483
                Optional<AdminEventRepresentation> event = adminEvents.stream().filter(x -> RESOURCE_TYPES.contains(x.getResourceType())).findFirst();

                if (event.isPresent()) {
                    latestKeycloakEventTime = event.get().getTime();
                    break;
                }

                if (cacheLastUpdatedTime > adminEvents.get(adminEvents.size() - 1).getTime()) {
                    break;
                }
            }

            if (latestKeycloakEventTime > cacheLastUpdatedTime) {
                return true;
            }

            //check Events for user registration event via OKTA
            for (int from = 0; ; from += size) {

                List<EventRepresentation> events = getKeycloakClient().getEvents(EVENT_TYPES,
                        null, null, null, null, null, from, size);

<<<<<<< HEAD
                if (CollectionUtils.isEmpty(events) || cacheLastUpdatedTime > events.get(0).getTime()) {
                    break;
                }

=======
>>>>>>> 9f04a483
                Optional<EventRepresentation> event = events.stream().filter(this::isUpdateProfileEvent).findFirst();

                if (event.isPresent()) {
                    latestKeycloakEventTime = event.get().getTime();
                    break;
                }

                if (cacheLastUpdatedTime > events.get(events.size() - 1).getTime()) {
                    break;
                }
            }

            if (latestKeycloakEventTime > cacheLastUpdatedTime) {
                return true;
            }

        } catch (Exception e) {
            LOG.error("Error while fetching latest event time", e);
        } finally {
            RequestContext.get().endMetricRecord(metricRecorder);
        }

        return false;
    }

    private boolean isUpdateProfileEvent(EventRepresentation event) {
        return MapUtils.isNotEmpty(event.getDetails()) &&
                event.getDetails().containsKey(LOGIN_EVENT_DETAIL_KEY) &&
                event.getDetails().get(LOGIN_EVENT_DETAIL_KEY).equals(LOGIN_EVENT_DETAIL_VALUE);
    }

    public RangerRoles loadRolesIfUpdated(long lastUpdatedTime) throws AtlasBaseException {
        AtlasPerfMetrics.MetricRecorder recorder = RequestContext.get().startMetricRecord("loadRolesIfUpdated");

        boolean isKeycloakUpdated = isKeycloakSubjectsStoreUpdated(lastUpdatedTime);
        if (!isKeycloakUpdated) {
            LOG.info("loadRolesIfUpdated: Skipping as no update found");
            return null;
        }

        List<RoleRepresentation> kRoles = getKeycloakClient().getAllRoles();
        LOG.info("Found {} keycloak roles", kRoles.size());

        Set<RangerRole> roleSet = new HashSet<>();
        RangerRoles rangerRoles = new RangerRoles();
        List<UserRepresentation> userNamesList = new ArrayList<>();

        submitCallablesAndWaitToFinish("RoleSubjectsFetcher",
                kRoles.stream()
                        .map(x -> new RoleSubjectsFetcher(x, roleSet, userNamesList))
                        .collect(Collectors.toList()));

        processDefaultRole(roleSet);
        
        LOG.info("Inverting roles");
        invertRoles(roleSet);

        rangerRoles.setRangerRoles(roleSet);
        rangerRoles.setServiceName(serviceName);

        Date current = new Date();
        rangerRoles.setRoleUpdateTime(current);
        rangerRoles.setServiceName(serviceName);
        rangerRoles.setRoleVersion(-1L);

        RequestContext.get().endMetricRecord(recorder);

        return rangerRoles;
    }

    public void invertRoles(Set<RangerRole> roleSet) {
        Map<String, RangerRole> roleMap = new HashMap<>();
        for (RangerRole role : roleSet) {
            RangerRole existingRole = roleMap.get(role.getName());
            if (existingRole != null) {
                existingRole.setGroups(role.getGroups());
                existingRole.setUsers(role.getUsers());
            } else {
                RangerRole newRole = new RangerRole();
                newRole.setName(role.getName());
                newRole.setUsers(role.getUsers());
                newRole.setGroups(role.getGroups());
                roleMap.put(role.getName(), newRole);
            }

            List<RangerRole.RoleMember> roles = role.getRoles();
            for (RangerRole.RoleMember roleMember : roles) {
                if (role.getName().equals("default-roles-default") && roleMember.getName().equals("$guest")) {
                    continue;
                }
                RangerRole existingRoleMember = roleMap.get(roleMember.getName());
                if (existingRoleMember != null) {
                    List<RangerRole.RoleMember> existingRoleMemberRoles = existingRoleMember.getRoles();
                    // If the role already present in existing role, then skip
                    if (existingRoleMemberRoles.stream().anyMatch(x -> x.getName().equals(role.getName()))) {
                        continue;
                    }
                    existingRoleMemberRoles.add(new RangerRole.RoleMember(role.getName(), false));
                } else {
                    RangerRole newRoleMember = new RangerRole();
                    newRoleMember.setName(roleMember.getName());
                    newRoleMember.setRoles(new ArrayList<>(Arrays.asList(new RangerRole.RoleMember(role.getName(), false))));
                    roleMap.put(roleMember.getName(), newRoleMember);
                }
            }
        }
        roleSet.clear();
        roleSet.addAll(roleMap.values());
    }

    private void processDefaultRole(Set<RangerRole> roleSet) {
        Optional<RangerRole> defaultRole = roleSet.stream().filter(x -> KEYCLOAK_ROLE_DEFAULT.equals(x.getName())).findFirst();

        if (defaultRole.isPresent()) {
            List<String> realmDefaultRoles = defaultRole.get().getRoles().stream().map(x -> x.getName()).collect(Collectors.toList());
            String tenantDefaultRealmUserRole = "";

            if (realmDefaultRoles.contains(KEYCLOAK_ROLE_ADMIN)) {
                tenantDefaultRealmUserRole = KEYCLOAK_ROLE_ADMIN;
            } else if (realmDefaultRoles.contains(KEYCLOAK_ROLE_MEMBER)) {
                tenantDefaultRealmUserRole = KEYCLOAK_ROLE_MEMBER;
            } else if (realmDefaultRoles.contains(KEYCLOAK_ROLE_GUEST)) {
                tenantDefaultRealmUserRole = KEYCLOAK_ROLE_GUEST;
            }

            String finalTenantDefaultRealmUserRole = tenantDefaultRealmUserRole;
            Optional<RangerRole> targetRole = roleSet.stream().filter(x -> finalTenantDefaultRealmUserRole.equals(x.getName())).findFirst();

            if (targetRole.isPresent()) {
                List<RangerRole.RoleMember> defaultUsers = new ArrayList<>(defaultRole.get().getUsers());
                List<RangerRole.RoleMember> nonGuestUsers = new ArrayList<>(0);

                Optional<RangerRole> adminRole = roleSet.stream().filter(x -> KEYCLOAK_ROLE_ADMIN.equals(x.getName())).findFirst();
                adminRole.ifPresent(rangerRole -> nonGuestUsers.addAll(rangerRole.getUsers()));

                Optional<RangerRole> memberRole = roleSet.stream().filter(x -> KEYCLOAK_ROLE_MEMBER.equals(x.getName())).findFirst();
                memberRole.ifPresent(rangerRole -> nonGuestUsers.addAll(rangerRole.getUsers()));

                Optional<RangerRole> apiTokenDefaultAccessRole = roleSet.stream().filter(x -> KEYCLOAK_ROLE_API_TOKEN.equals(x.getName())).findFirst();
                apiTokenDefaultAccessRole.ifPresent(rangerRole -> nonGuestUsers.addAll(rangerRole.getUsers()));

                defaultUsers.removeAll(nonGuestUsers);

                targetRole.get().getUsers().addAll(defaultUsers);
            }
        }
    }

    public RangerUserStore loadUserStoreIfUpdated(long lastUpdatedTime) throws AtlasBaseException {
        AtlasPerfMetrics.MetricRecorder recorder = RequestContext.get().startMetricRecord("loadUserStoreIfUpdated");

        boolean isKeycloakUpdated = isKeycloakSubjectsStoreUpdated(lastUpdatedTime);
        if (!isKeycloakUpdated) {
            LOG.info("loadUserStoreIfUpdated: Skipping as no update found");
            return null;
        }

        Map<String, Set<String>> userGroupMapping = new HashMap<>();

        List<UserRepresentation> kUsers = getKeycloakClient().getAllUsers();
        LOG.info("Found {} keycloak users", kUsers.size());

        List<Callable<Object>> callables = new ArrayList<>();
        kUsers.forEach(x -> callables.add(new UserGroupsFetcher(x, userGroupMapping)));

        submitCallablesAndWaitToFinish("UserGroupsFetcher", callables);

        RangerUserStore userStore = new RangerUserStore();
        userStore.setUserGroupMapping(userGroupMapping);
        Date current = new Date();
        userStore.setUserStoreUpdateTime(current);
        userStore.setServiceName(serviceName);
        userStore.setUserStoreVersion(-1L);

        RequestContext.get().endMetricRecord(recorder);

        return userStore;
    }

    private static RangerRole keycloakRoleToRangerRole(RoleRepresentation kRole) {
        AtlasPerfMetrics.MetricRecorder recorder = RequestContext.get().startMetricRecord("keycloakRolesToRangerRoles");

        RangerRole rangerRole = new RangerRole();
        rangerRole.setName(kRole.getName());
        rangerRole.setDescription(kRole.getDescription() + " " + kRole.getId());

        RequestContext.get().endMetricRecord(recorder);
        return rangerRole;
    }

    private static List<RangerRole.RoleMember> keycloakGroupsToRangerRoleMember(Set<GroupRepresentation> kGroups) {
        AtlasPerfMetrics.MetricRecorder recorder = RequestContext.get().startMetricRecord("keycloakGroupsToRangerRoleMember");
        List<RangerRole.RoleMember> rangerGroups = new ArrayList<>();

        for (GroupRepresentation kGroup : kGroups) {
            //TODO: Revisit isAdmin flag
            rangerGroups.add(new RangerRole.RoleMember(kGroup.getName(), false));
        }

        RequestContext.get().endMetricRecord(recorder);
        return rangerGroups;
    }

    private static List<RangerRole.RoleMember> keycloakUsersToRangerRoleMember(Set<UserRepresentation> kUsers) {
        AtlasPerfMetrics.MetricRecorder recorder = RequestContext.get().startMetricRecord("keycloakUsersToRangerRoleMember");
        List<RangerRole.RoleMember> rangerUsers = new ArrayList<>();

        for (UserRepresentation kUser : kUsers) {
            //TODO: Revisit isAdmin flag
            rangerUsers.add(new RangerRole.RoleMember(kUser.getUsername(), false));
        }

        RequestContext.get().endMetricRecord(recorder);
        return rangerUsers;
    }

    private static List<RangerRole.RoleMember> keycloakRolesToRangerRoleMember(Set<RoleRepresentation> kRoles) {
        AtlasPerfMetrics.MetricRecorder recorder = RequestContext.get().startMetricRecord("keycloakRolesToRangerRoleMember");
        List<RangerRole.RoleMember> rangerRoles = new ArrayList<>();

        for (RoleRepresentation kRole : kRoles) {
            //TODO: Revisit isAdmin flag
            rangerRoles.add(new RangerRole.RoleMember(kRole.getName(), false));
        }

        RequestContext.get().endMetricRecord(recorder);
        return rangerRoles;
    }

    protected static <T> void submitCallablesAndWaitToFinish(String threadName, List<Callable<T>> callables) throws AtlasBaseException {
        ExecutorService service = getExecutorService(threadName + "-%d-");
        try {

            LOG.info("Submitting callables: {}", threadName);
            callables.forEach(service::submit);

            service.shutdown();

            boolean terminated = service.awaitTermination(Long.MAX_VALUE, TimeUnit.NANOSECONDS);
            LOG.info("awaitTermination done: {}", threadName);

            if (!terminated) {
                LOG.warn("Time out occurred while waiting to complete {}", threadName);
            }
        } catch (InterruptedException e) {
            throw new AtlasBaseException();
        }
    }

    static class RoleSubjectsFetcher implements Callable<RangerRole> {
        private Set<RangerRole> roleSet;
        private RoleRepresentation kRole;
        List<UserRepresentation> userNamesList;

        public RoleSubjectsFetcher(RoleRepresentation kRole,
                                   Set<RangerRole> roleSet,
                                   List<UserRepresentation> userNamesList) {
            this.kRole = kRole;
            this.roleSet = roleSet;
            this.userNamesList = userNamesList;
        }

        @Override
        public RangerRole call() throws Exception {
            AtlasPerfMetrics.MetricRecorder recorder = RequestContext.get().startMetricRecord("roleSubjectsFetcher");
            final RangerRole rangerRole = keycloakRoleToRangerRole(kRole);

            try {
                //get all groups for Roles
                Thread groupsFetcher = new Thread(() -> {
                    int start = 0;
                    int size = 500;
                    boolean found = true;
                    Set<GroupRepresentation> ret = new HashSet<>();

                    do {
                        try {
                            Set<GroupRepresentation> kGroups = getKeycloakClient().getRoleGroupMembers(kRole.getName(), start, size);
                            if (CollectionUtils.isNotEmpty(kGroups)) {
                                ret.addAll(kGroups);
                                start += size;
                            } else {
                                found = false;
                            }
                        } catch (Exception e) {
                            LOG.error("Failed to get group members with role", e);
                            throw new RuntimeException(e);
                        }

                    } while (found && ret.size() % size == 0);

                    rangerRole.setGroups(keycloakGroupsToRangerRoleMember(ret));
                });
                groupsFetcher.start();

                //get all users for Roles
                Thread usersFetcher = new Thread(() -> {
                    int start = 0;
                    int size = 500;
                    boolean found = true;
                    Set<UserRepresentation> ret = new HashSet<>();

                    do {
                        try {
                            Set<UserRepresentation> userRepresentations = getKeycloakClient().getRoleUserMembers(kRole.getName(), start, size);
                            if (CollectionUtils.isNotEmpty(userRepresentations)) {
                                ret.addAll(userRepresentations);
                                start += size;
                            } else {
                                found = false;
                            }
                        } catch (Exception e) {
                            LOG.error("Failed to get users for role {}", kRole.getName(), e);
                            throw new RuntimeException(e);
                        }

                    } while (found && ret.size() % size == 0);

                    rangerRole.setUsers(keycloakUsersToRangerRoleMember(ret));
                    userNamesList.addAll(ret);
                });
                usersFetcher.start();

                //get all roles for Roles
                Thread subRolesFetcher = new Thread(() -> {
                    Set<RoleRepresentation> kSubRoles = null;
                    try {
                        kSubRoles = getKeycloakClient().getRoleComposites(kRole.getName());
                        rangerRole.setRoles(keycloakRolesToRangerRoleMember(kSubRoles));
                    } catch (AtlasBaseException e) {
                        LOG.error("Failed to get composite for role {}", kRole.getName(), e);
                        throw new RuntimeException(e);
                    }
                });
                subRolesFetcher.start();

                try {
                    groupsFetcher.join();
                    usersFetcher.join();
                    subRolesFetcher.join();
                } catch (InterruptedException e) {
                    LOG.error("Failed to wait for threads to complete: {}", kRole.getName());
                    e.printStackTrace();
                }

                RequestContext.get().endMetricRecord(recorder);
                roleSet.add(rangerRole);
            } catch (Exception e) {
                LOG.error("RoleSubjectsFetcher: Failed to process role {}: {}", kRole.getName(), e.getMessage());
            } finally {
                RequestContext.get().endMetricRecord(recorder);
            }

            return rangerRole;
        }
    }

    static class UserGroupsFetcher implements Callable {
        private Map<String, Set<String>> userGroupMapping;
        private UserRepresentation kUser;

        public UserGroupsFetcher(UserRepresentation kUser, Map<String, Set<String>> userGroupMapping) {
            this.kUser = kUser;
            this.userGroupMapping = userGroupMapping;
        }

        @Override
        public Object call() throws Exception {
            AtlasPerfMetrics.MetricRecorder recorder = RequestContext.get().startMetricRecord("userGroupsFetcher");

            try {
                List<GroupRepresentation> kGroups = getKeycloakClient().getGroupsForUserById(kUser.getId());
                userGroupMapping.put(kUser.getUsername(),
                        kGroups.stream()
                                .map(GroupRepresentation::getName)
                                .collect(Collectors.toSet()));

            } catch (Exception e) {
                LOG.error("UserGroupsFetcher: Failed to process user {}: {}", kUser.getUsername(), e.getMessage());
            } finally {
                RequestContext.get().endMetricRecord(recorder);
            }

            return null;
        }
    }
}<|MERGE_RESOLUTION|>--- conflicted
+++ resolved
@@ -92,24 +92,17 @@
                 List<AdminEventRepresentation> adminEvents = getKeycloakClient().getAdminEvents(OPERATION_TYPES,
                         null, null, null, null, null, null, null,
                         from, size);
-<<<<<<< HEAD
 
                 if (CollectionUtils.isEmpty(adminEvents) || cacheLastUpdatedTime > adminEvents.get(0).getTime()) {
                     break;
                 }
 
-=======
->>>>>>> 9f04a483
                 Optional<AdminEventRepresentation> event = adminEvents.stream().filter(x -> RESOURCE_TYPES.contains(x.getResourceType())).findFirst();
 
                 if (event.isPresent()) {
                     latestKeycloakEventTime = event.get().getTime();
                     break;
                 }
-
-                if (cacheLastUpdatedTime > adminEvents.get(adminEvents.size() - 1).getTime()) {
-                    break;
-                }
             }
 
             if (latestKeycloakEventTime > cacheLastUpdatedTime) {
@@ -122,21 +115,14 @@
                 List<EventRepresentation> events = getKeycloakClient().getEvents(EVENT_TYPES,
                         null, null, null, null, null, from, size);
 
-<<<<<<< HEAD
                 if (CollectionUtils.isEmpty(events) || cacheLastUpdatedTime > events.get(0).getTime()) {
                     break;
                 }
-
-=======
->>>>>>> 9f04a483
+              
                 Optional<EventRepresentation> event = events.stream().filter(this::isUpdateProfileEvent).findFirst();
 
                 if (event.isPresent()) {
                     latestKeycloakEventTime = event.get().getTime();
-                    break;
-                }
-
-                if (cacheLastUpdatedTime > events.get(events.size() - 1).getTime()) {
                     break;
                 }
             }
