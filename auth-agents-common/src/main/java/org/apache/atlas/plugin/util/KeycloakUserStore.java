/*
 * Licensed to the Apache Software Foundation (ASF) under one
 * or more contributor license agreements.  See the NOTICE file
 * distributed with this work for additional information
 * regarding copyright ownership.  The ASF licenses this file
 * to you under the Apache License, Version 2.0 (the
 * "License"); you may not use this file except in compliance
 * with the License.  You may obtain a copy of the License at
 *
 * http://www.apache.org/licenses/LICENSE-2.0
 *
 * Unless required by applicable law or agreed to in writing,
 * software distributed under the License is distributed on an
 * "AS IS" BASIS, WITHOUT WARRANTIES OR CONDITIONS OF ANY
 * KIND, either express or implied.  See the License for the
 * specific language governing permissions and limitations
 * under the License.
 */

package org.apache.atlas.plugin.util;

import org.apache.atlas.AtlasConfiguration;
import org.apache.atlas.RequestContext;
import org.apache.atlas.auth.client.heracles.models.HeraclesRoleViewRepresentation;
import org.apache.atlas.exception.AtlasBaseException;
import org.apache.atlas.plugin.model.RangerRole;
import org.apache.atlas.utils.AtlasPerfMetrics;
import org.apache.atlas.utils.AtlasPerfTracer;
import org.apache.commons.collections.CollectionUtils;
import org.apache.commons.collections.MapUtils;
import org.keycloak.representations.idm.*;
import org.slf4j.Logger;
import org.slf4j.LoggerFactory;

import java.util.*;
import java.util.stream.Collectors;

import static org.apache.atlas.auth.client.keycloak.AtlasKeycloakClient.getKeycloakClient;
import static org.apache.atlas.auth.client.heracles.AtlasHeraclesClient.getHeraclesClient;
import static org.apache.atlas.repository.Constants.*;
import static org.apache.atlas.repository.util.AccessControlUtils.ARGO_SERVICE_USER_NAME;
import static org.apache.atlas.repository.util.AccessControlUtils.BACKEND_SERVICE_USER_NAME;


public class KeycloakUserStore {
    private static final Logger PERF_LOG = AtlasPerfTracer.getPerfLogger("KeycloakUserStore");
    private static final Logger LOG = LoggerFactory.getLogger(KeycloakUserStore.class);

    private static int NUM_THREADS = 5;

    private static String LOGIN_EVENT_DETAIL_KEY = "custom_required_action";
    private static String LOGIN_EVENT_DETAIL_VALUE = "UPDATE_PROFILE";

    private static List<String> EVENT_TYPES = Arrays.asList("LOGIN");
    private static List<String> OPERATION_TYPES = Arrays.asList("CREATE", "UPDATE", "DELETE");
    private static List<String> RESOURCE_TYPES = Arrays.asList("USER", "GROUP", "REALM_ROLE", "CLIENT", "REALM_ROLE_MAPPING", "GROUP_MEMBERSHIP", "CLIENT_ROLE_MAPPING");

    private enum KEYCLOAK_FIELDS {
        ROLES,
        COMPOSITE_ROLES,
        GROUPS,
        USERS,

    }

    private final String serviceName;

    public KeycloakUserStore(String serviceName) {
        if (LOG.isDebugEnabled()) {
            LOG.debug("==> RangerRolesProvider(serviceName=" + serviceName + ").RangerRolesProvider()");
        }

        this.serviceName = serviceName;

        if (LOG.isDebugEnabled()) {
            LOG.debug("<== RangerRolesProvider(serviceName=" + serviceName + ").RangerRolesProvider()");
        }
    }

    public boolean isKeycloakSubjectsStoreUpdated(long cacheLastUpdatedTime) throws AtlasBaseException {
        AtlasPerfMetrics.MetricRecorder metricRecorder = RequestContext.get().startMetricRecord("getKeycloakSubjectsStoreUpdatedTime");
        if (cacheLastUpdatedTime == -1) {
            return true;
        }

        long latestKeycloakEventTime = -1L;

        try {
            int size = 100;

            for (int from = 0; ; from += size) {

                List<AdminEventRepresentation> adminEvents = getKeycloakClient().getAdminEvents(OPERATION_TYPES,
                        null, null, null, null, null, null, null,
                        from, size);

                if (CollectionUtils.isEmpty(adminEvents) || cacheLastUpdatedTime > adminEvents.get(0).getTime()) {
                    break;
                }

                Optional<AdminEventRepresentation> event = adminEvents.stream().filter(x -> RESOURCE_TYPES.contains(x.getResourceType())).findFirst();

                if (event.isPresent()) {
                    latestKeycloakEventTime = event.get().getTime();
                    break;
                }
            }

            if (latestKeycloakEventTime > cacheLastUpdatedTime) {
                return true;
            }

            //check Events for user registration event via OKTA
            for (int from = 0; ; from += size) {

                List<EventRepresentation> events = getKeycloakClient().getEvents(EVENT_TYPES,
                        null, null, null, null, null, from, size);

                if (CollectionUtils.isEmpty(events) || cacheLastUpdatedTime > events.get(0).getTime()) {
                    break;
                }
              
                Optional<EventRepresentation> event = events.stream().filter(this::isUpdateProfileEvent).findFirst();

                if (event.isPresent()) {
                    latestKeycloakEventTime = event.get().getTime();
                    break;
                }
            }

            if (latestKeycloakEventTime > cacheLastUpdatedTime) {
                return true;
            }

        } catch (Exception e) {
            LOG.error("Error while fetching latest event time", e);
        } finally {
            RequestContext.get().endMetricRecord(metricRecorder);
        }

        return false;
    }

    private boolean isUpdateProfileEvent(EventRepresentation event) {
        return MapUtils.isNotEmpty(event.getDetails()) &&
                event.getDetails().containsKey(LOGIN_EVENT_DETAIL_KEY) &&
                event.getDetails().get(LOGIN_EVENT_DETAIL_KEY).equals(LOGIN_EVENT_DETAIL_VALUE);
    }

    public RangerRoles loadRolesIfUpdated(long lastUpdatedTime) throws AtlasBaseException {
        AtlasPerfMetrics.MetricRecorder recorder = RequestContext.get().startMetricRecord("loadRolesIfUpdated");

        boolean isKeycloakUpdated = isKeycloakSubjectsStoreUpdated(lastUpdatedTime);
        if (!isKeycloakUpdated) {
            return null;
        }
        RangerRoles rangerRoles = new RangerRoles();
        Map<String, List<RangerRole.RoleMember>> roleUserMapping = new HashMap<>();
        Set<RangerRole> roleSet = new HashSet<>();

        int userSize = AtlasConfiguration.HERACLES_CLIENT_PAGINATION_SIZE.getInt();
        int userFrom = 0;
        List<UserRepresentation> userRetrievalResult;

        do {
<<<<<<< HEAD
            userRetrievalResult = getHeraclesClient().getUsersMappings(userFrom, userSize, new String[]{"roles"});
=======
            userRetrievalResult = getHeraclesClient().getUsersMappings(userFrom, userSize, new String[]{KEYCLOAK_FIELDS.ROLES.name().toLowerCase()});
>>>>>>> bfcad2a0

            if (!CollectionUtils.isEmpty(userRetrievalResult)) {
                userRetrievalResult.forEach(user -> {
                    Set<String> userRoles = new HashSet<>(user.getRealmRoles());

                    userRoles.forEach(role -> roleUserMapping
                            .computeIfAbsent(role, k -> new ArrayList<>())
                            .add(new RangerRole.RoleMember(user.getUsername(), false))
                    );
                });

                userFrom += userSize;
            }

        } while (!CollectionUtils.isEmpty(userRetrievalResult) && userRetrievalResult.size() % userSize == 0);

        int roleSize = AtlasConfiguration.HERACLES_CLIENT_PAGINATION_SIZE.getInt();
        int roleFrom = 0;
        List<HeraclesRoleViewRepresentation> roleRetrievalResult;

        do {
<<<<<<< HEAD
            roleRetrievalResult = getHeraclesClient().getRolesMappings(roleFrom, roleSize, new String[]{"composite_roles", "groups"});
=======
            roleRetrievalResult = getHeraclesClient().getRolesMappings(roleFrom, roleSize, new String[]{KEYCLOAK_FIELDS.COMPOSITE_ROLES.name().toLowerCase(),
                    KEYCLOAK_FIELDS.GROUPS.name()});
>>>>>>> bfcad2a0

            if (!CollectionUtils.isEmpty(roleRetrievalResult)) {
                roleRetrievalResult.forEach(role -> {
                    RangerRole rangerRole = new RangerRole();
                    rangerRole.setName(role.getName());
                    rangerRole.setGroups(role.getGroups().stream()
                            .map(x -> new RangerRole.RoleMember(x, false))
                            .collect(Collectors.toList()));
                    rangerRole.setUsers(roleUserMapping.get(role.getName()));
                    rangerRole.setRoles(role.getRoles().stream()
                            .map(x -> new RangerRole.RoleMember(x, false))
                            .collect(Collectors.toList()));

                    roleSet.add(rangerRole);
                });

                roleFrom += roleSize;
            }

        } while (!CollectionUtils.isEmpty(roleRetrievalResult) && roleRetrievalResult.size() % roleSize == 0);


        processDefaultRole(roleSet);
        LOG.info("Inverting roles");
        invertRoles(roleSet);

        rangerRoles.setRangerRoles(roleSet);
        rangerRoles.setServiceName(serviceName);

        Date current = new Date();
        rangerRoles.setRoleUpdateTime(current);
        rangerRoles.setServiceName(serviceName);
        rangerRoles.setRoleVersion(-1L);

        RequestContext.get().endMetricRecord(recorder);

        return rangerRoles;
    }

    private void extractUserGroupMapping(List<UserRepresentation> users, Map<String, Set<String>> userGroupMapping) {
        for (UserRepresentation user : users) {
            userGroupMapping.put(user.getUsername(), new HashSet<>(user.getGroups() == null ? Collections.emptyList() : user.getGroups()));
        }
    }

    public void invertRoles(Set<RangerRole> roleSet) {
        Map<String, RangerRole> roleMap = new HashMap<>();
        for (RangerRole role : roleSet) {
            RangerRole existingRole = roleMap.get(role.getName());
            if (existingRole != null) {
                existingRole.setGroups(role.getGroups());
                existingRole.setUsers(role.getUsers());
            } else {
                RangerRole newRole = new RangerRole();
                newRole.setName(role.getName());
                newRole.setUsers(role.getUsers());
                newRole.setGroups(role.getGroups());
                roleMap.put(role.getName(), newRole);
            }

            List<RangerRole.RoleMember> roles = role.getRoles();
            for (RangerRole.RoleMember roleMember : roles) {
                if (role.getName().equals("default-roles-default") && roleMember.getName().equals("$guest")) {
                    continue;
                }
                RangerRole existingRoleMember = roleMap.get(roleMember.getName());
                if (existingRoleMember != null) {
                    List<RangerRole.RoleMember> existingRoleMemberRoles = existingRoleMember.getRoles();
                    // If the role already present in existing role, then skip
                    if (existingRoleMemberRoles.stream().anyMatch(x -> x.getName().equals(role.getName()))) {
                        continue;
                    }
                    existingRoleMemberRoles.add(new RangerRole.RoleMember(role.getName(), false));
                } else {
                    RangerRole newRoleMember = new RangerRole();
                    newRoleMember.setName(roleMember.getName());
                    newRoleMember.setRoles(new ArrayList<>(Arrays.asList(new RangerRole.RoleMember(role.getName(), false))));
                    roleMap.put(roleMember.getName(), newRoleMember);
                }
            }
        }
        roleSet.clear();
        roleSet.addAll(roleMap.values());
    }

    private void processDefaultRole(Set<RangerRole> roleSet) {
        Optional<RangerRole> defaultRole = roleSet.stream().filter(x -> KEYCLOAK_ROLE_DEFAULT.equals(x.getName())).findFirst();

        if (defaultRole.isPresent()) {
            List<String> realmDefaultRoles = defaultRole.get().getRoles().stream().map(x -> x.getName()).collect(Collectors.toList());
            String tenantDefaultRealmUserRole = "";

            if (realmDefaultRoles.contains(KEYCLOAK_ROLE_ADMIN)) {
                tenantDefaultRealmUserRole = KEYCLOAK_ROLE_ADMIN;
            } else if (realmDefaultRoles.contains(KEYCLOAK_ROLE_MEMBER)) {
                tenantDefaultRealmUserRole = KEYCLOAK_ROLE_MEMBER;
            } else if (realmDefaultRoles.contains(KEYCLOAK_ROLE_GUEST)) {
                tenantDefaultRealmUserRole = KEYCLOAK_ROLE_GUEST;
            }

            String finalTenantDefaultRealmUserRole = tenantDefaultRealmUserRole;
            Optional<RangerRole> targetRole = roleSet.stream().filter(x -> finalTenantDefaultRealmUserRole.equals(x.getName())).findFirst();

            if (targetRole.isPresent()) {
                List<RangerRole.RoleMember> defaultUsers = new ArrayList<>(defaultRole.get().getUsers());
                List<RangerRole.RoleMember> nonGuestUsers = new ArrayList<>(0);

                Optional<RangerRole> adminRole = roleSet.stream().filter(x -> KEYCLOAK_ROLE_ADMIN.equals(x.getName())).findFirst();
                adminRole.ifPresent(rangerRole -> nonGuestUsers.addAll(rangerRole.getUsers()));

                Optional<RangerRole> memberRole = roleSet.stream().filter(x -> KEYCLOAK_ROLE_MEMBER.equals(x.getName())).findFirst();
                memberRole.ifPresent(rangerRole -> nonGuestUsers.addAll(rangerRole.getUsers()));

                Optional<RangerRole> apiTokenDefaultAccessRole = roleSet.stream().filter(x -> KEYCLOAK_ROLE_API_TOKEN.equals(x.getName())).findFirst();
                apiTokenDefaultAccessRole.ifPresent(rangerRole -> nonGuestUsers.addAll(rangerRole.getUsers()));

                defaultUsers.removeAll(nonGuestUsers);
                defaultUsers.remove(new RangerRole.RoleMember(ARGO_SERVICE_USER_NAME, false));
                defaultUsers.remove(new RangerRole.RoleMember(BACKEND_SERVICE_USER_NAME, false));

                targetRole.get().getUsers().addAll(defaultUsers);
            }
        }
    }

    public RangerUserStore loadUserStoreIfUpdated(long lastUpdatedTime) throws AtlasBaseException {
        AtlasPerfMetrics.MetricRecorder recorder = RequestContext.get().startMetricRecord("loadUserStoreIfUpdated");
        boolean isKeycloakUpdated = isKeycloakSubjectsStoreUpdated(lastUpdatedTime);
        if (!isKeycloakUpdated) {
            return null;
        }

        int userSize = 100;
        int userFrom = 0;
        boolean userFound = true;
        Map<String, Set<String>> userGroupMapping = new HashMap<>();
        List<UserRepresentation> ret = new ArrayList<>();

        do {
<<<<<<< HEAD
            List<UserRepresentation> users = getHeraclesClient().getUsersMappings(userFrom, userSize, new String[]{"groups"});
=======
            List<UserRepresentation> users = getHeraclesClient().getUsersMappings(userFrom, userSize,
                    new String[]{KEYCLOAK_FIELDS.GROUPS.name().toLowerCase()});
>>>>>>> bfcad2a0
            if (CollectionUtils.isEmpty(users)) {
                userFound = false;
            } else {
                ret.addAll(users);
                userFrom += userSize;
            }
            extractUserGroupMapping(users, userGroupMapping);

        } while (userFound && ret.size() % userSize == 0);

        RangerUserStore userStore = new RangerUserStore();
        userStore.setUserGroupMapping(userGroupMapping);
        userStore.setUserStoreUpdateTime(new Date());
        userStore.setServiceName(serviceName);
        userStore.setUserStoreVersion(-1L);

        RequestContext.get().endMetricRecord(recorder);


        return userStore;
    }
}<|MERGE_RESOLUTION|>--- conflicted
+++ resolved
@@ -163,11 +163,7 @@
         List<UserRepresentation> userRetrievalResult;
 
         do {
-<<<<<<< HEAD
-            userRetrievalResult = getHeraclesClient().getUsersMappings(userFrom, userSize, new String[]{"roles"});
-=======
             userRetrievalResult = getHeraclesClient().getUsersMappings(userFrom, userSize, new String[]{KEYCLOAK_FIELDS.ROLES.name().toLowerCase()});
->>>>>>> bfcad2a0
 
             if (!CollectionUtils.isEmpty(userRetrievalResult)) {
                 userRetrievalResult.forEach(user -> {
@@ -189,12 +185,8 @@
         List<HeraclesRoleViewRepresentation> roleRetrievalResult;
 
         do {
-<<<<<<< HEAD
-            roleRetrievalResult = getHeraclesClient().getRolesMappings(roleFrom, roleSize, new String[]{"composite_roles", "groups"});
-=======
             roleRetrievalResult = getHeraclesClient().getRolesMappings(roleFrom, roleSize, new String[]{KEYCLOAK_FIELDS.COMPOSITE_ROLES.name().toLowerCase(),
                     KEYCLOAK_FIELDS.GROUPS.name()});
->>>>>>> bfcad2a0
 
             if (!CollectionUtils.isEmpty(roleRetrievalResult)) {
                 roleRetrievalResult.forEach(role -> {
@@ -334,12 +326,8 @@
         List<UserRepresentation> ret = new ArrayList<>();
 
         do {
-<<<<<<< HEAD
-            List<UserRepresentation> users = getHeraclesClient().getUsersMappings(userFrom, userSize, new String[]{"groups"});
-=======
             List<UserRepresentation> users = getHeraclesClient().getUsersMappings(userFrom, userSize,
                     new String[]{KEYCLOAK_FIELDS.GROUPS.name().toLowerCase()});
->>>>>>> bfcad2a0
             if (CollectionUtils.isEmpty(users)) {
                 userFound = false;
             } else {
