--- conflicted
+++ resolved
@@ -177,42 +177,6 @@
 				;
 	}
 
-<<<<<<< HEAD
-	@JsonIgnore
-	public Date getLatestUpdateTime() {
-		Date lastestUpdateTime = new Date(0L);
-
-		if (policies != null && !policies.isEmpty()) {
-			for (RangerPolicy policy : policies) {
-				if (policy.getUpdateTime() != null && policy.getUpdateTime().after(lastestUpdateTime)) {
-					lastestUpdateTime = policy.getUpdateTime();
-				}
-			}
-		}
-
-		if (tagPolicies != null && tagPolicies.getPolicies() != null) {
-			for (RangerPolicy policy : tagPolicies.getPolicies()) {
-				if (policy.getUpdateTime() != null && policy.getUpdateTime().after(lastestUpdateTime)) {
-					lastestUpdateTime = policy.getUpdateTime();
-				}
-			}
-		}
-
-		if (policyDeltas != null && !policyDeltas.isEmpty()) {
-			for (RangerPolicyDelta delta : policyDeltas) {
-				if (delta.getPolicy() != null && delta.getPolicy().getUpdateTime() != null && delta.getPolicy().getUpdateTime().after(lastestUpdateTime)) {
-					lastestUpdateTime = delta.getPolicy().getUpdateTime();
-				}
-			}
-		}
-		if (Objects.equals(lastestUpdateTime, new Date(0L))) {
-			lastestUpdateTime = null;
-		}
-		return lastestUpdateTime;
-	}
-
-=======
->>>>>>> f0163ebd
 	public List<RangerPolicyDelta> getPolicyDeltas() { return this.policyDeltas; }
 
 	public void setPolicyDeltas(List<RangerPolicyDelta> policyDeltas) { this.policyDeltas = policyDeltas; }
