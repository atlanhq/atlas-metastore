--- conflicted
+++ resolved
@@ -19,20 +19,10 @@
 
 package org.apache.atlas.plugin.util;
 
-<<<<<<< HEAD
-
-import com.fasterxml.jackson.annotation.JsonIgnore;
-import org.apache.atlas.authorizer.store.PoliciesStore;
-import org.apache.commons.collections.MapUtils;
-import org.apache.commons.logging.Log;
-import org.apache.commons.logging.LogFactory;
-import com.fasterxml.jackson.annotation.JsonInclude;
-=======
 import com.fasterxml.jackson.databind.annotation.JsonSerialize;
 import org.apache.commons.collections.MapUtils;
 import org.apache.commons.logging.Log;
 import org.apache.commons.logging.LogFactory;
->>>>>>> 4f6a5599
 
 import org.apache.atlas.plugin.model.RangerPolicy;
 import org.apache.atlas.plugin.model.RangerPolicyDelta;
@@ -43,7 +33,7 @@
 import javax.xml.bind.annotation.XmlAccessType;
 import javax.xml.bind.annotation.XmlAccessorType;
 import javax.xml.bind.annotation.XmlRootElement;
-import java.util.ArrayList;
+import java.util.Arrays;
 import java.util.Collections;
 import java.util.Date;
 import java.util.HashMap;
@@ -65,7 +55,6 @@
 	private RangerServiceDef   serviceDef;
 	private String             auditMode = RangerPolicyEngine.AUDIT_DEFAULT;
 	private TagPolicies        tagPolicies;
-	private AbacPolicies       abacPolicies;
 	private Map<String, SecurityZoneInfo> securityZones;
 	private List<RangerPolicyDelta> policyDeltas;
 	private Map<String, String> serviceConfig;
@@ -169,14 +158,6 @@
 	 */
 	public void setTagPolicies(TagPolicies tagPolicies) {
 		this.tagPolicies = tagPolicies;
-	}
-
-	public AbacPolicies getAbacPolicies() {
-		return abacPolicies;
-	}
-
-	public void setAbacPolicies(AbacPolicies abacPolicies) {
-		this.abacPolicies = abacPolicies;
 	}
 
 	public Map<String, SecurityZoneInfo> getSecurityZones() { return securityZones; }
@@ -325,99 +306,6 @@
 	@JsonSerialize(include=JsonSerialize.Inclusion.NON_NULL)
 	@XmlRootElement
 	@XmlAccessorType(XmlAccessType.FIELD)
-	public static class AbacPolicies implements java.io.Serializable {
-		private static final long serialVersionUID = 1L;
-
-		private String serviceName;
-		private String serviceId;
-		private Long policyVersion;
-		private Date policyUpdateTime;
-		private List<RangerPolicy> policies;
-		private RangerServiceDef serviceDef;
-		private String auditMode = RangerPolicyEngine.AUDIT_DEFAULT;
-		private Map<String, String> serviceConfig;
-
-		public String getServiceName() {
-			return serviceName;
-		}
-
-		public void setServiceName(String serviceName) {
-			this.serviceName = serviceName;
-		}
-
-		public String getServiceId() {
-			return serviceId;
-		}
-
-		public void setServiceId(String serviceId) {
-			this.serviceId = serviceId;
-		}
-
-		public Long getPolicyVersion() {
-			return policyVersion;
-		}
-
-		public void setPolicyVersion(Long policyVersion) {
-			this.policyVersion = policyVersion;
-		}
-
-		public Date getPolicyUpdateTime() {
-			return policyUpdateTime;
-		}
-
-		public void setPolicyUpdateTime(Date policyUpdateTime) {
-			this.policyUpdateTime = policyUpdateTime;
-		}
-
-		public List<RangerPolicy> getPolicies() {
-			return policies == null ? new ArrayList<>() : policies;
-		}
-
-		public void setPolicies(List<RangerPolicy> policies) {
-			this.policies = policies;
-		}
-
-		public RangerServiceDef getServiceDef() {
-			return serviceDef;
-		}
-
-		public void setServiceDef(RangerServiceDef serviceDef) {
-			this.serviceDef = serviceDef;
-		}
-
-		public String getAuditMode() {
-			return auditMode;
-		}
-
-		public void setAuditMode(String auditMode) {
-			this.auditMode = auditMode;
-		}
-
-		public Map<String, String> getServiceConfig() {
-			return serviceConfig;
-		}
-
-		public void setServiceConfig(Map<String, String> serviceConfig) {
-			this.serviceConfig = serviceConfig;
-		}
-
-		@Override
-		public String toString() {
-			return "serviceName=" + serviceName + ", "
-					+ "serviceId=" + serviceId + ", "
-					+ "policyVersion=" + policyVersion + ", "
-					+ "policyUpdateTime=" + policyUpdateTime + ", "
-					+ "policies=" + policies + ", "
-					+ "serviceDef=" + serviceDef + ", "
-					+ "auditMode=" + auditMode
-					+ "serviceConfig=" + serviceConfig
-					;
-		}
-	}
-
-	@JsonInclude(JsonInclude.Include.NON_NULL)
-	@XmlRootElement
-	@XmlAccessorType(XmlAccessType.FIELD)
 	public static class SecurityZoneInfo implements java.io.Serializable {
 		private static final long serialVersionUID = 1L;
 		private String                          zoneName;
@@ -484,28 +372,6 @@
 		if (source.getTagPolicies() != null) {
 			TagPolicies tagPolicies = copyHeader(source.getTagPolicies(), source.getServiceDef().getName());
 			ret.setTagPolicies(tagPolicies);
-		}
-
-		if (source.getAbacPolicies() != null) {
-			AbacPolicies abacPolicies = copyHeader(source.getAbacPolicies(), null);
-			ret.setAbacPolicies(abacPolicies);
-		}
-
-		return ret;
-	}
-
-	static public AbacPolicies copyHeader(AbacPolicies source, String componentServiceName) {
-		AbacPolicies ret = new AbacPolicies();
-
-		ret.setServiceName(source.getServiceName());
-		ret.setServiceId(source.getServiceId());
-		ret.setPolicyVersion(source.getPolicyVersion());
-		ret.setAuditMode(source.getAuditMode());
-		ret.setPolicyUpdateTime(source.getPolicyUpdateTime());
-		ret.setPolicies(Collections.emptyList());
-
-		if (componentServiceName != null) {
-			ret.setServiceDef(ServiceDefUtil.normalizeAccessTypeDefs(source.getServiceDef(), componentServiceName));
 		}
 
 		return ret;
@@ -572,15 +438,6 @@
 			ret.getTagPolicies().setPolicies(newTagPolicies);
 		}
 
-		if (servicePolicies.getAbacPolicies() != null ) {
-			List<RangerPolicy> oldAbacPolicies = PoliciesStore.getAbacPolicies() != null ? PoliciesStore.getAbacPolicies() : new ArrayList<>();;
-			List<RangerPolicy> abacPoliciesAfterDelete =
-				RangerPolicyDeltaUtil.deletePoliciesByDelta(oldAbacPolicies, deletedDeltaMap);
-			List<RangerPolicy> newAbacPolicies =
-					RangerPolicyDeltaUtil.applyDeltas(abacPoliciesAfterDelete, servicePolicies.getPolicyDeltas(), servicePolicies.getAbacPolicies().getServiceName(), servicePolicies.getAbacPolicies().getServiceName());
-			ret.getAbacPolicies().setPolicies(newAbacPolicies);
-		}
-
 		return ret;
 	}
 }