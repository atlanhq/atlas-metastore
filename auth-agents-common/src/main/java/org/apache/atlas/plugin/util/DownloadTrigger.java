--- conflicted
+++ resolved
@@ -23,13 +23,7 @@
 
 public final class DownloadTrigger {
     private boolean isNotified = false;
-<<<<<<< HEAD
-    public boolean refreshPolicies = true;
-    public boolean refreshRoles = true;
-    public boolean refreshGroups = true;
-=======
     AuthzCacheRefreshInfo refreshInfo;
->>>>>>> f13a8c83
 
     public synchronized void waitForCompletion() throws InterruptedException {
         while (!isNotified) {
