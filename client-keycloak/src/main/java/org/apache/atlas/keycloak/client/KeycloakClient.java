--- conflicted
+++ resolved
@@ -117,12 +117,8 @@
                 GRANT_TYPE = DEDAULT_GRANT_TYPE;
                 CLIENT_SECRET = object.getJSONObject(KEY_CREDENTIALS).getString(KEY_SECRET);
 
-<<<<<<< HEAD
                 LOG.info("Keycloak conf: REALM_ID:{}, AUTH_SERVER_URL:{}",
                         REALM_ID, AUTH_SERVER_URL);
-=======
-                LOG.info("Keycloak conf: REALM_ID:{}, AUTH_SERVER_URL:{}", CLIENT_ID, CLIENT_SECRET);
->>>>>>> 1516a6d2
             } else {
                 throw new AtlasBaseException(AtlasErrorCode.KEYCLOAK_INIT_FAILED, "Keycloak configuration file not found in location " + confLocation);
             }
